;
; VuFind Configuration
;

; This section controls global system behavior and can usually be left unmodified.
[System]
; Change to false to take the system offline and show an unavailability message;
; note that you can use the NoILS driver (in [Catalog] section below) to keep VuFind
; up during ILS maintenance.
available       = true
; Change to true to see messages about the behavior of the system as part of the
; output -- only for use when troubleshooting problems. See also the access.DebugMode
; setting in permissions.ini to turn on debug using a GET parameter in the request.
debug           = false
; This setting should be set to false after auto-configuration is complete
autoConfigure = true
; This setting specifies a health check file location. If a health check file exists,
; the getServerStatus AJAX call will return an error regardless of actual status
; allowing the server to be disabled from a load-balancer.
;healthCheckFile = /tmp/disable_vufind

; This section will need to be customized for your installation
[Site]
; Base URL is normally auto-detected, but this setting is used when autodetection is
; not possible (i.e. during sitemap generation at the command line).
url             = http://library.myuniversity.edu/vufind
email           = support@myuniversity.edu
title           = "Library Catalog"
; This is the default theme for non-mobile devices (or all devices if mobile_theme
; is disabled below). Available standard themes:
;   bootstrap3 = HTML5 theme using Bootstrap 3 + jQuery libraries, with minimal styling
;   bootprint3 = bootstrap3 theme with more attractive default styling applied
;                (named after the earlier, now-deprecated blueprint theme)
;   sandal     = bootstrap3 theme with a "flat" styling applied (a newer look
;                than bootprint3).
theme           = bootprint3

; Uncomment the following line to use a different default theme for mobile devices.
; You may not wish to use this setting if you are using one of the Bootstrap-based
; standard themes since they support responsive design.
;mobile_theme    = mobile

; Automatic asset minification and concatenation setting. When active, HeadScript
; and HeadLink will concatenate and minify all viable files to reduce requests and
; load times. This setting is off by default.
;
; This configuration takes the form of a semi-colon separated list of
; environment:configuration pairs where "environment" is a possible APPLICATION_ENV
; value (e.g. 'production' or 'development') or '*'/no prefix for all contexts.
; Possible values for 'configuration' within each environment are 'js', 'css',
; 'off'/false, 'on'/true/'*'. This allows global enabling/disabling of the pipeline
; or separate configurations for different types of resources. Multiple configuration
; values may be comma-separated -- e.g. 'js,css'.
;
; Example: "development:off; production:js,css"
;asset_pipeline = "production:js"

; This is a comma-separated list of themes that may be accessed via the ?ui GET
; parameter.  Each entry has two parts: the value used on the URL followed by the
; actual theme name.  For example, http://library.myuniversity.edu/vufind?ui=theme1
; would load the myTheme1 theme with the setting shown below.  Note that the values
; of "standard" and "mobile" are reserved for the default and mobile themes defined
; above.
;alternate_themes = theme1:myTheme1,theme2:myTheme2

; This is a comma-separated list of theme options that will be displayed to the user
; as a drop-down.  Each entry has two parts: a value for the "ui" GET parameter and
; an on-screen description.  "standard" refers to the "theme" setting above, "mobile"
; refers to the "mobile_theme" setting, and all other values must be defined in
; alternate_themes above.  When commented out, no drop-down theme list will display.
;selectable_themes = "standard:Standard Theme,mobile:Mobile Theme"

; Use the browser language setting to set the VuFind language.
browserDetectLanguage = true
language        = en    ; default -- more options available in [Languages] below.
locale          = en_US
; Set this to specify a default ISO 4217 currency code (used on the fines screen).
; If omitted, the default currency for the locale above will be used.
;defaultCurrency = USD
; Find valid timezone values here:
;   http://www.php.net/manual/en/timezones.php
timezone        = "America/New_York"
; A string used to format user interface date strings using the PHP date() function
; default is m-d-Y (MM-DD-YYYY 01-01-2010)
displayDateFormat = "m-d-Y"
; A string used to format user interface time strings using the PHP date() function
; default is H:i (HH:MM 23:01)
displayTimeFormat = "H:i"
; The base VuFind URL will load this controller unless the user is logged in:
defaultModule   = Search
; When defaultModule is used, this action will be triggered (default = Home)
;defaultAction = Home
; The base VuFind URL will load this controller when the user is logged in:
defaultLoggedInModule = MyResearch
; When defaultLoggedInModule is used, this action will be triggered (default = Home)
;defaultLoggedInAction = Home
; The route VuFind will send users to following a log out operation. Set to false
; or omit to attempt to retain the user's current context after log out.
;logOutRoute = home
; This tab will show by default when a record is viewed:
defaultRecordTab = Holdings
; Hide the holdings tab if no holdings are available from the ILS; note that this
; feature requires your ILS driver to support the hasHoldings() method.
hideHoldingsTabWhenEmpty = false
; Whether to load the default tab through AJAX (which brings some performance
; gain but breaks compatibility with non-Javascript-enabled browsers; off by default)
;loadInitialTabWithAjax = true
; The holdingsTemplate to use to display the ILS holdings (defaults to standard).
; See the templates/RecordTab/holdingsils subdirectory of your theme for options.
;holdingsTemplate = extended
; This page will show by default when a user accesses the MyResearch module:
defaultAccountPage = Favorites
; Allow access to the Admin module? (See the access.AdminModule setting in
; permissions.ini for more granular ways to restrict Admin access).
admin_enabled = false
; Show sidebar on the left side instead of right
sidebarOnLeft = false
; Invert the sidebarOnLeft setting for right-to-left languages?
mirrorSidebarInRTL = true
; Put search result thumbnails on the left (true) or right (false)
resultThumbnailsOnLeft = true
; Put favorites list thumbnails on the left (true) or right (false)
listThumbnailsOnLeft = true
; Put hold/checkedout/ILL/etc. item thumbnails on the left (true) or right (false)
accountThumbnailsOnLeft = true
; Show thumbnail on opposite side in right-to-left languages?
mirrorThumbnailsRTL = true
; Handle menu as an offcanvas slider at mobile sizes (in bootstrap3-based themes)
offcanvas = false
; Show (true) / Hide (false) Book Bag - Default is Hide.
showBookBag = false
; Set the maximum amount of items allowed in the Book Bag - Default is 100
bookBagMaxSize = 100
; Show individual add/remove bookbag buttons in search results? (Supersedes cart
; checkboxes and bulk action buttons unless showBulkOptions is true).
bookbagTogglesInSearch = true
; Display bulk items (export, save, etc.) and checkboxes on search result screens?
showBulkOptions = false
; Should users be allowed to save searches in their accounts?
allowSavedSearches = true
; Some VuFind features can be made compatible with non-Javascript browsers at
; a performance cost. By default, this compatibility is disabled, but it can
; be turned on here. Note that even with this setting turned on, some features
; still require Javascript; this simply improves compatibility for certain
; features (such as display of hierarchies).
nonJavascriptSupportEnabled = false
; Generator value to display in an HTML header <meta> tag:
generator = "VuFind 4.1.3"

; This section allows you to configure the mechanism used for storing user
; sessions.  Available types: File, Memcache, Database.
; Some of the settings below only apply to specific session handlers;
; such settings are named with an obvious prefix.  Non-prefixed settings
; are global to all handlers.
[Session]
type                        = File
lifetime                    = 3600 ; Session lasts for 1 hour
; Should stored session data be encrypted?
secure = false
; Keep-alive interval in seconds. When set to a positive value, the session is kept
; alive with a JavaScript call as long as a VuFind page is open in the browser.
; Default is 0 (disabled). When keep-alive is enabled, session lifetime above can be
; reduced to e.g. 600.
;keepAlive = 60
;file_save_path              = /tmp/vufind_sessions
;memcache_host               = localhost
;memcache_port               = 11211
;memcache_connection_timeout = 1

; This section controls how VuFind creates cookies (to store session IDs, bookbag
; contents, theme/language settings, etc.)
[Cookies]
; In case there are multiple VuFind instances on the same server and they should not
; share cookies/sessions, this option can be enabled to limit the session to the
; current path. Default is false, which will place cookies at the root directory.
;limit_by_path = true
; If VuFind is only accessed via HTTPS, this setting can be enabled to disallow
; the browser from ever sending cookies over an unencrypted connection (i.e.
; before being redirected to HTTPS). Default is false.
;only_secure = true
; Set the domain used for cookies (sometimes useful for sharing the cookies across
; subdomains); by default, cookies will be restricted to the current hostname.
;domain = ".example.edu"
; This sets the session cookie's name. Comment this out to use the default
; PHP_SESS_ID value. If running multiple versions of VuFind (or multiple PHP
; applications) on the same host, it is strongly recommended to give each a
; different session_name setting to avoid data contamination.
session_name = VUFIND_SESSION

; Please set the ILS that VuFind will interact with.
;
; Available drivers:
;   - Aleph
;   - Amicus
;   - DAIA (using either XML or JSON API)
;   - Demo (fake ILS driver returning complex responses)
;   - Evergreen
;   - Horizon (basic database access only)
;   - HorizonXMLAPI (more features via API)
;   - Innovative (for INNOPAC; see also Sierra/SierraRest)
;   - Koha (basic database access only)
;   - KohaILSDI (more features via ILS-DI API)
;   - LBS4
;   - MultiBackend (to chain together multiple drivers in a consortial setting)
;   - NewGenLib
;   - NoILS (for users with no ILS, or to disable ILS features during maintenance),
;   - PAIA
;   - Polaris
;   - Sample (fake ILS driver returning bare-minimum data)
;   - Sierra (basic database access only)
;   - SierraRest (more features via API)
;   - Symphony (uses native SirsiDynix APIs)
;   - Unicorn (also applies to Symphony; requires installation of connector found at:
;     http://code.google.com/p/vufind-unicorn/)
;   - Virtua
;   - Voyager (database access only; for Voyager 6+)
;   - VoyagerRestful (for Voyager 7+ w/ RESTful web services)
;   - XCNCIP2 (for XC NCIP Tookit v2.x)
;
; If you haven't set up your ILS yet, two fake drivers are available for testing
; purposes. "Sample" is fast but does very little; "Demo" simulates more
; functionality of a real ILS but may slow down your system by performing extra
; searches. If you don't plan to use an ILS, the NoILS driver is your best option.
;
; Note: Enabling most of the features in this section will only work if you use an
; ILS driver that supports them; not all drivers support holds/renewals.
[Catalog]
driver          = Sample

; loadNoILSOnFailure - Whether or not to load the NoILS driver if the main driver fails
loadNoILSOnFailure = false

; List of search backends that contain records from your ILS (defaults to Solr
; unless set otherwise). You can set ilsBackends = false to disable ILS status
; loading entirely.
;ilsBackends[] = Solr

; This setting determines how and when hold / recall links are displayed.
; Legal values:
; - all (Show links for all items - Place Hold for Available Items and Place Recall
;   for unavailable items)
; - availability (Only show recall links if ALL items on bib are currently
;   unavailable)
; - disabled (Never show hold/recall links)
; - driver (Use ILS driver to determine which items may be held/recalled; best option
;   if available, but not supported by all drivers)
; - holds (Only show links for available items)
; - recalls (Only show links for unavailable items)
; default is "all"
holds_mode = "all"

; Set this to true if you want to allow your ILS driver to override your holds_mode
; setting on a record-by-record basis; this may be useful for local customizations,
; but in most cases you should leave this setting unchanged.  Overrides are ignored
; for mode settings of "driver" or "disabled."
allow_holds_override = false

; Determines if holds can be cancelled or not. Options are true or false.
; default is false
cancel_holds_enabled = false

; Determines if storage retrieval requests can be cancelled or not.
; Options are true or false.
; default is false
cancel_storage_retrieval_requests_enabled = false

; Determines if ILL requests can be cancelled or not.
; Options are true or false.
; default is false
cancel_ill_requests_enabled = false

; Determines if item can be renewed or not. Options are true or false.
; default is false
renewals_enabled = false

; Determines if title level holds are displayed or not.
; Legal values:
; - disabled (Never show title Holds - Default)
; - always (Always show title Holds)
; - availability (Only show title holds if ALL items on bib are currently
;   unavailable)
; - driver (Use ILS driver to determine which items may be held/recalled; best option
;   if available, but not supported by all drivers)
title_level_holds_mode = "disabled"

; Determines how holdings are grouped in the record display, using fields from
; the item information provided by the ILS driver.
;
; Most commonly-used values:
; - holdings_id,location (Use holdings record id if available, location name as
;   secondary - Default)
; - location (Use location name)
;
; See https://vufind.org/wiki/development:plugins:ils_drivers#getholding for
; more options (though not every ILS driver supports every possible value).
;
; Note that there may also be driver-specific values outside of the specification,
; such as:
; - item_agency_id (XCNCIP2 driver's Agency ID, which may be useful in consortial
;   environments)
;
; You may use multiple group keys (delimited by comma), e.g.,
; - item_agency_id,location
;holdings_grouping = holdings_id,location

; Text fields such as holdings_notes gathered from items to be displayed in each
; holdings group in the display order.
; The default list is 'holdings_notes', 'summary', 'supplements' and 'indexes'. The
; deprecated field 'notes' is used as an alias for 'holdings_notes'.
; Note that displayed information depends on what the ILS driver returns.
;holdings_text_fields[] = 'holdings_notes'
;holdings_text_fields[] = 'summary'

; Whether support for multiple library cards is enabled. Default is false.
;library_cards = true

; The number of checked out items to display per page; 0 for no limit (may cause
; memory problems for users with huge numbers of items). Default = 50.
;checked_out_page_size = 50

; The number of historic loans to display per page; 0 for no limit (may cause
; memory problems for users with a large number of historic loans). Default = 50
;historic_loan_page_size = 50

; Whether to display the item barcode for each loan. Default is false.
;display_checked_out_item_barcode = true

; This section allows you to determine how the users will authenticate.
; You can use an LDAP directory, the local ILS (or multiple ILSes through
; the MultiILS option), the VuFind database (Database), Shibboleth, SIP2,
; CAS, Facebook or some combination of these (via the MultiAuth or ChoiceAuth
; options).
[Authentication]
;method          = LDAP
;method         = ILS
method         = Database
;method         = Shibboleth
;method         = SIP2
;method         = CAS
;method         = MultiAuth
;method         = ChoiceAuth
;method         = MultiILS
;method         = Facebook

; This setting only applies when method is set to ILS.  It determines which
; field of the ILS driver's patronLogin() return array is used as the username
; in VuFind's user database.  If commented out, it defaults to cat_username
; (the recommended setting in most situations).
;ILS_username_field = cat_username

; Whether or not to hide the Login Options; not that even when this is set to
; false, ILS driver settings may be used to conditionally hide the login. See
; hideLogin in the [Settings] section of NoILS.ini for an example.
hideLogin = false

; Set this to false if you would like to store local passwords in plain text
; (only applies when method = Database above).
hash_passwords = false

; Allow users to recover passwords via email (if supported by Auth method)
; You can set the subject of recovery emails in your
; language files under the term "recovery_email_subject"
recover_password = false
; Time (seconds) before another recovery attempt can be made
recover_interval      = 60
; Length of time before a recovery hash can no longer be used (expires)
; Default: Two weeks
recover_hash_lifetime = 1209600

; Allow users to set change their passwords (if supported by Auth method)
change_password = true

; Set this to false if you would like to store catalog passwords in plain text
encrypt_ils_password = false

; This is the key used to encrypt and decrypt catalog passwords.  This must be
; filled in with a random string value when encrypt_ils_passwords is set to true.
ils_encryption_key = false

; This is the algorithm used to encrypt and decrypt catalog passwords.
; A symmetrical encryption algorithm must be used.
; You can use mcrypt_list_algorithms() to see available options on your system.
; Common choices: blowfish (default), aes
; If you want to convert from one algorithm to another, run this from $VUFIND_HOME:
;   php public/index.php util switch_db_hash oldhash:oldkey (or none) newhash:newkey
;ils_encryption_algo = "blowfish"

; This setting may optionally be uncommented to restrict the email domain(s) from
; which users are allowed to register when using the Database method.
;domain_whitelist[] = "myuniversity.edu"
;domain_whitelist[] = "mail.myuniversity.edu"

; Specify default minimum and maximum password length (Auth method may override
; this).
;minimum_password_length = 4
;maximum_password_length = 32
; Specify default limit of accepted characters in the password. Allowed values
; are "numeric", "alphanumeric" or a regular expression
;password_pattern = "(?=.*\d)(?=.*[a-z])(?=.*[A-Z])"
; Specify default hint about what the password may contain when using a regexp
; pattern. May be text or a translation key. The "numeric" and "alphanumeric"
; patterns have translated default hints.
;password_hint = "Include both upper and lowercase letters and at least one number."

; Uncomment this line to switch on "privacy mode" in which no user information
; will be stored in the database. Note that this is incompatible with social
; features, password resets, and many other features. It is not recommended for
; use with "Database" authentication, since the user will be forced to create a
; new account upon every login.
;privacy = true

; Allow a user to delete their account. Default is false.
;account_deletion = true
; Whether comments added by a user are deleted when they remove their account.
; Default is true.
;delete_comments_with_user = false

; See the comments in library/VF/Auth/MultiAuth.php for full details
; on using multiple authentication methods.  Note that MultiAuth assumes login
; with username and password, so some methods (i.e. Shibboleth) may not be
; compatible.
;[MultiAuth]
;method_order   = ILS,LDAP
;filters = "username:trim,password:trim"

; Present two auth options on the login screen. Each choice given must also be
; configured in its relevant section. (The code should allow for more than 2
; choices, but styling would need to be expanded / modified)
;
; WARNING! This module does not account for the possibility that the auth
; choices you present may return different usernames. You would want a user to
; be able to log in via any method and see the same account. To make sure that
; is the case, you should ensure that the usernames given by the authentication
; methods themselves are the same for any given user.
;[ChoiceAuth]
;choice_order = Shibboleth,Database

; This section defines the location/behavior of the Solr index and requires no
; changes for most installations
[Index]
; url can also be an array of servers. If so, VuFind will try the servers one by one
; until one can be reached. This is only useful for advanced fault-tolerant Solr
; installations.
url             = http://localhost:8080/solr
default_core    = biblio
; This setting needs to match the <maxBooleanClauses> setting in your solrconfig.xml
; file; when VuFind has to look up large numbers of records using ID values, it may
; have to restrict the size of its result set based on this limitation.
maxBooleanClauses = 1024
; This is the timeout in seconds when communicating with the Solr server.
timeout = 30
; This is the Dismax handler to use if nothing is specified in searchspecs.yaml.
; You can choose dismax for standard Dismax (the default) or edismax for Extended
; Dismax, or you can configure your own custom handler in solrconfig.xml.
default_dismax_handler = dismax
; This is the number of records to retrieve in a batch e.g. when building a record
; hierarchy. A higher number results in fewer round-trips but may increase Solr's
; memory usage. Default is 1000.
;cursor_batch_size = 1000


; Enable/Disable searching reserves using the "reserves" Solr core.  When enabling
; this feature, you need to run the util/index_reserves.php script to populate the
; new index.
[Reserves]
search_enabled  = false

; This section requires no changes for most installations; if your SMTP server
; requires authentication, you can fill in a username and password below.
[Mail]
host            = localhost
port            = 25
;username       = user
;password       = pass
; If a login is required you can define which protocol to use for securing the
; connection. If no explicit protocol ('tls' or 'ssl') is configured, a protocol
; based on the configured port is chosen (587 -> tls, 487 -> ssl).
;secure         = tls
; Uncomment this setting to disable outbound mail but simulate success; this
; is useful for interface testing but should never be used in production!
;testOnly = true
; If set to false, users can send anonymous emails; otherwise, they must log in first
require_login   = true
; Should we put the logged-in user's address in the "from" field by default?
user_email_in_from = false
; Should we put the logged-in user's address in the "to" field by default?
user_email_in_to = false
; Should the user be allowed to edit email subject lines?
user_editable_subjects = false
; How many recipients is the user allowed to specify? (use 0 for no limit)
maximum_recipients = 1
; Populate the "from" field with this value if user_email_in_from is false and/or no
; user is logged in:
;default_from = "no-reply@myuniversity.edu"
; Should we hide the "from" field in email forms? If no from field is visible, emails
; will be sent based on user_email_in_from and default_from above, with the email
; setting from the [Site] section used as a last resort.
disable_from = false
; From field override. Setting this allows keeping the "from" field in email forms
; but will only use it as a reply-to address. The address defined here is used as the
; actual "from" address.
;override_from = "no-reply@myuniversity.edu"

; Being a special case of mail message, sending record results via SMS ("Text this")
; may be "enabled" or "disabled" ("enabled" by default).
; Should you choose to leave it enabled, see also sms.ini for further
; configuration options.
sms = enabled

; This section needs to be changed to match your database connection information
[Database]
; Connection string format is [platform]://[username]:[password]@[host]:[port]/[db]
; where:
; [platform] = database platform (mysql, oci8 or pgsql)
; [username] = username for connection
; [password] = password for connection (optional)
; [host] = host of database server
; [port] = port of database server (optional)
; [db] = database name
database          = mysql://root@localhost/vufind

; If your database (e.g. PostgreSQL) uses a schema, you can set it here:
;schema = schema_name

; The character set of the database -- may be latin1 or utf8; utf8 is STRONGLY
; RECOMMENDED and is the default if no value is set here.  You may need latin1
; for compatibility with existing VuFind 1.x installations.
;charset = utf8

; LDAP is optional.  This section only needs to exist if the
; Authentication Method is set to LDAP.  When LDAP is active,
; host, port, basedn and username are required.
;[LDAP]
; Prefix the host with ldaps:// to use LDAPS; omit the prefix for standard
; LDAP with TLS.
;host            = ldap.myuniversity.edu
;port            = 389       ; LDAPS usually uses port 636 instead
; By default, when you use regular LDAP (not LDAPS), VuFind uses TLS security.
; You can set disable_tls to true to bypass TLS if your server does not support
; it. Note that this setting is ignored if you use ldaps:// in the host setting.
;disable_tls     = false
;basedn          = "o=myuniversity.edu"
;username        = uid
; separator string for mapping multi-valued ldap-fields to a user attribute
; if no separator is given, only the first value is mapped to the given attribute
;separator = ';'
; Optional settings to map fields in your LDAP schema to fields in the user table
; in VuFind's database -- the more you fill in, the more data will be imported
; from LDAP into VuFind:
;firstname       = givenname
;lastname        = sn
;email           = mail
;cat_username    =
;cat_password    =
;college         = studentcollege
;major           = studentmajor
; If you need to bind to LDAP with a particular account before
; it can be searched, you can enter the necessary credentials
; here.  If this extra security measure is not needed, leave
; these settings commented out.
;bind_username   = "uid=username o=myuniversity.edu"
;bind_password   = password

; SIP2 is optional.  This section only needs to exist if the
; Authentication Method is set to SIP2.
;[SIP2]
;host            = ils.myuniversity.edu
;port            = 6002

; Shibboleth is optional.  This section only needs to exist if the
; Authentication Method is set to Shibboleth. Be sure to set up authorization
; logic in the permissions.ini file to filter users by Shibboleth attributes.
;[Shibboleth]
; Server param with the identity provider entityID if a Shibboleth session exists.
; If omitted, Shib-Identity-Provider is used.
;idpserverparam = Shib-Identity-Provider
; Optional: Session ID parameter for SAML2 single logout support. If omitted, single
; logout support is disabled. Note that if SLO support is enabled, Shibboleth session
; ID's are tracked in external_session table which may need to be cleaned up with the
; expire_session_mappings command line utility. See
; https://vufind.org/wiki/configuration:shibboleth for more information on how
; to configure the single logout support.
;session_id = Shib-Session-ID
; Optional: you may set attribute names and values to be used as a filter;
; users will only be logged into VuFind if they match these filters.
;userattribute_1       = entitlement
;userattribute_value_1 = urn:mace:dir:entitlement:common-lib-terms
;userattribute_2       = unscoped-affiliation
;userattribute_value_2 = member
; Required: the attribute Shibboleth uses to uniquely identify users.
;username              = persistent-id
; Required: Shibboleth login URL.
;login                 = https://shib.myuniversity.edu/Shibboleth.sso/Login
; Optional: Shibboleth logout URL.
;logout                = https://shib.myuniversity.edu/Shibboleth.sso/Logout
; Optional: URL to forward to after Shibboleth login (if omitted,
; defaultLoggedInModule from [Site] section will be used).
;target                = https://shib.myuniversity.edu/vufind/MyResearch/Home
; Optional: provider_id (entityId) parameter to pass along to Shibboleth login.
;provider_id           = https://idp.example.edu/shibboleth-idp
; Some or all of the following entries may be uncommented to map Shibboleth
; attributes to user database columns:
;cat_username = HTTP_ALEPH_ID
;cat_password = HTTP_CAT_PASSWORD
;email = HTTP_MAIL
;firstname = HTTP_FIRST_NAME
;lastname = HTTP_LAST_NAME
;college = HTTP_COLLEGE
;major = HTTP_MAJOR
;home_library = HTTP_HOME_LIBRARY

; CAS is optional.  This section only needs to exist if the
; Authentication Method is set to CAS.
;[CAS]

; Optional: the attribute CAS uses to uniquely identify users. (Omit to use
; native CAS username instead of an attribute-based value).
;username              = uid

; Required: CAS Hostname.
;server                = cas.myuniversity.edu

; Required: CAS port.
;port                 = 443

; Required: CAS context.
;context                 = /cas

; Required: CAS Certificate Path. (Set to false to bypass authentication;
; BYPASSING AUTHENTICATION IS *NOT* RECOMMENDED IN PRODUCTION).
;CACert = /etc/pki/cert/cert.crt

; Required: CAS login URL.
;login                 = https://cas.myuniversity.edu/cas/login


; Required: CAS logout URL.
;logout                = https://cas.myuniversity.edu/cas/logout

; Optional: CAS logging.
;debug              = false
;log                = /tmp/casdebug

; Optional: URL to forward to after CAS login (if omitted,
; defaultLoggedInModule from [Site] section will be used).
;target                = http://lib.myuniversity.edu/vufind/MyResearch/Home

; Some or all of the following entries may be uncommented to map CAS
; attributes to user database columns:
;cat_username = acctSyncUserID
;cat_password = catPassword
;email = mail
;firstname = givenName
;lastname = sn
;college = college
;major = major1
;home_library = library

; Facebook may be used for authentication; fill in this section in addition to
; turning it on in [Authentication] above to use it. You must register your
; VuFind instance as an application at http://developers.facebook.com to obtain
; credentials.
;[Facebook]
;appId = "your app ID"
;secret = "your app secret"

; External Content is Optional.
; To use multiple, separate with a comma.  Priority will be given by the order listed
; Account id is separated with a colon, if no id is used then no colon is necessary
; For Amazon, use your 20-character access key in the coverimages and reviews values;
; you must also provide your 40-character secret key in the amazonsecret value and
; your associate ID in the amazonassociate value.
;
; IMPORTANT: Review content providers' terms of service before turning them on.
;            Terms may change, and not all content sources are appropriate for all
;            applications.  The existence of functionality in VuFind does not imply
;            suitability for any particular situation.
[Content]
; You can define the cover size used by each template: false (to disable covers)
; or size (small, medium, or large). A colon separated list may be used to try
; multiple sizes in a particular order. All legal template values and default
; values are reflected in the examples below. Uncomment the appropriate lines to
; make changes.
;coversize[checkedout] = small
;coversize[collection-info] = medium
;coversize[core] = medium
;coversize[holds] = small
;coversize[illrequests] = small
;coversize[list-entry] = small
;coversize[RandomRecommend] = "small:medium"
;coversize[result-grid] = large
;coversize[result-list] = small
;coversize[storageretrievalrequests] = small

; Alternatively, if you wish to disable covers completely, you may set the
; coversize setting to false:
;coversize = false

; You can select Syndetics, LibraryThing, Summon, Amazon, Booksite, OpenLibrary,
; Contentcafe, Buchhandel.de, Google Books, and/or LocalFile.
;   Note: Summon service takes a Serials Solutions client key, NOT Summon API key!
;   For LocalFile:PathToFile, you may use a combination of directory path information
;        and tokens for filename and image type. If you have multiple directories
;        in which you have stored coverimages, you can specify multiple paths to search
;        by specifying multiple LocalFile:PathToFile in the coverage images list below.
;        Allowed tokens:
;          %anyimage%         - Match known image file extensions (gif, jpg, etc.)
;          %isbn10%           - 10-digit ISBN
;          %isbn13%           - 13-digit ISBN
;          %issn%             - ISSN
;          %oclc%             - OCLC Number
;          %recordid%         - Bibliographic record ID
;          %size%             - Size (small/medium/large)
;          %source%           - Search backend of record (e.g. Summon, Solr, etc.)
;          %upc%              - UPC Number
;          %vufind-home%      - The VUFIND_HOME environment variable
;          %vufind-local-dir% - The VUFIND_LOCAL_DIR environment variable
;        Example: LocalFile:%vufind-local-dir%/path/to/file/%size%/issn/%issn%.%anyimage%
;coverimages     = Syndetics:MySyndeticsId,Amazon:MyAccessKeyId,Booksite,LibraryThing:MyLibraryThingId,Google,OpenLibrary,Summon:MySerialsSolutionsClientKey,Contentcafe:MyContentCafeID,LocalFile:PathToFile

; This setting controls which services will have images cached on your local disk.
; Set to true to cache all applicable services. Set to false to disable caching. Set
; to a comma-separated list of services (e.g. "Syndetics,OpenLibrary") to cache only
; a subset of selected services. Default = true. Note that due to terms of service,
; some services will never have images cached even if caching is enabled.
coverimagesCache = true

; This setting controls which proxied image URLs will be cached to local disk (when
; using the ?proxy= parameter of the standard /Cover/Show routes). The setting may
; contain one or more regular expressions matching hostnames. The example
; below will match any images from the mylibrary.edu domain; you can also use
; "/.*/" to turn on caching for all proxied images.
;coverproxyCache[] = "/.*\.?mylibrary\.edu/"

; These settings control the image to display when no book cover is available.
; If makeDynamicCovers is not false and the GD library is installed, VuFind will draw
; cover images on the fly. See [DynamicCovers] below for more settings. If set to
; a non-Boolean value, for legacy reasons, the makeDynamicCovers setting will
; be used as the backgroundMode setting of [DynamicCovers] if that setting is unset.
;makeDynamicCovers = true

; Otherwise, you can use noCoverAvailableImage to specify a
; path relative to the base of your theme directory for a static image to display.
noCoverAvailableImage = images/noCover2.gif

; You can select from Syndetics, SyndeticsPlus, Amazon Editorial, Amazon, Booksite
; and/or the Guardian
;   Note: If the API key is omitted, e.g. "Guardian:", only the review title, byline,
;         Guardian logo and a link to the full Guardian page will be displayed
;   Note: The Guardian API changed in 2014; if you signed up before that date, you
;         may need to obtain a new API key for continued access.
;reviews         = Syndetics:MySyndeticsId,SyndeticsPlus:MySyndeticsID,AmazonEditorial:MyAccessKeyId,Amazon:MyAccessKeyId,Booksite,Guardian:MyGuardianKeyId

; You can select from Syndetics or SyndeticsPlus
;excerpts        = Syndetics:MySyndeticsId,SyndeticsPlus:MySyndeticsId

; This setting can be used to hide review/excerpt tabs on the record page when
; no content is available from the providers. By default it is turned off. You
; can turn it on for all relevant tabs by setting it to true, or you can turn
; it on for a comma-separated list of values (e.g. "reviews" or "excerpts" or
; "reviews,excerpts") for selective activation. Note that hiding empty tabs will
; make your record pages slower, since it will require extra communication with
; content providers.
;hide_if_empty = reviews,excerpts

; You can select from Syndetics or SyndeticsPlus to add summary information to
; the description tab.
;summaries = Syndetics:MySyndeticsId,SyndeticsPlus:MySyndeticsId

; You can select from Syndetics or SyndeticsPlus to load Tables of Contents
;toc = Syndetics:MySyndeticsId,SyndeticsPlus:MySyndeticsId

; You can select from Syndetics or SyndeticsPlus
;authorNotes = Syndetics:MySyndeticsId,SyndeticsPlus:MySyndeticsId

; You can select from Wikipedia
; See also the AuthorInfo recommendation module setting in searches.ini; this
; includes notes on improving the accuracy of Wikipedia retrievals.
; Note for Windows users: If using Wikipedia, you may need to increase your Apache
; heap size settings.  For details, see: https://vufind.org/jira/browse/VUFIND-630
authors         = Wikipedia

; You can look up your secret key by logging into http://aws.amazon.com and clicking
; "Access Identifiers" under "Your Account".
;amazonsecret    = MyAmazonSecretKey

; You can sign up for an associate ID by logging into
; https://affiliate-program.amazon.com .  Please make sure your instance of VuFind
; complies with Amazon's agreements before enabling this feature.
;amazonassociate = MyAmazonAssociateID

; You can select from Google, OpenLibrary, HathiTrust.  You should consult
; https://developers.google.com/books/branding before using Google Book Search.
;previews       = Google,OpenLibrary,HathiTrust

; This setting controls whether or not cover images are linked to previews when
; available. Legal settings are false (never link), * (always link; default), or
; a comma-separated list of templates in which linking should occur (see coversize
; above for a list of legal values).
;linkPreviewsToCovers = *

; Possible HathiRights options = pd,ic,op,orph,und,umall,ic-world,nobody,pdus,cc-by,cc-by-nd,
; cc-by-nc-nd,cc-by-nc,cc-by-nc-sa,cc-by-sa,orphcand,cc-zero,und-world,icus
; Default is "pd,ic-world" if unset here.
; See www.hathitrust.org/rights_database#Attributes for full details
;HathiRights    = pd,ic-world,cc-by,cc-by-nd,cc-by-nc-nd,cc-by-nc,cc-by-nc-sa,cc-by-sa,cc-zero,und-world

; Possible GoogleBooks options full,partial,noview
; options can be set for each / either of link or tab
; Link makes a button appear in search results / record view
; Tab makes a tab with an embedded preview appear on record view
; Default is "GoogleOptions['link'] = full,partial" if nothing
; is set here.
; see https://developers.google.com/books/docs/dynamic-links#json-results-format
;GoogleOptions['link']  = full,partial
;GoogleOptions['tab']  = partial

; OpenLibrary currently offers the same options/default as GoogleBooks (above):
;OpenLibraryOptions  = full,partial

; An API key is needed to interact with the Europeana API (see the EuropeanaResults
; recommendation module in searches.ini for more information)
;europeanaAPI = INSERTKEY

; Geographic Display
; These configuration settings have been superseded by the geofeatures.ini file.
; See the [MapTab] section of the geofeatures.ini file for more information.

; This section controls the behavior of the cover generator when makeDynamicCovers
; above is non-false.
;
; Note that any of these settings may be filtered to be size-specific by subscripting
; the key with a size. You can use a key of * for a default to use when a specific
; size is not matched. This allows adjustment of certain elements for different
; thumbnail sizes. See the "size" setting below for an example.
[DynamicCovers]
; This controls the background layer of the generated image; options:
; - solid: display a solid color
; - grid: display a symmetrical random pattern seeded by title/callnumber
;backgroundMode = grid

; This controls the text layer of the generated image; options:
; - default: display a title at the top and an author at the bottom
; - initial: display only the first letter of the title as a stylized initial
;textMode = default

; Font files specified here should exist in the css/font subdirectory of a theme.
; Some options are available by default inside the root theme.
;authorFont = "Roboto-Light.ttf"
;titleFont = "RobotoCondensed-Bold.ttf"

; In 'default' textMode, covers are generated using title and author name; VuFind
; will try to display everything by doing the following: break the title into
; lines, and if the title is too long (more than maxTitleLines lines), it will
; display ellipses at the last line.
;
; All text will be drawn using the specified textAlign alignment value using the
; relevant titleFontSize or authorFontSize setting, except that author names will
; be reduced to the minAuthorFontSize option if needed, and if that doesn't make
; it fit, text will be aligned left and truncated.
;
; When using 'initial' textMode, maxTitleLines and author-related settings are
; ignored as they do not apply.
;textAlign = center
;titleFontSize = 9
;authorFontSize = 8
;minAuthorFontSize = 7
;maxTitleLines = 4

; All color options support the same basic set of values:
; - The 16 named colors from HTML4
; - Arbitrary HTML hex colors in the form #RRGGBB (e.g. #FFFF00 for yellow)
; Some color options also support additional options.
; - authorFillColor,titleFillColor: the main color used
; - authorBorderColor,titleBorderColor: the color used to make a border; "none" is
;   a legal option in addition to colors.
; - baseColor: When using grid backgrounds, you may also choose a base color drawn
;   beneath the grid. Default is white.
; - accentColor: When using solid backgrounds, this is the background color; when
;   using grid backgrounds, this is the color of the grid pattern beneath the text.
;   You may set this to "random" to select a random color seeded with text from
;   the cover and adjusted with the "lightness" and "saturation" settings below.
;titleFillColor = black
;titleBorderColor = none
;authorFillColor = white
;authorBorderColor = black
;baseColor = white
;accentColor = random
; Note: lightness and saturation are only used when accentColor = random. Legal
; ranges are 0-255 for each value.
;lightness = 220
;saturation = 80

; These settings control the size of the image -- if size is a single number, a
; square will be created; if it is a string containing an "x" (i.e. 160x190) it
; defines a WxH rectangle. wrapWidth constrains the text size (and must be no
; larger than the width of the canvas). topPadding and bottomPadding push the
; text away from the edges of the canvas.
;size[*] = 128
;size[medium] = 200
;size[large] = 500
;topPadding = 19
;bottomPadding = 3
;wrapWidth = 110

; This section is needed for Buchhandel.de cover loading. You need an authentication
; token. It may also be necessary to customize your templates in order to comply with
; terms of service; please look at http://info.buchhandel.de/handbuch_links for
; details before turning this on.
[Buchhandel]
url = "https://api.vlb.de/api/v1/cover/"
; token = "XXXXXX-XXXX-XXXXX-XXXXXXXXXXXX"

[QRCode]
; This setting controls the image to display when no qrcode is available.
; The path is relative to the base of your theme directory.
;noQRCodeAvailableImage = images/noQRCode.gif

; Should we show QR codes in search results?
;showInResults = true

; Should we show QR codes on record pages?
;showInCore = true

; If you are using Syndetics Plus for *any* content, set plus = true
; and set plus_id to your syndetics ID.  This loads the javascript file.
; Syndetics vs. SyndeticsPlus: SyndeticsPlus has nice formatting, but loads slower
; and requires javascript to be enabled in users' browsers.
; set use_ssl to true if you serve your site over ssl and you
; use SyndeticsPlus to avoid insecure content browser warnings
; (or if you just prefer ssl)
; NOTE: SyndeticsPlus is incompatible with the tabs/accordion [List] views in
;       searches.ini. Do not turn it on if you are using these optional features.
[Syndetics]
use_ssl = false
plus = false
;plus_id = "MySyndeticsId"
; timeout value (in seconds) for API calls:
timeout = 10

; Booksite CATS Enhanced Content - cover images, reviews, description, etc.
[Booksite]
url = "https://api.booksite.com"
;key = "XXXXXXXXXXXXXXXXX"

; You can change the base Content Cafe URL used by the content services here.  Most
; users will not need to change this setting.  You also need to set your password,
; "pw".  Note that Content Cafe is a subscription service from Baker & Taylor.
[Contentcafe]
url              = "http://contentcafe2.btol.com"
pw               = "xxxxxx"

; Summon is optional; this section is used for your API credentials. apiId is the
; short, human-readable identifier for your Summon account; apiKey is the longer,
; non-human-readable secret key. See also the separate Summon.ini file.
;[Summon]
;apiId        = myAccessId
;apiKey       = mySecretKey

; This section must be filled in if you plan to use the optional WorldCat
; search module. Otherwise, it may be ignored.
;[WorldCat]
;Your WorldCat search API key
;apiKey          = "long-search-api-key-goes-here"
;Your holdings symbol (usually a three-letter code) - used for excluding your
; institution's holdings from the search results.
;OCLCCode        = MYCODE

; This section must be filled in to use Relais (E-ZBorrow) functionality. When
; activated, this function will allow users to place ILL requests on unavailable
; items through the record holdings tab.
;
; If you set apikey below, requests may be made from within VuFind through a
; pop-up; if you omit apikey but set loginUrl and symbol, links will be provided
; to Relais. Setting loginUrl and symbol is strongly recommended in all cases,
; since links will be used as a fallback if the API fails.
;[Relais]
; Your library's holdings symbol (e.g. PVU for Villanova)
;symbol="XYZ"
; The pickup location to use for your institution (currently multiple pickup
; locations are not supported here).
;pickupLocation = "DEFAULT"
; Barcode number (or other user ID) to use for lookups when none is provided
;patronForLookup="99999999"
; API key (may vary for testing vs. production)
;apikey="your-relais-api-key-goes-here"
; Timeout for HTTP requests (in seconds; set high, as Relais can be slow)
;timeout = 500
; Your institution's login URL for the remote Relais system (used to provide
; a link when the API fails)
;loginUrl = https://e-zborrow.relais-host.com/user/login.html

; TEST VALUES (uncomment for testing)
;group="DEMO"
;authenticateurl="https://demo.relais-host.com/portal-service/user/authentication"
;availableurl="https://demo.relais-host.com/dws/item/available"
;addurl="https://demo.relais-host.com/dws/item/add"

; PRODUCTION VALUES (uncomment for live use)
;group="EZB"
;authenticateurl="https://e-zborrow.relais-host.com/portal-service/user/authentication"
;availableurl="https://e-zborrow.relais-host.com/dws/item/available"
;addurl="https://e-zborrow.relais-host.com/dws/item/add"

; DPLA key -- uncomment and fill in to use DPLATerms recommendations (see also
; searches.ini).
;[DPLA]
;apiKey = http://dp.la/info/developers/codex/policies/#get-a-key

; These settings affect OpenURL generation and presentation; OpenURLs are used to
; help users find resources through your link resolver and to manage citations in
; Zotero.
[OpenURL]
; If a resolver base URL is enabled, it will be used to link ISSNs to your link
; resolver and to access articles in Summon if that module is enabled.  Earlier
; versions of VuFind included some parameters as part of the URL; at this point,
; any extra parameters will be ignored -- please provide only the base URL.
;url             = "http://openurl.myuniversity.edu/sfx_local"

; This string will be included as part of your OpenURL referer ID (the full string
; will be "info:sid/[your rfr_id setting]:generator").  You may be able to configure
; special behavior in your link resolver based on this ID -- for example, you may
; wish to prevent the resolver from linking to VuFind when links came from VuFind
; (to avoid putting a user in an infinite loop).
rfr_id          = vufind.svn.sourceforge.net

; By specifying your link resolver type, you can allow VuFind to optimize its
; OpenURLs for a particular platform.  Current legal values: "sfx", "360link",
; "EZB", "Redi," "demo" or "other" (default is "other" if commented out; "demo"
; generates fake values for use in testing the embed setting below).
;resolver        = sfx

; If you want OpenURL links to open in a new window, set this setting to the
; desired Javascript window.open parameters.  If you do not want a new window
; to open, set this to false or comment it out.
window_settings = "toolbar=no,location=no,directories=no,buttons=no,status=no,menubar=no,scrollbars=yes,resizable=yes,width=550,height=600"

; If you want to display a graphical link to your link resolver, uncomment the
; settings below.  graphic should be a URL; graphic_width and graphic_height
; should be sizes in pixels.
;graphic = "http://myuniversity.edu/images/findIt.gif"
;graphic_width = 50
;graphic_height = 20

; If your link resolver can render an image in response to an OpenURL, you can
; specify the base URL for image generation here:
;dynamic_graphic = "http://my-link-resolver/image"

; If dynamic_graphic is set above, the dynamic image can be used instead of the
; standard text or static-image-based OpenURL link (true), it can be disabled
; (false), or it can be displayed in addition to the regular link ("both").
;image_based_linking_mode = both

; The following settings control where OpenURL links are displayed:
show_in_results = true      ; include in search results
show_in_record = false      ; include in core record metadata
show_in_holdings = false    ; include in holdings tab of record view

; If set to true, this setting will attempt to embed results from the link
; resolver directly in search results instead of opening a new window or page.
; This will override the window_settings option if set! Embedding is currently
; unsupported when the resolver setting above is set to "other".
embed = false

; When embed is true and this is set to true results from the link resolver will
; be loaded automatically (default is false, which requires a user click to trigger
; the loading). Alternatively you can provide a comma-separated list of view areas
; (cf. show_in_* settings) to autoload embedded OpenURLs only in certain views.
; Notice: autoloading in results view might put some load on your linkresolver (each
; results view could perform searches.ini->[General]->default_limit requests). You
; might reduce load on the linkresolver by using the resolver_cache setting (see
; below).
embed_auto_load = false

; When embed is true, you can set this to an absolute path on your system in order
; to cache link resolver results to disk.  Be sure that the chosen directory has
; appropriate permissions set!  Leave the setting commented out to skip caching.
; Note that the contents of this cache will not be expired by VuFind; you should
; set up an external process like a cron job to clear out the directory from time
; to time.
;resolver_cache = /usr/local/vufind/resolver_cache

; This setting controls whether we should display an OpenURL link INSTEAD OF other
; URLs associated with a record (true) or IN ADDITION TO other URLs (false).
replace_other_urls = true

; EZproxy is optional.  This section only needs to exist if you
; are using EZProxy to provide off-site access to online materials.
;[EZproxy]
;host            = http://proxy.myuniversity.edu

; By default, when the 'host' setting above is active, VuFind will prefix links in
; records using EZproxy's "?qurl=" mechanism. If you need to set a host for ticket
; authentication (below) but you want to disable the prefixing behavior, set this
; to false.
;prefixLinks = true

; Uncomment the following line and change the password to something secret to enable
; EZproxy ticket authentication.
;secret = "verysecretpassword"
;
; To enable ticket authentication in EZproxy, you will also need the following in
; EZproxy's user.txt or ezproxy.usr for older versions (without the leading
; semicolons and spaces):
;
; ::CGI=https://vufind-server/ExternalAuth/EzproxyLogin?url=^R
; ::Ticket
; TimeValid 10
; SHA512 verysecretpassword
;
; Uncomment and modify the following line to use another hashing algorithm with the
; EZproxy authentication if necessary. SHA512 is the default, but it requires at
; least EZproxy version 6.1. Use "SHA1" for older EZproxy versions, and remember to
; replace SHA512 with SHA1 also in EZproxy's configuration file.
;secret_hash_method = "SHA512"

; Uncomment the following line to disable relaying of user name to EZproxy on ticket
; authentication:
;anonymous_ticket = true
; Uncomment the following line to disable logging of successful ticket
; authentication requests in VuFind:
;disable_ticket_auth_logging = true

<<<<<<< HEAD

=======
>>>>>>> 8aaeda11
; These settings affect RefWorks record exports.  They rarely need to be changed.
[RefWorks]
vendor          = VuFind
url             = https://www.refworks.com

; These settings affect EndNote Web record exports.  They rarely need to be changed.
[EndNoteWeb]
vendor          = VuFind
url             = https://www.myendnoteweb.com/EndNoteWeb.html

; These settings affect your OAI server if you choose to use it.
;
; If identifier is set, its value will be used as part of the standard OAI
; identifier prefix.  It should only ever be set to a domain name that you
; control!  If it is not set, your ID values will not be prefixed.
;
; If admin_email is not set, the main email under [Site] will be used instead.
;
; If set_field is set, the named Solr field will be used to generate sets on
; your OAI-PMH server.  If it is not set, sets will not be supported.
;
; If set_query is set (as an array mapping set names to Solr queries -- see
; examples below), the specified queries will be exposed as OAI sets.  If
; you use both set_field and set_query, be careful about the names you choose
; for your set queries. set_query names will trump set_field values when
; there are collisions.
;[OAI]
;identifier       = myuniversity.edu
;repository_name  = "MyUniversity Catalog"
;admin_email      = oai@myuniversity.edu
;set_field        = "format"
;set_query['eod_books'] = "institution:kfu AND publishDate:[1911 TO 1911]"
;set_query['eod_ebooks'] = "format:eBook"

; Proxy Server is Optional.
[Proxy]
;host = your.proxy.server
;port = 8000

; Uncomment following line to set proxy type to SOCKS 5
;type = socks5

; Default HTTP settings can be loaded here. These values will be passed to
; the \Zend\Http\Client's setOptions method.
[Http]
;sslcapath = "/etc/ssl/certs" ; e.g. for Debian systems
;sslcafile = "/etc/pki/tls/cert.pem" ; e.g. for CentOS systems

;timeout = 30 ; default timeout if not overridden by more specific code/settings

; Example: Using a CURL Adapter instead of the the defaultAdapter (Socket); note
; that you may also need to install CURL and PHP/CURL packages on your server.
;adapter = 'Zend\Http\Client\Adapter\Curl'

; Spelling Suggestions
;
; Note: These settings affect the VuFind side of spelling suggestions; you
; may also wish to adjust some Solr settings in solr/biblio/conf/schema.xml
; and solr/biblio/conf/solrconfig.xml.
[Spelling]
enabled = true
; Number of suggestions to display on screen. This list is filtered from
;   the number set in solr/biblio/conf/solrconfig.xml so they can differ.
limit   = 3
; Show the full modified search phrase on screen
;   rather then just the suggested word
phrase = false
; Offer expansions on terms as well as basic replacements
expand  = true
; Turning on 'simple' spell checking will improve performance,
;  by ignoring the more complicated 'shingle' (mini phrases)
;  based dictionary.
simple = false
; This setting skips spell checking for purely numeric searches; spelling
; suggestions on searches for ISBNs and OCLC numbers are not generally very
; useful.
skip_numeric = true

; These settings control what events are logged and where the information is
; stored.
;
; VuFind currently supports four logging levels: alert (severe fatal error),
; error (fatal error), notice (non-fatal warning) and debug (informational).
;
; Each logging level can be further broken down into five levels of verbosity.
; You can specify the desired level by adding a dash and a number after the
; level in the configuration string -- for example, alert-2 or error-5.
; The higher the number, the more detailed the logging messages.  If verbosity
; is not specified, it defaults to 1 (least detailed).
;
; Several logging methods are available, and each may be configured to log any
; combination of levels.
;
; You may enable multiple logging mechanisms if you want -- in fact, it is
; recommended, since the failure of one logging mechanism (i.e. database down,
; file system full) may then be reported to another.
;
; If database is uncommented, messages will be logged to the named MySQL table.
; The table can be created with this SQL statement:
; CREATE TABLE log_table ( id INT NOT NULL AUTO_INCREMENT,
;     logtime TIMESTAMP NOT NULL, ident CHAR(16) NOT NULL,
;     priority INT NOT NULL, message TEXT, PRIMARY KEY (id) );
;
; If file is uncommented, messages will be logged to the named file.  Be sure
; that Apache has permission to write to the specified file!
;
; If email is uncommented, messages will be sent to the provided email address.
; Be careful with this setting: a flood of errors can easily bog down your mail
; server!
[Logging]
;database       = log_table:alert,error,notice,debug
; NOTE : Make sure the log file exists and that Apache has write permission.
; NOTE : Windows users should avoid drive letters (eg. c:\vufind) because
;        the colon will be used in the string parsing. "/vufind" will work
;file           = /var/log/vufind.log:alert,error,notice,debug
;email          = alerts@myuniversity.edu:alert-5,error-5

; Get URL from https://YOURSLACK.slack.com/apps/manage/custom-integrations
;slack = #channel_name:alert,error
;slackurl = https://hooks.slack.com/services/your-private-details
;slackname = "VuFind Log" ; username messages are posted under
; You can also use the Slack settings to hook into Discord:
; - Get your url from Server Settings > Webhooks
; - Add /slack to the end of your url for Slack-compatible messages
; https://discordapp.com/developers/docs/resources/webhook#execute-slackcompatible-webhook

; This section can be used to specify a "parent configuration" from which
; the current configuration file will inherit.  You can chain multiple
; configurations together if you wish.
[Parent_Config]
; Full path to parent configuration file:
;path = /usr/local/vufind/application/config/config.ini
; Path to parent configuration file (relative to the location of this file):
;relative_path = ../masterconfig/config.ini

; A comma-separated list of config sections from the parent which should be
; completely overwritten by the equivalent sections in this configuration;
; any sections not listed here will be merged on a section-by-section basis.
;override_full_sections = "Languages,AlphaBrowse_Types"

; This setting is for allowing arrays to be merged with the values of their parents
; arrays. If override_full_sections is set for a section the arrays will always be
; overridden.
; For legacy reasons merging of arrays is disabled by default.
;merge_array_settings = false

; This section controls which language options are available to your users.
; If you offer more than one option, a control will appear in the user
; interface to allow user selection.  If you only activate one language,
; the control will be hidden.
;
; The name of each setting below (i.e. en, de, fr) is a language code and
; corresponds with one of the translation files found in the web/lang
; directory.  The value of each setting is the on-screen name of the language,
; and will itself be subject to translation through the language files!
;
; The order of the settings is significant -- they will be displayed on screen
; in the same order they are defined here.
;
; Be sure that this section includes the default language set in the [Site]
; section above.
[Languages]
en          = "English"              ; American spellings
;en-gb       = "English"              ; British spellings
de          = "German"
es          = "Spanish"
fr          = "French"
it          = "Italian"
ja          = "Japanese"
nl          = "Dutch"
;nl-be       = "Flemish Dutch"
pt          = "Portuguese"
pt-br       = "Brazilian Portugese"
zh-cn       = "Simplified Chinese"
zh          = "Chinese"
tr          = "Turkish"
he          = "Hebrew"
ga          = "Irish"
cy          = "Welsh"
el          = "Greek"
ca          = "Catalan"
eu          = "Basque"
ru          = "Russian"
cs          = "Czech"
fi          = "Finnish"
sv          = "Swedish"
pl          = "Polish"
da          = "Danish"
sl          = "Slovene"
ar          = "Arabic"
bn          = "Bengali"
gl          = "Galician"

; This section contains special cases for languages such as right-to-left support
[LanguageSettings]
; Comma-separated list of languages to display in right-to-left mode
rtl_langs = "ar,he"

; This section controls the behavior of the Browse module.  The result_limit
; setting controls the maximum number of results that may display in any given
; result box on the Browse screen.  You can set to -1 for no limit; however,
; setting a very high (or no) limit may result in "out of memory" errors if you
; have a large index!
[Browse]
result_limit    = 100
tag             = true      ; allow browsing of Tags
dewey           = false     ; allow browsing of Dewey Decimal call numbers
lcc             = true      ; allow browsing of LC call numbers
author          = true      ; allow browsing of authors
topic           = true      ; allow browsing of subject headings
genre           = true      ; allow browsing of genre subdivisions
region          = true      ; allow browsing of region subdivisions
era             = true      ; allow browsing of era subdivisions
; You can use this setting to change the default alphabet provided for browsing:
;alphabet_letters = "ABCDEFGHIJKLMNOPQRSTUVWXYZ"
; Uncomment to sort lists alphabetically (instead of by popularity); note that
; this will not changed the values returned -- you will still get only the
; <result_limit> most popular entries -- it only affects display order.
;alphabetical_order = true

; This section controls the availability of export methods.
;
; Each entry may be a comma-separated list of contexts in which the export
; option will be presented. Valid options:
;
; bulk - Included in batch export contexts
; record - Included in single-record export contexts
;
; If you simply set a field to true, only "record" mode will be enabled.
; If you set a field to false, all export contexts will be disabled.
;
; Note that some options may be disabled for records that do not support them,
; regardless of the setting chosen here.  You can edit the separate export.ini
; file to add new export formats and change the behavior of existing ones.
[Export]
RefWorks = "record,bulk"
EndNote = "record,bulk"
EndNoteWeb = "record,bulk"
MARC = false
MARCXML = false
RDF = false
BibTeX = false
RIS = false

[BulkExport]
; Export behavior to use when no bulkExportType setting is found in the matching
; format section of export.ini; default is 'link' if not overridden below. See
; export.ini for more details on available options.
;defaultType = download

;AddThis is optional. It uses the Add This tool available from www.addthis.com
; and requires the username generated when an analytics account is registered.
;[AddThis]
;key = yourUsername

; This section controls how item status information is presented in search results.
[Item_Status]
; Usually, there is only one location or call number for each item; however, when
; multiple values are found, there are several possible behaviors:
;     first = display the first value found, ignore the rest
;     all   = show all of the values found, separated by commas
;     msg   = show a message like "Multiple Call Numbers" or "Multiple Locations"
;     group = show availability statuses for each location on a separate line,
;             followed by callnumber information (valid for multiple_locations only)
multiple_call_nos = first
multiple_locations = msg

; If your ILS driver supports services, VuFind will display a more detailed
; availability message. This setting may be used to indicate that one particular
; status is preferred over all others and should be displayed by itself when
; found. This is useful because some drivers will always provide both "loan" and
; "presentation" services, but most users will only care about "loan" (since in-
; library use is implied by the ability to borrow an item). Set this to false to
; always display all services.
preferred_service = "loan"

; Show the full location, call number, availability for each item.
; You can customize the way each item's status is displayed by overriding the
; ajax/status-full.phtml template.
; When enabled, this causes the multiple_call_nos, multiple_locations and
; preferred_service settings to be ignored.
show_full_status = false

; You can set this to the name of an alphabetic browse handler (see the
; [AlphaBrowse_Types] section) in order to link call numbers displayed on the
; holdings tab and in status messages to a specific browse list. Set to false
; to disable call number linking.
callnumber_handler = false

; This section controls the behavior of the Record module.
[Record]
; Set this to true in order to enable "next" and "previous" links to navigate
; through the current result set from within the record view.
next_prev_navigation = false

; Set this to true in order to enable "first" and "last" links to navigate
; through the content result set from within the record view. Note, this
; may cause slow behavior with some installations. The option will only work
; when next_prev_navigation is also set to true.
first_last_navigation = false

; Setting this to true will cause VuFind to skip the results page and
; proceed directly to the record page when a search has only one hit.
jump_to_single_search_result = false

; You can enable this setting to show links to related MARC records using certain
; 7XX fields. Just enter a comma-separated list of the MARC fields that you wish
; to make use of.
;marc_links = "760,762,765,767,770,772,773,774,775,776,777,780,785,787"
; In the marc_links_link_types enter the fields you want the module to use to
; construct the links. The module will run through the link types in order
; until it finds one that matches. If you don't have id numbers in the fields,
; you can also use title to construct a title based search. id represents a raw
; bib id, dlc represents an LCCN.  Default setting:
;marc_links_link_types = id,oclc,dlc,isbn,issn,title
; Set use_visibility_indicator to false if you want to show links that are marked as
; "Do not show" in the MARC record (indicator 1). Otherwise, these links will be
; suppressed. (Default = true)
;marc_links_use_visibility_indicator = false

; When displaying publication information from 260/264, this separator will be
; placed between repeating subfield values (default is to rely on existing ISBD
; punctuation, but this can be used when ISBD punctuation is absent (e.g. ", ").
;marcPublicationInfoSeparator = " "

; When displaying publication information from 260/264, this can be set to true
; to make 264 information completely replace 260 information. Default is false,
; which will display information from 260 AND 264 when both fields are populated.
; Note that this only affects display, not indexing; both fields will always be
; made searchable.
;replaceMarc260 = false

; Set the URI-pattern of the server which serves the raw Marc-data. (see
; https://vufind.org/wiki/configuration:remote_marc_records for more information
; on how to set up a remote service for raw Marc-data)
;remote_marc_url = http://127.0.0.1/%s

; You can use this setting to hide holdings information for particular named locations
; as returned by the catalog.
hide_holdings[] = "World Wide Web"

; This array controls which Related modules are used to display sidebars on the
; record view page.
;
; Available options:
;    Channels - Display links to channels of content related to record
;    Similar - Similarity based on Solr lookup
;    WorldCatSimilar - Similarity based on WorldCat lookup
related[] = "Similar"

; This setting controls which citations are available; set to true for all supported
; options (default); set to false to disable citations; set to a comma-separated list
; to activate only selected formats (available options: APA, Chicago, MLA). The
; comma-separated list option may also be used to customize citation display order.
;citation_formats = APA,Chicago,MLA

; The following two sections control the Alphabetic Browse module.
[AlphaBrowse]
; This setting controls how many headings are displayed on each page of results:
page_size = 20
; How many headings to show before the match (or the spot where the match
; would have been found). Default is 0 for backwards compatibility.
rows_before = 0
; highlight the match row (or spot where match would have been)? default false
highlighting = false
; SEE ALSO: the General/includeAlphaBrowse setting in searchbox.ini, for including
; alphabrowse options in the main search drop-down options.

; This section controls the order and content of the browse type menu in the
; Alphabetic Browse module.  The key is the browse index to use, the value is the
; string to display to the user (subject to translation).
[AlphaBrowse_Types]
topic = "By Topic"
author = "By Author"
title = "By Title"
lcc = "By Call Number"
;dewey = "By Call Number"

; This section controls the return of extra columns for the different browses.
; The key is the browse index, the value is a colon-separated string of extra
; Solr fields to return for display to the user.
; Values should be in translation file as browse_value.
[AlphaBrowse_Extras]
title = "author:format:publishDate"
lcc = title
dewey = title

; This section allows you to configure the values used for Cryptography; the
; HMACkey can be set to any value you like and should never be shared.  It is used
; to prevent users from tampering with certain URLs (for example, "place hold" form
; submissions)
[Security]
HMACkey = mySuperSecretValue

; This section sets global defaults for caches; file caching is used by default.
; A custom directory for caching can be defined by the environment variable
; VUFIND_CACHE_DIR (see httpd-vufind.conf). The default location is inside the
; local settings directory.
[Cache]
; Set time to live value for Zend caches (in seconds), 0 means maximum possible.
;ttl = 0
; Override umask for cache directories and files.
;umask = 022
; Permissions for Zend-created cache directories and files, subject to umask
; Default dir_permission seems to be 0700.
;dir_permission = 0700
; Default file_permission seems to be 0600.
;file_permission = 0600

; This section controls the "Collections" module -- the special view for records
; that represent collections, and the mechanism for browsing these records.
[Collections]
; Control whether or not the collections module is enabled in search results.
; If set to true any search results which are collection level items will
; link to the respective collections page rather than the record page
; (default = false).
;collections = true
; Control default tab of Collection view (default = CollectionList)
;defaultTab = CollectionList
; This controls where data is retrieved from to build the Collections/Home page.
; It can be set to Index (use the Solr index) or Alphabetic (use the AlphaBrowse
; index). Index is subject to "out of memory" errors if you have many (150000+)
; collections; Alphabetic has no memory restrictions but requires generation of
; a browse index using the index-alphabetic-browse tool.  (default = Index)
;browseType = Index
; This string is the delimiter used between title and ID in the hierarchy_browse
; field of the Solr index.  Default is "{{{_ID_}}}" but any string may be used;
; be sure the value is consistent between this configuration and your indexing
; routines.
;browseDelimiter = "{{{_ID_}}}"
; This controls the page size within the Collections/Home page (default = 20).
;browseLimit = 20

; This section addresses hierarchical records in the Solr index
[Hierarchy]
; Name of hierarchy driver to use if no value is specified in the hierarchytype
; field of the Solr index.
driver = Default
; Should we display hierarchy trees? (default = false)
;showTree = true
; "Search within trees" can be disabled here if set to "false" (default = true)
search = true
; You can limit the number of search results highlighted when searching the tree;
; a limit is recommended if you have large trees, as otherwise large numbers of
; results can cause performance problems.  If treeSearchLimit is -1 or not set,
; results will be unlimited.
treeSearchLimit = 100
; Whether hierarchy fields are used for linking between container records and their
; children (default = false). This is an alternative to the full collections support
; (see the [Collections] section), so only one of them should be enabled
; at a time e.g. unless custom record drivers are used.
;simpleContainerLinks = true

; This section will be used to configure the feedback module.
; Set "tab_enabled" to true in order to enable the feedback module.
[Feedback]
;tab_enabled       = true
;recipient_email   = "feedback@myuniversity.edu"
;recipient_name    = "Your Library"
;email_subject     = "VuFind Feedback"
; This is the information for where feedback emails are sent from.
;sender_email      = "noreply@vufind.org"
;sender_name       = "VuFind Feedback"

; Note: for additional details about stats (including additional notes on Google
; Analytics and Piwik), look at the wiki page:
;     https://vufind.org/wiki/configuration:usage_stats

; Uncomment this section and provide your API key to enable Google Analytics. Be
; sure to set the "universal" setting to true once your account is upgraded to
; Universal Analytics; see:
; https://developers.google.com/analytics/devguides/collection/upgrade/guide
;[GoogleAnalytics]
;apiKey = "mykey"
;universal = false

; Uncomment this section and provide your Piwik server address and site id to
; enable Piwik analytics. Note: VuFind's Piwik integration uses several custom
; variables; to take advantage of them, you must reconfigure Piwik by switching
; to its root directory and running this command to raise a default limit:
; ./console customvariables:set-max-custom-variables 10
[Piwik]
;url = "http://server.address/piwik/"
;site_id = 1
; Uncomment the following setting to track additional information about searches
; and displayed records with Piwik's custom variables
;custom_variables = true
; By default, Piwik searches are tracked using the format "Backend|Search Terms."
; If you need to differentiate searches coming from multiple VuFind instances using
; a shared site_id, you can set the searchPrefix to add an additional prefix to
; the string, for example "SiteA|Backend|Search Terms." Most users will want to
; leave this disabled.
;searchPrefix = "SiteA|"

; Uncomment portions of this section to activate tabs in the search box for switching
; between search modules. Keys are search backend names, values are labels for use in
; the user interface (subject to translation). If you need multiple tabs for a single
; backend, append a colon and a suffix to each backend name (e.g. Solr:main) and add
; the filters in the [SearchTabsFilters] section.
[SearchTabs]
;Solr = Catalog
;Summon = Summon
;WorldCat = WorldCat
;Solr:filtered = "Catalog (Main Building Books)"
;EDS = "EBSCO Discovery Service"
;EIT = "EBSCO Integration Toolkit"
;Primo = "Primo Central"

; Add any hidden filters in this section for search tab specific filtering
[SearchTabsFilters]
;Solr:filtered[] = 'building:"main library"'
;Solr:filtered[] = "format:book"

; You can bind a permission to a search tab in this section.
; This controls to whom the tab should be displayed.
; Use the format tabName = permission. The permission should be configured
; in permissions.ini (who should see the tab)
; and permissionBehavior.ini (what should be displayed instead of the tab).
; Note that this ONLY controls whether or not the tab is displayed; if you wish to
; restrict actual searching, you will also need to make sure that the relevant
; controller(s) are blocking access using the same named permission.
[SearchTabsPermissions]
;EIT = access.EITModule
;Primo = access.PrimoModule

; Uncomment portions of this section to label searches from particular sources in the
; search history display.  Keys are search backend names, values are labels for use in
; the user interface (subject to translation).
[SearchHistoryLabels]
;Solr = Catalog
;Summon = Summon
;WorldCat = WorldCat
;SolrWeb = "Library Website"
;EDS = "EBSCO Discovery Service"

; Activate Captcha validation on select forms
; VuFind will use reCaptcha validation to prevent bots from using certain actions of
; your instance. See http://www.google.com/recaptcha for more information on Captcha
; and create keys for your domain.
; You will need to provide a sslcapath in the [Http] section for your Captcha to work.
;[Captcha]
;siteKey  = "get your reCaptcha key at"
;secretKey = "https://www.google.com/recaptcha/admin/create"
; Valid theme values: dark, light
;theme      = light
; Valid forms values: changePassword, email, feedback, newAccount, passwordRecovery, sms, userComments
; Use * for all supported forms
;forms = changePassword, email, newAccount, passwordRecovery, sms


; This section can be used to display default text inside the search boxes, useful
; for instructions. Format:
;
; backend = Placeholder text
;
; You can use a "default" setting if you want a standard string displayed across
; all backends not otherwise specified. You can qualify backend names with a
; colon-delimited suffix if you wish to use special placeholders in combination
; with filtered search tabs (see [SearchTabsFilters] above).
[SearchPlaceholder]
;default = "Enter search terms here..."
;Solr = "Search the catalog"
;Solr:filtered = "Search the filtered catalog"
;Summon = "Search Summon"

; This section controls VuFind's social features.
[Social]
; Comments may be "enabled" or "disabled" (default = "enabled")
comments = enabled
; Favorite lists may be "enabled", "disabled", "public_only" or "private_only"
; (default = "enabled")
; The public_only/private_only settings restrict the type of list users may
; create. If you change this to a more restrictive option, it is your responsibility
; to update the user_list database table to update the status of existing lists.
lists = enabled
; The following two settings are equivalent to default_limit / limit_options in
; searches.ini, but used to control the page sizes of lists of favorites:
lists_default_limit   = 20
;lists_limit_options   = 10,20,40,60,80,100
; This section controls what happens when a record title in a favorites list
; is clicked. VuFind can either embed the full result directly in the list using
; AJAX or can display it at its own separate URL as a full HTML page.
; See the [List] section of searches.ini for all available options.
lists_view=full
; Tags may be "enabled" or "disabled" (default = "enabled")
; When disabling tags, don't forget to also turn off tag search in searches.ini.
tags = enabled
; This controls the maximum length of a single tag; it should correspond with the
; field size in the tags database table.
max_tag_length = 64
; This controls whether tags are case-sensitive (true) or always forced to be
; represented as lowercase strings (false -- the default).
case_sensitive_tags = false
; If this setting is set to false, users will not be presented with a search
; drop-down or advanced search link when searching/viewing tags. This is recommended
; when using a multi-backend system (e.g. Solr + Summon + WorldCat). If set to
; true, the standard Solr search options and advanced search link will be shown
; in the tag screens; this is recommended when using a Solr-only configuration.
show_solr_options_in_tag_search = false<|MERGE_RESOLUTION|>--- conflicted
+++ resolved
@@ -1121,10 +1121,6 @@
 ; authentication requests in VuFind:
 ;disable_ticket_auth_logging = true
 
-<<<<<<< HEAD
-
-=======
->>>>>>> 8aaeda11
 ; These settings affect RefWorks record exports.  They rarely need to be changed.
 [RefWorks]
 vendor          = VuFind
