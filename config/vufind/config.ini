;
; VuFind Configuration
;

; This section controls global system behavior and can usually be left unmodified.
[System]
; Change to false to take the system offline and show an unavailability message;
; note that you can use the NoILS driver (in [Catalog] section below) to keep VuFind
; up during ILS maintenance.
available       = true
; Change to true to see messages about the behavior of the system as part of the
; output -- only for use when troubleshooting problems. See also the access.DebugMode
; setting in permissions.ini to turn on debug using a GET parameter in the request.
debug           = false
; This setting should be set to false after auto-configuration is complete
autoConfigure = true
; This setting specifies a health check file location. If a health check file exists,
; the getServerStatus AJAX call will return an error regardless of actual status
; allowing the server to be disabled from a load-balancer.
;healthCheckFile = /tmp/disable_vufind

; This section will need to be customized for your installation
[Site]
; Base URL is normally auto-detected, but this setting is used when autodetection is
; not possible (i.e. during sitemap generation at the command line).
url             = http://library.myuniversity.edu/vufind
email           = support@myuniversity.edu
title           = "Library Catalog"
; This is the default theme for non-mobile devices (or all devices if mobile_theme
; is disabled below). Available standard themes:
;   bootstrap3 = HTML5 theme using Bootstrap 3 + jQuery libraries, with minimal styling
;   bootprint3 = bootstrap3 theme with more attractive default styling applied
;                (named after the earlier, now-deprecated blueprint theme)
;   sandal     = bootstrap3 theme with a "flat" styling applied (a newer look
;                than bootprint3).
theme           = bootprint3

; Uncomment the following line to use a different default theme for mobile devices.
; You may not wish to use this setting if you are using one of the Bootstrap-based
; standard themes since they support responsive design.
;mobile_theme    = mobile

; Automatic asset minification and concatenation setting. When active, HeadScript
; and HeadLink will concatenate and minify all viable files to reduce requests and
; load times. This setting is off by default.
;
; This configuration takes the form of a semi-colon separated list of
; environment:configuration pairs where "environment" is a possible APPLICATION_ENV
; value (e.g. 'production' or 'development') or '*'/no prefix for all contexts.
; Possible values for 'configuration' within each environment are 'js', 'css',
; 'off'/false, 'on'/true/'*'. This allows global enabling/disabling of the pipeline
; or separate configurations for different types of resources. Multiple configuration
; values may be comma-separated -- e.g. 'js,css'.
;
; Example: "development:off; production:js,css"
;asset_pipeline = "production:js"

; This is a comma-separated list of themes that may be accessed via the ?ui GET
; parameter.  Each entry has two parts: the value used on the URL followed by the
; actual theme name.  For example, http://library.myuniversity.edu/vufind?ui=theme1
; would load the myTheme1 theme with the setting shown below.  Note that the values
; of "standard" and "mobile" are reserved for the default and mobile themes defined
; above.
;alternate_themes = theme1:myTheme1,theme2:myTheme2

; This is a comma-separated list of theme options that will be displayed to the user
; as a drop-down.  Each entry has two parts: a value for the "ui" GET parameter and
; an on-screen description.  "standard" refers to the "theme" setting above, "mobile"
; refers to the "mobile_theme" setting, and all other values must be defined in
; alternate_themes above.  When commented out, no drop-down theme list will display.
;selectable_themes = "standard:Standard Theme,mobile:Mobile Theme"

; Use the browser language setting to set the VuFind language.
browserDetectLanguage = true
language        = en    ; default -- more options available in [Languages] below.
locale          = en_US
; Set this to specify a default ISO 4217 currency code (used on the fines screen).
; If omitted, the default currency for the locale above will be used.
;defaultCurrency = USD
; Find valid timezone values here:
;   http://www.php.net/manual/en/timezones.php
timezone        = "America/New_York"
; A string used to format user interface date strings using the PHP date() function
; default is m-d-Y (MM-DD-YYYY 01-01-2010)
displayDateFormat = "m-d-Y"
; A string used to format user interface time strings using the PHP date() function
; default is H:i (HH:MM 23:01)
displayTimeFormat = "H:i"
; The base VuFind URL will load this controller unless the user is logged in:
defaultModule   = Search
; When defaultModule is used, this action will be triggered (default = Home)
;defaultAction = Home
; The base VuFind URL will load this controller when the user is logged in:
defaultLoggedInModule = MyResearch
; When defaultLoggedInModule is used, this action will be triggered (default = Home)
;defaultLoggedInAction = Home
; The route VuFind will send users to following a log out operation. Set to false
; or omit to attempt to retain the user's current context after log out.
;logOutRoute = home
; Default tab to display when a record is viewed (see also RecordTabs.ini):
defaultRecordTab = Holdings
; Hide the holdings tab if no holdings are available from the ILS; note that this
; feature requires your ILS driver to support the hasHoldings() method.
hideHoldingsTabWhenEmpty = false
; Whether to load the default tab through AJAX (which brings some performance
; gain but breaks compatibility with non-Javascript-enabled browsers; off by default)
;loadInitialTabWithAjax = true
; The holdingsTemplate to use to display the ILS holdings (defaults to standard).
; See the templates/RecordTab/holdingsils subdirectory of your theme for options.
;holdingsTemplate = extended
; This page will show by default when a user accesses the MyResearch module:
defaultAccountPage = Favorites
; Allow access to the Admin module? (See the access.AdminModule setting in
; permissions.ini for more granular ways to restrict Admin access).
admin_enabled = false
; Show sidebar on the left side instead of right
sidebarOnLeft = false
; Invert the sidebarOnLeft setting for right-to-left languages?
mirrorSidebarInRTL = true
; Put search result thumbnails on the left (true) or right (false)
resultThumbnailsOnLeft = true
; Put favorites list thumbnails on the left (true) or right (false)
listThumbnailsOnLeft = true
; Put hold/checkedout/ILL/etc. item thumbnails on the left (true) or right (false)
accountThumbnailsOnLeft = true
; Show thumbnail on opposite side in right-to-left languages?
mirrorThumbnailsRTL = true
; Handle menu as an offcanvas slider at mobile sizes (in bootstrap3-based themes)
offcanvas = false
; Show (true) / Hide (false) Book Bag - Default is Hide.
showBookBag = false
; Set the maximum amount of items allowed in the Book Bag - Default is 100
bookBagMaxSize = 100
; Show individual add/remove bookbag buttons in search results? (Supersedes cart
; checkboxes and bulk action buttons unless showBulkOptions is true).
bookbagTogglesInSearch = true
; Display bulk items (export, save, etc.) and checkboxes on search result screens?
showBulkOptions = false
; Should users be allowed to save searches in their accounts?
allowSavedSearches = true
; Some VuFind features can be made compatible with non-Javascript browsers at
; a performance cost. By default, this compatibility is disabled, but it can
; be turned on here. Note that even with this setting turned on, some features
; still require Javascript; this simply improves compatibility for certain
; features (such as display of hierarchies).
nonJavascriptSupportEnabled = false
; Generator value to display in an HTML header <meta> tag:
generator = "VuFind 6.0"

; This section allows you to configure the mechanism used for storing user
; sessions.  Available types: File, Memcache, Database.
; Some of the settings below only apply to specific session handlers;
; such settings are named with an obvious prefix.  Non-prefixed settings
; are global to all handlers.
[Session]
type                        = File
lifetime                    = 3600 ; Session lasts for 1 hour
; Should stored session data be encrypted?
secure = false
; Keep-alive interval in seconds. When set to a positive value, the session is kept
; alive with a JavaScript call as long as a VuFind page is open in the browser.
; Default is 0 (disabled). When keep-alive is enabled, session lifetime above can be
; reduced to e.g. 600.
;keepAlive = 60
;file_save_path              = /tmp/vufind_sessions
;memcache_host               = localhost
;memcache_port               = 11211
;memcache_connection_timeout = 1

; This section controls how VuFind creates cookies (to store session IDs, bookbag
; contents, theme/language settings, etc.)
[Cookies]
; In case there are multiple VuFind instances on the same server and they should not
; share cookies/sessions, this option can be enabled to limit the session to the
; current path. Default is false, which will place cookies at the root directory.
;limit_by_path = true
; If VuFind is only accessed via HTTPS, this setting can be enabled to disallow
; the browser from ever sending cookies over an unencrypted connection (i.e.
; before being redirected to HTTPS). Default is false.
;only_secure = true
; Whether to set cookies set by the server (apart from cart function) "HTTP only" so
; that they cannot be accessed by scripts. Default is true.
;http_only = false
; Set the domain used for cookies (sometimes useful for sharing the cookies across
; subdomains); by default, cookies will be restricted to the current hostname.
;domain = ".example.edu"
; This sets the session cookie's name. Comment this out to use the default
; PHP_SESS_ID value. If running multiple versions of VuFind (or multiple PHP
; applications) on the same host, it is strongly recommended to give each a
; different session_name setting to avoid data contamination.
session_name = VUFIND_SESSION

; Please set the ILS that VuFind will interact with.
;
; Available drivers:
;   - Aleph
;   - Alma
;   - Amicus
;   - DAIA (using either XML or JSON API)
;   - Demo (fake ILS driver returning complex responses)
;   - Evergreen
;   - Horizon (basic database access only)
;   - HorizonXMLAPI (more features via API)
;   - Innovative (for INNOPAC; see also Sierra/SierraRest)
;   - Koha (basic database access only)
;   - KohaILSDI (more features via ILS-DI API)
;   - LBS4
;   - MultiBackend (to chain together multiple drivers in a consortial setting)
;   - NewGenLib
;   - NoILS (for users with no ILS, or to disable ILS features during maintenance),
;   - PAIA
;   - Polaris
;   - Sample (fake ILS driver returning bare-minimum data)
;   - Sierra (basic database access only)
;   - SierraRest (more features via API)
;   - Symphony (uses native SirsiDynix APIs)
;   - Unicorn (also applies to Symphony; requires installation of connector found at:
;     http://code.google.com/p/vufind-unicorn/)
;   - Virtua
;   - Voyager (database access only; for Voyager 6+)
;   - VoyagerRestful (for Voyager 7+ w/ RESTful web services)
;   - XCNCIP2 (for XC NCIP Tookit v2.x)
;
; If you haven't set up your ILS yet, two fake drivers are available for testing
; purposes. "Sample" is fast but does very little; "Demo" simulates more
; functionality of a real ILS but may slow down your system by performing extra
; searches. If you don't plan to use an ILS, the NoILS driver is your best option.
;
; Note: Enabling most of the features in this section will only work if you use an
; ILS driver that supports them; not all drivers support holds/renewals.
[Catalog]
driver          = Sample

; loadNoILSOnFailure - Whether or not to load the NoILS driver if the main driver fails
loadNoILSOnFailure = false

; List of search backends that contain records from your ILS (defaults to Solr
; unless set otherwise). You can set ilsBackends = false to disable ILS status
; loading entirely.
;ilsBackends[] = Solr

; This setting determines how and when hold / recall links are displayed.
; Legal values:
; - all (Show links for all items - Place Hold for Available Items and Place Recall
;   for unavailable items)
; - availability (Only show recall links if ALL items on bib are currently
;   unavailable)
; - disabled (Never show hold/recall links)
; - driver (Use ILS driver to determine which items may be held/recalled; best option
;   if available, but not supported by all drivers)
; - holds (Only show links for available items)
; - recalls (Only show links for unavailable items)
; default is "all"
holds_mode = "all"

; Set this to true if you want to allow your ILS driver to override your holds_mode
; setting on a record-by-record basis; this may be useful for local customizations,
; but in most cases you should leave this setting unchanged.  Overrides are ignored
; for mode settings of "driver" or "disabled."
allow_holds_override = false

; Determines if holds can be cancelled or not. Options are true or false.
; default is false
cancel_holds_enabled = false

; Determines if storage retrieval requests can be cancelled or not.
; Options are true or false.
; default is false
cancel_storage_retrieval_requests_enabled = false

; Determines if ILL requests can be cancelled or not.
; Options are true or false.
; default is false
cancel_ill_requests_enabled = false

; Determines if item can be renewed or not. Options are true or false.
; default is false
renewals_enabled = false

; Determines if title level holds are displayed or not.
; Legal values:
; - disabled (Never show title Holds - Default)
; - always (Always show title Holds)
; - availability (Only show title holds if ALL items on bib are currently
;   unavailable)
; - driver (Use ILS driver to determine which items may be held/recalled; best option
;   if available, but not supported by all drivers)
title_level_holds_mode = "disabled"

; Determines how holdings are grouped in the record display, using fields from
; the item information provided by the ILS driver.
;
; Most commonly-used values:
; - holdings_id,location (Use holdings record id if available, location name as
;   secondary - Default)
; - location (Use location name)
;
; See https://vufind.org/wiki/development:plugins:ils_drivers#getholding for
; more options (though not every ILS driver supports every possible value).
;
; Note that there may also be driver-specific values outside of the specification,
; such as:
; - item_agency_id (XCNCIP2 driver's Agency ID, which may be useful in consortial
;   environments)
;
; You may use multiple group keys (delimited by comma), e.g.,
; - item_agency_id,location
;holdings_grouping = holdings_id,location

; Text fields such as holdings_notes gathered from items to be displayed in each
; holdings group in the display order.
; The default list is 'holdings_notes', 'summary', 'supplements' and 'indexes'. The
; deprecated field 'notes' is used as an alias for 'holdings_notes'.
; Note that displayed information depends on what the ILS driver returns.
;holdings_text_fields[] = 'holdings_notes'
;holdings_text_fields[] = 'summary'

; Whether support for multiple library cards is enabled. Default is false.
;library_cards = true

; The number of checked out items to display per page; 0 for no limit (may cause
; memory problems for users with huge numbers of items). Default = 50.
;checked_out_page_size = 50

; The number of historic loans to display per page; 0 for no limit (may cause
; memory problems for users with a large number of historic loans). Default = 50
;historic_loan_page_size = 50

; Whether to display the item barcode for each loan. Default is false.
;display_checked_out_item_barcode = true

; This section controls features related to user accounts
[Account]
; Allow the user to set a home library through the Profile screen, which will
; override ILS-provided default pickup locations throughout the system.
set_home_library = true

; This section allows you to determine how the users will authenticate.
; You can use an LDAP directory, the local ILS (or multiple ILSes through
; the MultiILS option), the VuFind database (Database), a hard-coded list of
; access passwords (PasswordAccess), AlmaDatabase (combination
; of VuFind database and Alma account), Shibboleth, SIP2, CAS, Facebook or some
; combination of these (via the MultiAuth or ChoiceAuth options).
[Authentication]
;method          = LDAP
;method         = ILS
method         = Database
;method         = AlmaDatabase
;method         = Shibboleth
;method         = SIP2
;method         = CAS
;method         = MultiAuth
;method         = ChoiceAuth
;method         = MultiILS
;method         = Facebook
;method         = PasswordAccess

; This setting only applies when method is set to ILS.  It determines which
; field of the ILS driver's patronLogin() return array is used as the username
; in VuFind's user database.  If commented out, it defaults to cat_username
; (the recommended setting in most situations).
;ILS_username_field = cat_username

; Whether or not to hide the Login Options; not that even when this is set to
; false, ILS driver settings may be used to conditionally hide the login. See
; hideLogin in the [Settings] section of NoILS.ini for an example.
hideLogin = false

; When set to true, uses AJAX calls to annotate the account menu with
; notifications (overdue items, total fines, etc.)
enableAjax = true

; When set to true, replicates the account menu as a drop-down next to the
; account link in the header.
enableDropdown = false

; Set this to false if you would like to store local passwords in plain text
; (only applies when method = Database or AlmaDatabase above).
hash_passwords = false

; Allow users to recover passwords via email (if supported by Auth method)
; You can set the subject of recovery emails in your
; language files under the term "recovery_email_subject"
recover_password = false
; Time (seconds) before another recovery attempt can be made
recover_interval      = 60
; Length of time before a recovery hash can no longer be used (expires)
; Default: Two weeks
recover_hash_lifetime = 1209600

; Allow users to set change their email address (if supported by Auth method).
; When turning this on, it is also strongly recommended to turn on verify_email
; below.
change_email = false

; Allow users to set change their passwords (if supported by Auth method)
change_password = true

; Force users to verify their email address before being able to log in
; (only if method=Database) or make changes to it (if change_email=true).
; If you wish to customize the email messages used by the system, see the
; translation strings starting with verify and change_notification, as well as
; the notify-email-change.phtml and verify-email.phtml Email templates.
verify_email = false

; Set this to false if you would like to store catalog passwords in plain text
encrypt_ils_password = false

; This is the key used to encrypt and decrypt catalog passwords.  This must be
; filled in with a random string value when encrypt_ils_passwords is set to true.
ils_encryption_key = false

; This is the algorithm used to encrypt and decrypt catalog passwords.
; A symmetrical encryption algorithm must be used.
; You can use mcrypt_list_algorithms() to see available options on your system.
; Common choices: blowfish (default), aes
; If you want to convert from one algorithm to another, run this from $VUFIND_HOME:
;   php public/index.php util switch_db_hash oldhash:oldkey (or none) newhash:newkey
;ils_encryption_algo = "blowfish"

; This setting may optionally be uncommented to restrict the email domain(s) from
; which users are allowed to register when using the Database or AlmaDatabase method.
;domain_whitelist[] = "myuniversity.edu"
;domain_whitelist[] = "mail.myuniversity.edu"

; Specify default minimum and maximum password length (Auth method may override
; this).
;minimum_password_length = 4
;maximum_password_length = 32
; Specify default limit of accepted characters in the password. Allowed values
; are "numeric", "alphanumeric" or a regular expression
;password_pattern = "(?=.*\d)(?=.*[a-z])(?=.*[A-Z])"
; Specify default hint about what the password may contain when using a regexp
; pattern. May be text or a translation key. The "numeric" and "alphanumeric"
; patterns have translated default hints.
;password_hint = "Include both upper and lowercase letters and at least one number."

; Uncomment this line to switch on "privacy mode" in which no user information
; will be stored in the database. Note that this is incompatible with social
; features, password resets, and many other features. It is not recommended for
; use with "Database" or "AlmaDatabase" authentication, since the user will be
; forced to create a new account upon every login.
;privacy = true

; Allow a user to delete their account. Default is false.
;account_deletion = true
; Whether comments added by a user are deleted when they remove their account.
; Default is true.
;delete_comments_with_user = false

; See the comments in library/VF/Auth/MultiAuth.php for full details
; on using multiple authentication methods.  Note that MultiAuth assumes login
; with username and password, so some methods (i.e. Shibboleth) may not be
; compatible.
;[MultiAuth]
;method_order   = ILS,LDAP
;filters = "username:trim,password:trim"

; Present two auth options on the login screen. Each choice given must also be
; configured in its relevant section. (The code should allow for more than 2
; choices, but styling would need to be expanded / modified)
;
; WARNING! This module does not account for the possibility that the auth
; choices you present may return different usernames. You would want a user to
; be able to log in via any method and see the same account. To make sure that
; is the case, you should ensure that the usernames given by the authentication
; methods themselves are the same for any given user.
;[ChoiceAuth]
;choice_order = Shibboleth,Database

; This section defines the location/behavior of the Solr index and requires no
; changes for most installations
[Index]
; url can also be an array of servers. If so, VuFind will try the servers one by one
; until one can be reached. This is only useful for advanced fault-tolerant Solr
; installations.
url             = http://localhost:8080/solr
; Default bibliographic record core
default_core    = biblio
; Default authority record core
default_authority_core = authority
; This setting needs to match the <maxBooleanClauses> setting in your solrconfig.xml
; file; when VuFind has to look up large numbers of records using ID values, it may
; have to restrict the size of its result set based on this limitation.
maxBooleanClauses = 1024
; This is the timeout in seconds when communicating with the Solr server.
timeout = 30
; This is the Dismax handler to use if nothing is specified in searchspecs.yaml.
; You can choose dismax for standard Dismax (the default) or edismax for Extended
; Dismax, or you can configure your own custom handler in solrconfig.xml.
default_dismax_handler = dismax
; This is the number of records to retrieve in a batch e.g. when building a record
; hierarchy. A higher number results in fewer round-trips but may increase Solr's
; memory usage. Default is 1000.
;cursor_batch_size = 1000


; Enable/Disable searching reserves using the "reserves" Solr core.  When enabling
; this feature, you need to run the util/index_reserves.php script to populate the
; new index.
[Reserves]
search_enabled  = false

; This section requires no changes for most installations; if your SMTP server
; requires authentication, you can fill in a username and password below.
[Mail]
host            = localhost
port            = 25
;username       = user
;password       = pass
; The server name to report to the upstream mail server when sending mail.
;name = vufind.myuniversity.edu
; If a login is required you can define which protocol to use for securing the
; connection. If no explicit protocol ('tls' or 'ssl') is configured, a protocol
; based on the configured port is chosen (587 -> tls, 487 -> ssl).
;secure         = tls
; Uncomment this setting to disable outbound mail but simulate success; this
; is useful for interface testing but should never be used in production!
;testOnly = true
; If set to false, users can send anonymous emails; otherwise, they must log in first
require_login   = true
; Should we put the logged-in user's address in the "from" field by default?
user_email_in_from = false
; Should we put the logged-in user's address in the "to" field by default?
user_email_in_to = false
; Should the user be allowed to edit email subject lines?
user_editable_subjects = false
; How many recipients is the user allowed to specify? (use 0 for no limit)
maximum_recipients = 1
; Populate the "from" field with this value if user_email_in_from is false and/or no
; user is logged in:
;default_from = "no-reply@myuniversity.edu"
; Should we hide the "from" field in email forms? If no from field is visible, emails
; will be sent based on user_email_in_from and default_from above, with the email
; setting from the [Site] section used as a last resort.
disable_from = false
; From field override. Setting this allows keeping the "from" field in email forms
; but will only use it as a reply-to address. The address defined here is used as the
; actual "from" address.
<<<<<<< HEAD
; Note: "reply-to" field gets overridden only when Mailer::send is called without a reply-to address.
=======
; Note: If a feature explicitly sets a different reply-to address (for example,
; Feedback forms), the original from address will NOT override that reply-to value.
>>>>>>> b4b38e23
;override_from = "no-reply@myuniversity.edu"

; Being a special case of mail message, sending record results via SMS ("Text this")
; may be "enabled" or "disabled" ("enabled" by default).
; Should you choose to leave it enabled, see also sms.ini for further
; configuration options.
sms = enabled

; Set this value to "database" to shorten links sent via email/SMS and
; store its path in the database (default "none").
url_shortener = none

; This section needs to be changed to match your database connection information
[Database]
; Connection string format is [platform]://[username]:[password]@[host]:[port]/[db]
; where:
; [platform] = database platform (mysql, oci8 or pgsql)
; [username] = username for connection
; [password] = password for connection (optional)
; [host] = host of database server
; [port] = port of database server (optional)
; [db] = database name
database          = mysql://root@localhost/vufind

; If your database (e.g. PostgreSQL) uses a schema, you can set it here:
;schema = schema_name

; The character set of the database -- may be latin1 or utf8; utf8 is STRONGLY
; RECOMMENDED and is the default if no value is set here.  You may need latin1
; for compatibility with existing VuFind 1.x installations.
;charset = utf8

; Reduce access to a set of single passwords
; This is only used when Authentication method is PasswordAccess. See above.
; Recommended to be used in conjunction with very restricted permissions.ini settings
; and with most social settings disabled
;[PasswordAccess]
; access_user is a map of users to passwords
; entering a correct password will login as that user
;access_user[user] = password
;access_user[admin] = superpassword

; LDAP is optional.  This section only needs to exist if the
; Authentication Method is set to LDAP.  When LDAP is active,
; host, port, basedn and username are required.
;[LDAP]
; Prefix the host with ldaps:// to use LDAPS; omit the prefix for standard
; LDAP with TLS.
;host            = ldap.myuniversity.edu
;port            = 389       ; LDAPS usually uses port 636 instead
; By default, when you use regular LDAP (not LDAPS), VuFind uses TLS security.
; You can set disable_tls to true to bypass TLS if your server does not support
; it. Note that this setting is ignored if you use ldaps:// in the host setting.
;disable_tls     = false
;basedn          = "o=myuniversity.edu"
;username        = uid
; separator string for mapping multi-valued ldap-fields to a user attribute
; if no separator is given, only the first value is mapped to the given attribute
;separator = ';'
; Optional settings to map fields in your LDAP schema to fields in the user table
; in VuFind's database -- the more you fill in, the more data will be imported
; from LDAP into VuFind:
;firstname       = givenname
;lastname        = sn
;email           = mail
;cat_username    =
;cat_password    =
;college         = studentcollege
;major           = studentmajor
; If you need to bind to LDAP with a particular account before
; it can be searched, you can enter the necessary credentials
; here.  If this extra security measure is not needed, leave
; these settings commented out.
;bind_username   = "uid=username o=myuniversity.edu"
;bind_password   = password

; SIP2 is optional.  This section only needs to exist if the
; Authentication Method is set to SIP2.
;[SIP2]
;host            = ils.myuniversity.edu
;port            = 6002

; Shibboleth is optional.  This section only needs to exist if the
; Authentication Method is set to Shibboleth. Be sure to set up authorization
; logic in the permissions.ini file to filter users by Shibboleth attributes.
;[Shibboleth]
; Server param with the identity provider entityID if a Shibboleth session exists.
; If omitted, Shib-Identity-Provider is used.
;idpserverparam = Shib-Identity-Provider
; Optional: Session ID parameter for SAML2 single logout support. If omitted, single
; logout support is disabled. Note that if SLO support is enabled, Shibboleth session
; ID's are tracked in external_session table which may need to be cleaned up with the
; expire_session_mappings command line utility. See
; https://vufind.org/wiki/configuration:shibboleth for more information on how
; to configure the single logout support.
;session_id = Shib-Session-ID
; Optional: you may set attribute names and values to be used as a filter;
; users will only be logged into VuFind if they match these filters.
;userattribute_1       = entitlement
;userattribute_value_1 = urn:mace:dir:entitlement:common-lib-terms
;userattribute_2       = unscoped-affiliation
;userattribute_value_2 = member
; Required: the attribute Shibboleth uses to uniquely identify users.
;username              = persistent-id
; Required: Shibboleth login URL.
;login                 = https://shib.myuniversity.edu/Shibboleth.sso/Login
; Optional: Shibboleth logout URL.
;logout                = https://shib.myuniversity.edu/Shibboleth.sso/Logout
; Optional: URL to forward to after Shibboleth login (if omitted,
; defaultLoggedInModule from [Site] section will be used).
;target                = https://shib.myuniversity.edu/vufind/MyResearch/Home
; Optional: provider_id (entityId) parameter to pass along to Shibboleth login.
;provider_id           = https://idp.example.edu/shibboleth-idp
; Some or all of the following entries may be uncommented to map Shibboleth
; attributes to user database columns:
;cat_username = HTTP_ALEPH_ID
;cat_password = HTTP_CAT_PASSWORD
;email = HTTP_MAIL
;firstname = HTTP_FIRST_NAME
;lastname = HTTP_LAST_NAME
;college = HTTP_COLLEGE
;major = HTTP_MAJOR
;home_library = HTTP_HOME_LIBRARY

; CAS is optional.  This section only needs to exist if the
; Authentication Method is set to CAS.
;[CAS]

; Optional: the attribute CAS uses to uniquely identify users. (Omit to use
; native CAS username instead of an attribute-based value).
;username              = uid

; Required: CAS Hostname.
;server                = cas.myuniversity.edu

; Required: CAS port.
;port                 = 443

; Required: CAS context.
;context                 = /cas

; Required: CAS Certificate Path. (Set to false to bypass authentication;
; BYPASSING AUTHENTICATION IS *NOT* RECOMMENDED IN PRODUCTION).
;CACert = /etc/pki/cert/cert.crt

; Required: CAS login URL.
;login                 = https://cas.myuniversity.edu/cas/login

; Required: CAS logout URL.
;logout                = https://cas.myuniversity.edu/cas/logout

; Optional: CAS logging.
;debug              = false
;log                = /tmp/casdebug

; Optional: URL to forward to after CAS login (if omitted,
; defaultLoggedInModule from [Site] section will be used).
;target                = http://lib.myuniversity.edu/vufind/MyResearch/Home

; Optional: protocol to follow (legal values include CAS_VERSION_1_0,
; CAS_VERSION_2_0, CAS_VERSION_3_0 and SAML_VERSION_1_1; default is
; SAML_VERSION_1_1)
;protocol = SAML_VERSION_1_1

; Some or all of the following entries may be uncommented to map CAS
; attributes to user database columns:
;cat_username = acctSyncUserID
;cat_password = catPassword
;email = mail
;firstname = givenName
;lastname = sn
;college = college
;major = major1
;home_library = library

; Facebook may be used for authentication; fill in this section in addition to
; turning it on in [Authentication] above to use it. You must register your
; VuFind instance as an application at http://developers.facebook.com to obtain
; credentials.
;[Facebook]
;appId = "your app ID"
;secret = "your app secret"

; External Content is Optional.
; To use multiple, separate with a comma.  Priority will be given by the order listed
; Account id is separated with a colon, if no id is used then no colon is necessary
; For Amazon, use your 20-character access key in the coverimages and reviews values;
; you must also provide your 40-character secret key in the amazonsecret value and
; your associate ID in the amazonassociate value.
;
; IMPORTANT: Review content providers' terms of service before turning them on.
;            Terms may change, and not all content sources are appropriate for all
;            applications.  The existence of functionality in VuFind does not imply
;            suitability for any particular situation.
[Content]
; You can define the cover size used by each template: false (to disable covers)
; or size (small, medium, or large). A colon separated list may be used to try
; multiple sizes in a particular order. All legal template values and default
; values are reflected in the examples below. Uncomment the appropriate lines to
; make changes.
;coversize[checkedout] = small
;coversize[collection-info] = medium
;coversize[core] = medium
;coversize[holds] = small
;coversize[illrequests] = small
;coversize[list-entry] = small
;coversize[RandomRecommend] = "small:medium"
;coversize[result-grid] = large
;coversize[result-list] = small
;coversize[storageretrievalrequests] = small

; Alternatively, if you wish to disable covers completely, you may set the
; coversize setting to false:
;coversize = false

; You can select Syndetics, LibraryThing, Summon, Amazon, Booksite, OpenLibrary,
; Contentcafe, Buchhandel.de, Google Books, BrowZine and/or LocalFile.
;   Note: BrowZine requires you to have BrowZine.ini configured appropriately.
;   Note: Summon service takes a Serials Solutions client key, NOT Summon API key!
;   For LocalFile:PathToFile, you may use a combination of directory path information
;        and tokens for filename and image type. If you have multiple directories
;        in which you have stored coverimages, you can specify multiple paths to search
;        by specifying multiple LocalFile:PathToFile in the coverage images list below.
;        Allowed tokens:
;          %anyimage%         - Match known image file extensions (gif, jpg, etc.)
;          %isbn10%           - 10-digit ISBN
;          %isbn13%           - 13-digit ISBN
;          %issn%             - ISSN
;          %oclc%             - OCLC Number
;          %recordid%         - Bibliographic record ID
;          %size%             - Size (small/medium/large)
;          %source%           - Search backend of record (e.g. Summon, Solr, etc.)
;          %upc%              - UPC Number
;          %vufind-home%      - The VUFIND_HOME environment variable
;          %vufind-local-dir% - The VUFIND_LOCAL_DIR environment variable
;        Example: LocalFile:%vufind-local-dir%/path/to/file/%size%/issn/%issn%.%anyimage%
;coverimages     = Syndetics:MySyndeticsId,Amazon:MyAccessKeyId,Booksite,LibraryThing:MyLibraryThingId,Google,OpenLibrary,Summon:MySerialsSolutionsClientKey,Contentcafe:MyContentCafeID,BrowZine,LocalFile:PathToFile

; This setting controls which services will have images cached on your local disk.
; Set to true to cache all applicable services. Set to false to disable caching. Set
; to a comma-separated list of services (e.g. "Syndetics,OpenLibrary") to cache only
; a subset of selected services. Default = true. Note that due to terms of service,
; some services will never have images cached even if caching is enabled.
coverimagesCache = true

; This setting controls which proxied image URLs will be cached to local disk (when
; using the ?proxy= parameter of the standard /Cover/Show routes). The setting may
; contain one or more regular expressions matching hostnames. The example
; below will match any images from the mylibrary.edu domain; you can also use
; "/.*/" to turn on caching for all proxied images.
;coverproxyCache[] = "/.*\.?mylibrary\.edu/"

; These settings control the image to display when no book cover is available.
; If makeDynamicCovers is not false and the GD library is installed, VuFind will draw
; cover images on the fly. See [DynamicCovers] below for more settings. If set to
; a non-Boolean value, for legacy reasons, the makeDynamicCovers setting will
; be used as the backgroundMode setting of [DynamicCovers] if that setting is unset.
;makeDynamicCovers = true

; Otherwise, you can use noCoverAvailableImage to specify a
; path relative to the base of your theme directory for a static image to display.
noCoverAvailableImage = images/noCover2.gif

; You can select from Syndetics, SyndeticsPlus, Amazon Editorial, Amazon, Booksite
; and/or the Guardian
;   Note: If the API key is omitted, e.g. "Guardian:", only the review title, byline,
;         Guardian logo and a link to the full Guardian page will be displayed
;   Note: The Guardian API changed in 2014; if you signed up before that date, you
;         may need to obtain a new API key for continued access.
;reviews         = Syndetics:MySyndeticsId,SyndeticsPlus:MySyndeticsID,AmazonEditorial:MyAccessKeyId,Amazon:MyAccessKeyId,Booksite,Guardian:MyGuardianKeyId

; You can select from Syndetics or SyndeticsPlus
;excerpts        = Syndetics:MySyndeticsId,SyndeticsPlus:MySyndeticsId

; This setting can be used to hide review/excerpt tabs on the record page when
; no content is available from the providers. By default it is turned off. You
; can turn it on for all relevant tabs by setting it to true, or you can turn
; it on for a comma-separated list of values (e.g. "reviews" or "excerpts" or
; "reviews,excerpts") for selective activation. Note that hiding empty tabs will
; make your record pages slower, since it will require extra communication with
; content providers.
;hide_if_empty = reviews,excerpts

; You can select from Syndetics or SyndeticsPlus to add summary information to
; the description tab.
;summaries = Syndetics:MySyndeticsId,SyndeticsPlus:MySyndeticsId

; You can select from Syndetics or SyndeticsPlus to load Tables of Contents
;toc = Syndetics:MySyndeticsId,SyndeticsPlus:MySyndeticsId

; You can select from Syndetics or SyndeticsPlus
;authorNotes = Syndetics:MySyndeticsId,SyndeticsPlus:MySyndeticsId

; You can select from Wikipedia
; See also the AuthorInfo recommendation module setting in searches.ini; this
; includes notes on improving the accuracy of Wikipedia retrievals.
; Note for Windows users: If using Wikipedia, you may need to increase your Apache
; heap size settings.  For details, see: https://vufind.org/jira/browse/VUFIND-630
authors         = Wikipedia

; You can look up your secret key by logging into http://aws.amazon.com and clicking
; "Access Identifiers" under "Your Account".
;amazonsecret    = MyAmazonSecretKey

; You can sign up for an associate ID by logging into
; https://affiliate-program.amazon.com .  Please make sure your instance of VuFind
; complies with Amazon's agreements before enabling this feature.
;amazonassociate = MyAmazonAssociateID

; You can select from Google, OpenLibrary, HathiTrust.  You should consult
; https://developers.google.com/books/branding before using Google Book Search.
;previews       = Google,OpenLibrary,HathiTrust

; This setting controls whether or not cover images are linked to previews when
; available. Legal settings are false (never link), * (always link; default), or
; a comma-separated list of templates in which linking should occur (see coversize
; above for a list of legal values).
;linkPreviewsToCovers = *

; Possible HathiRights options = pd,ic,op,orph,und,umall,ic-world,nobody,pdus,cc-by,cc-by-nd,
; cc-by-nc-nd,cc-by-nc,cc-by-nc-sa,cc-by-sa,orphcand,cc-zero,und-world,icus
; Default is "pd,ic-world" if unset here.
; See www.hathitrust.org/rights_database#Attributes for full details
;HathiRights    = pd,ic-world,cc-by,cc-by-nd,cc-by-nc-nd,cc-by-nc,cc-by-nc-sa,cc-by-sa,cc-zero,und-world

; Possible GoogleBooks options full,partial,noview
; options can be set for each / either of link or tab
; Link makes a button appear in search results / record view
; Tab makes a tab with an embedded preview appear on record view
; Default is "GoogleOptions['link'] = full,partial" if nothing
; is set here.
; see https://developers.google.com/books/docs/dynamic-links#json-results-format
;GoogleOptions['link']  = full,partial
;GoogleOptions['tab']  = partial

; OpenLibrary currently offers the same options/default as GoogleBooks (above):
;OpenLibraryOptions  = full,partial

; An API key is needed to interact with the Europeana API (see the EuropeanaResults
; recommendation module in searches.ini for more information)
;europeanaAPI = INSERTKEY

; Geographic Display
; These configuration settings have been superseded by the geofeatures.ini file.
; See the [MapTab] section of the geofeatures.ini file for more information.

; This section controls the behavior of the cover generator when makeDynamicCovers
; above is non-false.
;
; Note that any of these settings may be filtered to be size-specific by subscripting
; the key with a size. You can use a key of * for a default to use when a specific
; size is not matched. This allows adjustment of certain elements for different
; thumbnail sizes. See the "size" setting below for an example.
[DynamicCovers]
; This controls the background layer of the generated image; options:
; - solid: display a solid color
; - grid: display a symmetrical random pattern seeded by title/callnumber
;backgroundMode = grid

; This controls the text layer of the generated image; options:
; - default: display a title at the top and an author at the bottom
; - initial: display only the first letter of the title as a stylized initial
;textMode = default

; Font files specified here should exist in the css/font subdirectory of a theme.
; Some options are available by default inside the root theme.
;authorFont = "Roboto-Light.ttf"
;titleFont = "RobotoCondensed-Bold.ttf"

; In 'default' textMode, covers are generated using title and author name; VuFind
; will try to display everything by doing the following: break the title into
; lines, and if the title is too long (more than maxTitleLines lines), it will
; display ellipses at the last line.
;
; All text will be drawn using the specified textAlign alignment value using the
; relevant titleFontSize or authorFontSize setting, except that author names will
; be reduced to the minAuthorFontSize option if needed, and if that doesn't make
; it fit, text will be aligned left and truncated.
;
; When using 'initial' textMode, maxTitleLines and author-related settings are
; ignored as they do not apply.
;textAlign = center
;titleFontSize = 9
;authorFontSize = 8
;minAuthorFontSize = 7
;maxTitleLines = 4

; All color options support the same basic set of values:
; - The 16 named colors from HTML4
; - Arbitrary HTML hex colors in the form #RRGGBB (e.g. #FFFF00 for yellow)
; Some color options also support additional options.
; - authorFillColor,titleFillColor: the main color used
; - authorBorderColor,titleBorderColor: the color used to make a border; "none" is
;   a legal option in addition to colors.
; - baseColor: When using grid backgrounds, you may also choose a base color drawn
;   beneath the grid. Default is white.
; - accentColor: When using solid backgrounds, this is the background color; when
;   using grid backgrounds, this is the color of the grid pattern beneath the text.
;   You may set this to "random" to select a random color seeded with text from
;   the cover and adjusted with the "lightness" and "saturation" settings below.
;titleFillColor = black
;titleBorderColor = none
;authorFillColor = white
;authorBorderColor = black
;baseColor = white
;accentColor = random
; Note: lightness and saturation are only used when accentColor = random. Legal
; ranges are 0-255 for each value.
;lightness = 220
;saturation = 80

; These settings control the size of the image -- if size is a single number, a
; square will be created; if it is a string containing an "x" (i.e. 160x190) it
; defines a WxH rectangle. wrapWidth constrains the text size (and must be no
; larger than the width of the canvas). topPadding and bottomPadding push the
; text away from the edges of the canvas.
;size[*] = 128
;size[medium] = 200
;size[large] = 500
;topPadding = 19
;bottomPadding = 3
;wrapWidth = 110

; This section is needed for Buchhandel.de cover loading. You need an authentication
; token. It may also be necessary to customize your templates in order to comply with
; terms of service; please look at http://info.buchhandel.de/handbuch_links for
; details before turning this on.
[Buchhandel]
url = "https://api.vlb.de/api/v1/cover/"
; token = "XXXXXX-XXXX-XXXXX-XXXXXXXXXXXX"

[QRCode]
; This setting controls the image to display when no qrcode is available.
; The path is relative to the base of your theme directory.
;noQRCodeAvailableImage = images/noQRCode.gif

; Should we show QR codes in search results?
;showInResults = true

; Should we show QR codes on record pages?
;showInCore = true

; If you are using Syndetics Plus for *any* content, set plus = true
; and set plus_id to your syndetics ID.  This loads the javascript file.
; Syndetics vs. SyndeticsPlus: SyndeticsPlus has nice formatting, but loads slower
; and requires javascript to be enabled in users' browsers.
; set use_ssl to true if you serve your site over ssl and you
; use SyndeticsPlus to avoid insecure content browser warnings
; (or if you just prefer ssl)
; NOTE: SyndeticsPlus is incompatible with the tabs/accordion [List] views in
;       searches.ini. Do not turn it on if you are using these optional features.
[Syndetics]
use_ssl = false
plus = false
;plus_id = "MySyndeticsId"
; timeout value (in seconds) for API calls:
timeout = 10

; Booksite CATS Enhanced Content - cover images, reviews, description, etc.
[Booksite]
url = "https://api.booksite.com"
;key = "XXXXXXXXXXXXXXXXX"

; Content Cafe is a subscription service from Baker & Taylor. If you are using this
; service (see the [Content] section above for details), you MUST uncomment and set
; the password (pw) setting. You may also change the API base URL (url) if needed.
[Contentcafe]
;url              = "http://contentcafe2.btol.com"
;pw               = "xxxxxx"

; Summon is optional; this section is used for your API credentials. apiId is the
; short, human-readable identifier for your Summon account; apiKey is the longer,
; non-human-readable secret key. See also the separate Summon.ini file.
;[Summon]
;apiId        = myAccessId
;apiKey       = mySecretKey

; This section must be filled in if you plan to use the optional WorldCat
; search module. Otherwise, it may be ignored.
;[WorldCat]
;Your WorldCat search API key
;apiKey          = "long-search-api-key-goes-here"
;Your holdings symbol (usually a three-letter code) - used for excluding your
; institution's holdings from the search results.
;OCLCCode        = MYCODE

; This section must be filled in to use Relais (E-ZBorrow) functionality. When
; activated, this function will allow users to place ILL requests on unavailable
; items through the record holdings tab.
;
; If you set apikey below, requests may be made from within VuFind through a
; pop-up; if you omit apikey but set loginUrl and symbol, links will be provided
; to Relais. Setting loginUrl and symbol is strongly recommended in all cases,
; since links will be used as a fallback if the API fails.
;[Relais]
; Your library's holdings symbol (e.g. PVU for Villanova)
;symbol="XYZ"
; The pickup location to use for your institution (currently multiple pickup
; locations are not supported here).
;pickupLocation = "DEFAULT"
; Barcode number (or other user ID) to use for lookups when none is provided
;patronForLookup="99999999"
; API key (may vary for testing vs. production)
;apikey="your-relais-api-key-goes-here"
; Timeout for HTTP requests (in seconds; set high, as Relais can be slow)
;timeout = 500
; Your institution's login URL for the remote Relais system (used to provide
; a link when the API fails)
;loginUrl = https://e-zborrow.relais-host.com/user/login.html

; TEST VALUES (uncomment for testing)
;group="DEMO"
;authenticateurl="https://demo.relais-host.com/portal-service/user/authentication"
;availableurl="https://demo.relais-host.com/dws/item/available"
;addurl="https://demo.relais-host.com/dws/item/add"

; PRODUCTION VALUES (uncomment for live use)
;group="EZB"
;authenticateurl="https://e-zborrow.relais-host.com/portal-service/user/authentication"
;availableurl="https://e-zborrow.relais-host.com/dws/item/available"
;addurl="https://e-zborrow.relais-host.com/dws/item/add"

; DPLA key -- uncomment and fill in to use DPLATerms recommendations (see also
; searches.ini).
;[DPLA]
;apiKey = http://dp.la/info/developers/codex/policies/#get-a-key

; These settings affect dynamic DOI-based link inclusion; this can provide links
; to full text or contextual information.
[DOI]
; This setting controls whether or not DOI-based links are enabled, and which
; API is used to fetch the data. Currently supported options: BrowZine (requires
; credentials to be configured in BrowZine.ini) or false (to disable). Disabled
; by default.
;resolver = BrowZine

; The following settings control where DOI-based links are displayed:
show_in_results = true      ; include in search results
show_in_record = false      ; include in core record metadata
show_in_holdings = false    ; include in holdings tab of record view

; These settings affect OpenURL generation and presentation; OpenURLs are used to
; help users find resources through your link resolver and to manage citations in
; Zotero.
[OpenURL]
; If a resolver base URL is enabled, it will be used to link from records to your
; OpenURL resolver. An OpenURL resolver is typically used to e.g. link to full text
; from article metadata, but it may provide other services too. Extra parameters may
; be added if necessary.
;url             = "http://openurl.myuniversity.edu/sfx_local"

; This string will be included as part of your OpenURL referer ID (the full string
; will be "info:sid/[your rfr_id setting]:generator").  You may be able to configure
; special behavior in your link resolver based on this ID -- for example, you may
; wish to prevent the resolver from linking to VuFind when links came from VuFind
; (to avoid putting a user in an infinite loop).
rfr_id          = vufind.svn.sourceforge.net

; By specifying your link resolver type, you can allow VuFind to optimize its
; OpenURLs for a particular platform.  Current legal values: "sfx", "360link",
; "EZB", "Redi", "Alma", "demo" or "generic" (default is "generic" if commented out;
; "demo" generates fake values for use in testing the embed setting below).
;resolver        = sfx

; If you want OpenURL links to open in a new window, set this setting to the
; desired Javascript window.open parameters.  If you do not want a new window
; to open, set this to false or comment it out.
window_settings = "toolbar=no,location=no,directories=no,buttons=no,status=no,menubar=no,scrollbars=yes,resizable=yes,width=550,height=600"

; If you want to display a graphical link to your link resolver, uncomment the
; settings below.  graphic should be a URL; graphic_width and graphic_height
; should be sizes in pixels.
;graphic = "http://myuniversity.edu/images/findIt.gif"
;graphic_width = 50
;graphic_height = 20

; If your link resolver can render an image in response to an OpenURL, you can
; specify the base URL for image generation here:
;dynamic_graphic = "http://my-link-resolver/image"

; If dynamic_graphic is set above, the dynamic image can be used instead of the
; standard text or static-image-based OpenURL link (true), it can be disabled
; (false), or it can be displayed in addition to the regular link ("both").
;image_based_linking_mode = both

; The following settings control where OpenURL links are displayed:
show_in_results = true      ; include in search results
show_in_record = false      ; include in core record metadata
show_in_holdings = false    ; include in holdings tab of record view

; If set to true, this setting will attempt to embed results from the link
; resolver directly in search results instead of opening a new window or page.
; This will override the window_settings option if set! Embedding is currently
; unsupported when the resolver setting above is set to "other".
embed = false

; When embed is true and this is set to true results from the link resolver will
; be loaded automatically (default is false, which requires a user click to trigger
; the loading). Alternatively you can provide a comma-separated list of view areas
; (cf. show_in_* settings) to autoload embedded OpenURLs only in certain views.
; Notice: autoloading in results view might put some load on your linkresolver (each
; results view could perform searches.ini->[General]->default_limit requests). You
; might reduce load on the linkresolver by using the resolver_cache setting (see
; below).
embed_auto_load = false

; When embed is true, you can set this to an absolute path on your system in order
; to cache link resolver results to disk.  Be sure that the chosen directory has
; appropriate permissions set!  Leave the setting commented out to skip caching.
; Note that the contents of this cache will not be expired by VuFind; you should
; set up an external process like a cron job to clear out the directory from time
; to time.
;resolver_cache = /usr/local/vufind/resolver_cache

; This setting controls whether we should display an OpenURL link INSTEAD OF other
; URLs associated with a record (true) or IN ADDITION TO other URLs (false).
replace_other_urls = true

; EZproxy is optional.  This section only needs to exist if you
; are using EZProxy to provide off-site access to online materials.
;[EZproxy]
;host            = http://proxy.myuniversity.edu

; By default, when the 'host' setting above is active, VuFind will prefix links in
; records using EZproxy's "?qurl=" mechanism. If you need to set a host for ticket
; authentication (below) but you want to disable the prefixing behavior, set this
; to false.
;prefixLinks = true

; Uncomment the following line and change the password to something secret to enable
; EZproxy ticket authentication.
;secret = "verysecretpassword"
;
; To enable ticket authentication in EZproxy, you will also need the following in
; EZproxy's user.txt or ezproxy.usr for older versions (without the leading
; semicolons and spaces):
;
; ::CGI=https://vufind-server/ExternalAuth/EzproxyLogin?url=^R
; ::Ticket
; TimeValid 10
; SHA512 verysecretpassword
;
; Uncomment and modify the following line to use another hashing algorithm with the
; EZproxy authentication if necessary. SHA512 is the default, but it requires at
; least EZproxy version 6.1. Use "SHA1" for older EZproxy versions, and remember to
; replace SHA512 with SHA1 also in EZproxy's configuration file.
;secret_hash_method = "SHA512"

; Uncomment the following line to disable relaying of user name to EZproxy on ticket
; authentication:
;anonymous_ticket = true
; Uncomment the following line to disable logging of successful ticket
; authentication requests in VuFind:
;disable_ticket_auth_logging = true

; These settings affect RefWorks record exports.  They rarely need to be changed.
[RefWorks]
vendor          = VuFind
url             = https://www.refworks.com

; These settings affect EndNote Web record exports.  They rarely need to be changed.
[EndNoteWeb]
vendor          = VuFind
url             = https://www.myendnoteweb.com/EndNoteWeb.html

; These settings affect your OAI server if you choose to use it.
;
; If identifier is set, its value will be used as part of the standard OAI
; identifier prefix.  It should only ever be set to a domain name that you
; control!  If it is not set, your ID values will not be prefixed.
;
; If admin_email is not set, the main email under [Site] will be used instead.
;
; page_size may be used to specify the number of records returned per request.
; Default is 100. A higher number may improve overall harvesting performance, but
; will also make a single response page larger and slower to produce.
;
; If set_field is set, the named Solr field will be used to generate sets on
; your OAI-PMH server.  If it is not set, sets will not be supported.
;
; If set_query is set (as an array mapping set names to Solr queries -- see
; examples below), the specified queries will be exposed as OAI sets.  If
; you use both set_field and set_query, be careful about the names you choose
; for your set queries. set_query names will trump set_field values when
; there are collisions.
;
; default_query may be used to specify a filter for the default set, i.e. records
; returned when a set is not specified.
;
; If vufind_api_format_fields is set, the listed fields (as defined in
; SearchApiRecordFields.yaml) are returned when metadata prefix
; "oai_vufind_json" is used.
;
; record_format_filters allows mapping from requested OAI metadataPrefix to query
; filters. They can be used e.g. to limit results to records that can be returned in
; the requested format.
;
;[OAI]
;identifier       = myuniversity.edu
;repository_name  = "MyUniversity Catalog"
;admin_email      = oai@myuniversity.edu
;page_size        = 1000
;set_field        = "format"
;set_query['eod_books'] = "institution:kfu AND publishDate:[1911 TO 1911]"
;set_query['eod_ebooks'] = "format:eBook"
;default_query = "institution:kfu"
;vufind_api_format_fields = "id,authors,cleanIsbn,cleanIssn,formats,title"
;record_format_filters[marc21] = "record_format:marc"

; Proxy Server is Optional.
[Proxy]
;host = your.proxy.server
;port = 8000

; Uncomment following line to set proxy type to SOCKS 5
;type = socks5

; Default HTTP settings can be loaded here. These values will be passed to
; the \Zend\Http\Client's setOptions method.
[Http]
;sslcapath = "/etc/ssl/certs" ; e.g. for Debian systems
;sslcafile = "/etc/pki/tls/cert.pem" ; e.g. for CentOS systems

;timeout = 30 ; default timeout if not overridden by more specific code/settings

; Example: Using a CURL Adapter instead of the the defaultAdapter (Socket); note
; that you may also need to install CURL and PHP/CURL packages on your server.
;adapter = 'Zend\Http\Client\Adapter\Curl'

; Spelling Suggestions
;
; Note: These settings affect the VuFind side of spelling suggestions; you
; may also wish to adjust some Solr settings in solr/biblio/conf/schema.xml
; and solr/biblio/conf/solrconfig.xml.
[Spelling]
enabled = true
; Number of suggestions to display on screen. This list is filtered from
;   the number set in solr/biblio/conf/solrconfig.xml so they can differ.
limit   = 3
; Show the full modified search phrase on screen
;   rather then just the suggested word
phrase = false
; Offer expansions on terms as well as basic replacements
expand  = true
; Turning on 'simple' spell checking will improve performance,
;  by ignoring the more complicated 'shingle' (mini phrases)
;  based dictionary.
simple = false
; This setting skips spell checking for purely numeric searches; spelling
; suggestions on searches for ISBNs and OCLC numbers are not generally very
; useful.
skip_numeric = true

; These settings control what events are logged and where the information is
; stored.
;
; VuFind currently supports four logging levels: alert (severe fatal error),
; error (fatal error), notice (non-fatal warning) and debug (informational).
;
; Each logging level can be further broken down into five levels of verbosity.
; You can specify the desired level by adding a dash and a number after the
; level in the configuration string -- for example, alert-2 or error-5.
; The higher the number, the more detailed the logging messages.  If verbosity
; is not specified, it defaults to 1 (least detailed).
;
; Several logging methods are available, and each may be configured to log any
; combination of levels.
;
; You may enable multiple logging mechanisms if you want -- in fact, it is
; recommended, since the failure of one logging mechanism (i.e. database down,
; file system full) may then be reported to another.
;
; If database is uncommented, messages will be logged to the named MySQL table.
; The table can be created with this SQL statement:
; CREATE TABLE log_table ( id INT NOT NULL AUTO_INCREMENT,
;     logtime TIMESTAMP NOT NULL, ident CHAR(16) NOT NULL,
;     priority INT NOT NULL, message TEXT, PRIMARY KEY (id) );
;
; If file is uncommented, messages will be logged to the named file.  Be sure
; that Apache has permission to write to the specified file!
;
; If email is uncommented, messages will be sent to the provided email address.
; Be careful with this setting: a flood of errors can easily bog down your mail
; server!
[Logging]
;database       = log_table:alert,error,notice,debug
; NOTE : Make sure the log file exists and that Apache has write permission.
; NOTE : Windows users should avoid drive letters (eg. c:\vufind) because
;        the colon will be used in the string parsing. "/vufind" will work
;file           = /var/log/vufind.log:alert,error,notice,debug
;email          = alerts@myuniversity.edu:alert-5,error-5

; Get URL from https://YOURSLACK.slack.com/apps/manage/custom-integrations
;slack = #channel_name:alert,error
;slackurl = https://hooks.slack.com/services/your-private-details
;slackname = "VuFind Log" ; username messages are posted under
; You can also use the Slack settings to hook into Discord:
; - Get your url from Server Settings > Webhooks
; - Add /slack to the end of your url for Slack-compatible messages
; https://discordapp.com/developers/docs/resources/webhook#execute-slackcompatible-webhook

; This section can be used to specify a "parent configuration" from which
; the current configuration file will inherit.  You can chain multiple
; configurations together if you wish.
[Parent_Config]
; Full path to parent configuration file:
;path = /usr/local/vufind/application/config/config.ini
; Path to parent configuration file (relative to the location of this file):
;relative_path = ../masterconfig/config.ini

; A comma-separated list of config sections from the parent which should be
; completely overwritten by the equivalent sections in this configuration;
; any sections not listed here will be merged on a section-by-section basis.
;override_full_sections = "Languages,AlphaBrowse_Types"

; This setting is for allowing arrays to be merged with the values of their parents
; arrays. If override_full_sections is set for a section the arrays will always be
; overridden.
; For legacy reasons merging of arrays is disabled by default.
;merge_array_settings = false

; This section controls which language options are available to your users.
; If you offer more than one option, a control will appear in the user
; interface to allow user selection.  If you only activate one language,
; the control will be hidden.
;
; The name of each setting below (i.e. en, de, fr) is a language code and
; corresponds with one of the translation files found in the web/lang
; directory.  The value of each setting is the on-screen name of the language,
; and will itself be subject to translation through the language files!
;
; The order of the settings is significant -- they will be displayed on screen
; in the same order they are defined here.
;
; Be sure that this section includes the default language set in the [Site]
; section above.
[Languages]
en          = "English"              ; American spellings
;en-gb       = "English"              ; British spellings
de          = "German"
es          = "Spanish"
fr          = "French"
it          = "Italian"
ja          = "Japanese"
nl          = "Dutch"
;nl-be       = "Flemish Dutch"
pt          = "Portuguese"
pt-br       = "Brazilian Portugese"
zh-cn       = "Simplified Chinese"
zh          = "Chinese"
tr          = "Turkish"
he          = "Hebrew"
ga          = "Irish"
cy          = "Welsh"
el          = "Greek"
ca          = "Catalan"
eu          = "Basque"
ru          = "Russian"
cs          = "Czech"
fi          = "Finnish"
sv          = "Swedish"
pl          = "Polish"
da          = "Danish"
sl          = "Slovene"
ar          = "Arabic"
bn          = "Bengali"
gl          = "Galician"
vi          = "Vietnamese"

; This section contains special cases for languages such as right-to-left support
[LanguageSettings]
; Comma-separated list of languages to display in right-to-left mode
rtl_langs = "ar,he"

; This section controls the behavior of the Browse module.  The result_limit
; setting controls the maximum number of results that may display in any given
; result box on the Browse screen.  You can set to -1 for no limit; however,
; setting a very high (or no) limit may result in "out of memory" errors if you
; have a large index!
[Browse]
result_limit    = 100
tag             = true      ; allow browsing of Tags
dewey           = false     ; allow browsing of Dewey Decimal call numbers
lcc             = true      ; allow browsing of LC call numbers
author          = true      ; allow browsing of authors
topic           = true      ; allow browsing of subject headings
genre           = true      ; allow browsing of genre subdivisions
region          = true      ; allow browsing of region subdivisions
era             = true      ; allow browsing of era subdivisions
; You can use this setting to change the default alphabet provided for browsing:
;alphabet_letters = "ABCDEFGHIJKLMNOPQRSTUVWXYZ"
; Uncomment to sort lists alphabetically (instead of by popularity); note that
; this will not changed the values returned -- you will still get only the
; <result_limit> most popular entries -- it only affects display order.
;alphabetical_order = true

; This section controls the availability of export methods.
;
; Each entry may be a comma-separated list of contexts in which the export
; option will be presented. Valid options:
;
; bulk - Included in batch export contexts
; record - Included in single-record export contexts
;
; If you simply set a field to true, only "record" mode will be enabled.
; If you set a field to false, all export contexts will be disabled.
;
; Note that some options may be disabled for records that do not support them,
; regardless of the setting chosen here.  You can edit the separate export.ini
; file to add new export formats and change the behavior of existing ones.
[Export]
RefWorks = "record,bulk"
EndNote = "record,bulk"
EndNoteWeb = "record,bulk"
MARC = false
MARCXML = false
RDF = false
BibTeX = false
RIS = false

[BulkExport]
; Export behavior to use when no bulkExportType setting is found in the matching
; format section of export.ini; default is 'link' if not overridden below. See
; export.ini for more details on available options.
;defaultType = download

;AddThis is optional. It uses the Add This tool available from www.addthis.com
; and requires the username generated when an analytics account is registered.
;[AddThis]
;key = yourUsername

; This section controls how item status information is presented in search results.
[Item_Status]
; Usually, there is only one location or call number for each item; however, when
; multiple values are found, there are several possible behaviors:
;     first = display the first value found, ignore the rest
;     all   = show all of the values found, separated by commas
;     msg   = show a message like "Multiple Call Numbers" or "Multiple Locations"
;     group = show availability statuses for each location on a separate line,
;             followed by callnumber information (valid for multiple_locations only)
multiple_call_nos = first
multiple_locations = msg

; If your ILS driver supports services, VuFind will display a more detailed
; availability message. This setting may be used to indicate that one particular
; status is preferred over all others and should be displayed by itself when
; found. This is useful because some drivers will always provide both "loan" and
; "presentation" services, but most users will only care about "loan" (since in-
; library use is implied by the ability to borrow an item). Set this to false to
; always display all services.
preferred_service = "loan"

; Show the full location, call number, availability for each item.
; You can customize the way each item's status is displayed by overriding the
; ajax/status-full.phtml template.
; When enabled, this causes the multiple_call_nos, multiple_locations and
; preferred_service settings to be ignored.
show_full_status = false

; You can set this to the name of an alphabetic browse handler (see the
; [AlphaBrowse_Types] section) in order to link call numbers displayed on the
; holdings tab and in status messages to a specific browse list. Set to false
; to disable call number linking.
callnumber_handler = false

; This section controls the behavior of the Record module.
[Record]
; Set this to true in order to enable "next" and "previous" links to navigate
; through the current result set from within the record view.
next_prev_navigation = false

; Set this to true in order to enable "first" and "last" links to navigate
; through the content result set from within the record view. Note, this
; may cause slow behavior with some installations. The option will only work
; when next_prev_navigation is also set to true.
first_last_navigation = false

; Setting this to true will cause VuFind to skip the results page and
; proceed directly to the record page when a search has only one hit.
jump_to_single_search_result = false

; You can enable this setting to show links to related MARC records using certain
; 7XX fields. Just enter a comma-separated list of the MARC fields that you wish
; to make use of.
;marc_links = "760,762,765,767,770,772,773,774,775,776,777,780,785,787"
; In the marc_links_link_types enter the fields you want the module to use to
; construct the links. The module will run through the link types in order
; until it finds one that matches. If you don't have id numbers in the fields,
; you can also use title to construct a title based search. id represents a raw
; bib id, dlc represents an LCCN.  Default setting:
;marc_links_link_types = id,oclc,dlc,isbn,issn,title
; Set use_visibility_indicator to false if you want to show links that are marked as
; "Do not show" in the MARC record (indicator 1). Otherwise, these links will be
; suppressed. (Default = true)
;marc_links_use_visibility_indicator = false

; When displaying publication information from 260/264, this separator will be
; placed between repeating subfield values (default is to rely on existing ISBD
; punctuation, but this can be used when ISBD punctuation is absent (e.g. ", ").
;marcPublicationInfoSeparator = " "

; When displaying publication information from 260/264, this can be set to true
; to make 264 information completely replace 260 information. Default is false,
; which will display information from 260 AND 264 when both fields are populated.
; Note that this only affects display, not indexing; both fields will always be
; made searchable.
;replaceMarc260 = false

; Set the URI-pattern of the server which serves the raw Marc-data. (see
; https://vufind.org/wiki/configuration:remote_marc_records for more information
; on how to set up a remote service for raw Marc-data)
;remote_marc_url = http://127.0.0.1/%s

; You can use this setting to hide holdings information for particular named locations
; as returned by the catalog.
hide_holdings[] = "World Wide Web"

; This array controls which Related modules are used to display sidebars on the
; record view page.
;
; Available options:
;    Channels - Display links to channels of content related to record
;    Similar - Similarity based on Solr lookup
;    WorldCatSimilar - Similarity based on WorldCat lookup
related[] = "Similar"

; This setting controls which citations are available; set to true for all supported
; options (default); set to false to disable citations; set to a comma-separated list
; to activate only selected formats (available options: APA, Chicago, MLA). The
; comma-separated list option may also be used to customize citation display order.
;citation_formats = APA,Chicago,MLA

; The following two sections control the Alphabetic Browse module.
[AlphaBrowse]
; This setting controls how many headings are displayed on each page of results:
page_size = 20
; How many headings to show before the match (or the spot where the match
; would have been found). Default is 0 for backwards compatibility.
rows_before = 0
; highlight the match row (or spot where match would have been)? default false
highlighting = false
; SEE ALSO: the General/includeAlphaBrowse setting in searchbox.ini, for including
; alphabrowse options in the main search drop-down options.

; This section controls the order and content of the browse type menu in the
; Alphabetic Browse module.  The key is the browse index to use, the value is the
; string to display to the user (subject to translation).
[AlphaBrowse_Types]
topic = "By Topic"
author = "By Author"
title = "By Title"
lcc = "By Call Number"
;dewey = "By Call Number"

; This section controls the return of extra columns for the different browses.
; The key is the browse index, the value is a colon-separated string of extra
; Solr fields to return for display to the user.
; Values should be in translation file as browse_value.
[AlphaBrowse_Extras]
title = "author:format:publishDate"
lcc = title
dewey = title

; This section allows you to configure the values used for Cryptography; the
; HMACkey can be set to any value you like and should never be shared.  It is used
; to prevent users from tampering with certain URLs (for example, "place hold" form
; submissions)
[Security]
HMACkey = mySuperSecretValue

; This section sets global defaults for caches; file caching is used by default.
; A custom directory for caching can be defined by the environment variable
; VUFIND_CACHE_DIR (see httpd-vufind.conf). The default location is inside the
; local settings directory.
[Cache]
; Set time to live value for Zend caches (in seconds), 0 means maximum possible.
;ttl = 0
; Override umask for cache directories and files.
;umask = 022
; Permissions for Zend-created cache directories and files, subject to umask
; Default dir_permission seems to be 0700.
;dir_permission = 0700
; Default file_permission seems to be 0600.
;file_permission = 0600

; This section controls the "Collections" module -- the special view for records
; that represent collections, and the mechanism for browsing these records.
[Collections]
; Control whether or not the collections module is enabled in search results.
; If set to true any search results which are collection level items will
; link to the respective collections page rather than the record page
; (default = false).
;collections = true
; Control default tab of Collection view (default = CollectionList); see also
; CollectionTabs.ini.
;defaultTab = CollectionList
; This controls where data is retrieved from to build the Collections/Home page.
; It can be set to Index (use the Solr index) or Alphabetic (use the AlphaBrowse
; index). Index is subject to "out of memory" errors if you have many (150000+)
; collections; Alphabetic has no memory restrictions but requires generation of
; a browse index using the index-alphabetic-browse tool.  (default = Index)
;browseType = Index
; This string is the delimiter used between title and ID in the hierarchy_browse
; field of the Solr index.  Default is "{{{_ID_}}}" but any string may be used;
; be sure the value is consistent between this configuration and your indexing
; routines.
;browseDelimiter = "{{{_ID_}}}"
; This controls the page size within the Collections/Home page (default = 20).
;browseLimit = 20
; List of record routes that are converted to collection routes (used to map
; route names when a record identifies itself as a collection and the collections
; setting above is true).
route[record] = collection

; This section addresses hierarchical records in the Solr index
[Hierarchy]
; Name of hierarchy driver to use if no value is specified in the hierarchytype
; field of the Solr index.
driver = Default
; Should we display hierarchy trees? (default = false)
;showTree = true
; "Search within trees" can be disabled here if set to "false" (default = true)
search = true
; You can limit the number of search results highlighted when searching the tree;
; a limit is recommended if you have large trees, as otherwise large numbers of
; results can cause performance problems.  If treeSearchLimit is -1 or not set,
; results will be unlimited.
treeSearchLimit = 100
; Whether hierarchy fields are used for linking between container records and their
; children (default = false). This is an alternative to the full collections support
; (see the [Collections] section), so only one of them should be enabled
; at a time e.g. unless custom record drivers are used. When using this setting,
; you may also wish to enable the ComponentParts tab in RecordTabs.ini.
;simpleContainerLinks = true

; This section will be used to configure the feedback module.
; Set "tab_enabled" to true in order to enable the feedback module.
; Forms are configured in FeedbackForms.yaml
[Feedback]
;tab_enabled       = true

; Default values for form recipient and email subject, if not overridden for a
; specific form in FeedbackForms.yaml
;recipient_email   = "feedback@myuniversity.edu"
;recipient_name    = "Your Library"
;email_subject     = "VuFind Feedback"

; This is the information for where feedback emails are sent from.
;sender_email      = "noreply@vufind.org"
;sender_name       = "VuFind Feedback"

; Note: for additional details about stats (including additional notes on Google
; Analytics and Piwik), look at the wiki page:
;     https://vufind.org/wiki/configuration:usage_stats

; Uncomment this section and provide your API key to enable Google Analytics. Be
; sure to set the "universal" setting to true once your account is upgraded to
; Universal Analytics; see:
; https://developers.google.com/analytics/devguides/collection/upgrade/guide
;[GoogleAnalytics]
;apiKey = "mykey"
;universal = false

; Uncomment this section and provide your Piwik server address and site id to
; enable Piwik analytics. Note: VuFind's Piwik integration uses several custom
; variables; to take advantage of them, you must reconfigure Piwik by switching
; to its root directory and running this command to raise a default limit:
; ./console customvariables:set-max-custom-variables 10
[Piwik]
;url = "http://server.address/piwik/"
;site_id = 1
; Uncomment the following setting to track additional information about searches
; and displayed records with Piwik's custom variables
;custom_variables = true
; By default, Piwik searches are tracked using the format "Backend|Search Terms."
; If you need to differentiate searches coming from multiple VuFind instances using
; a shared site_id, you can set the searchPrefix to add an additional prefix to
; the string, for example "SiteA|Backend|Search Terms." Most users will want to
; leave this disabled.
;searchPrefix = "SiteA|"
; Uncomment the following setting to disable cookies for privacy reasons.
; see https://matomo.org/faq/general/faq_157/ for more information.
;disableCookies = true

; Uncomment portions of this section to activate tabs in the search box for switching
; between search modules. Keys are search backend names, values are labels for use in
; the user interface (subject to translation). If you need multiple tabs for a single
; backend, append a colon and a suffix to each backend name (e.g. Solr:main) and add
; the filters in the [SearchTabsFilters] section.
[SearchTabs]
;Solr = Catalog
;Summon = Summon
;WorldCat = WorldCat
;Solr:filtered = "Catalog (Main Building Books)"
;EDS = "EBSCO Discovery Service"
;EIT = "EBSCO Integration Toolkit"
;Primo = "Primo Central"

; Add any hidden filters in this section for search tab specific filtering
[SearchTabsFilters]
;Solr:filtered[] = 'building:"main library"'
;Solr:filtered[] = "format:book"

; You can bind a permission to a search tab in this section.
; This controls to whom the tab should be displayed.
; Use the format tabName = permission. The permission should be configured
; in permissions.ini (who should see the tab)
; and permissionBehavior.ini (what should be displayed instead of the tab).
; Note that this ONLY controls whether or not the tab is displayed; if you wish to
; restrict actual searching, you will also need to make sure that the relevant
; controller(s) are blocking access using the same named permission.
[SearchTabsPermissions]
;EIT = access.EITModule
;Primo = access.PrimoModule

; Uncomment portions of this section to label searches from particular sources in the
; search history display.  Keys are search backend names, values are labels for use in
; the user interface (subject to translation).
[SearchHistoryLabels]
;Solr = Catalog
;Summon = Summon
;WorldCat = WorldCat
;SolrWeb = "Library Website"
;EDS = "EBSCO Discovery Service"

; Activate Captcha validation on select forms
; VuFind will use reCaptcha validation to prevent bots from using certain actions of
; your instance. See http://www.google.com/recaptcha for more information on Captcha
; and create keys for your domain.
; You will need to provide a sslcapath in the [Http] section for your Captcha to work.
;[Captcha]
;siteKey  = "get your reCaptcha key at"
;secretKey = "https://www.google.com/recaptcha/admin/create"
; Valid theme values: dark, light
;theme      = light
; Valid forms values: changePassword, email, feedback, newAccount, passwordRecovery,
;                     sms, userComments
; Use * for all supported forms
; Note: when "feedback" is active, Captcha can be conditionally disabled on a
;       form-by-form basis with the useCaptcha setting in FeedbackForms.yaml.
;forms = changeEmail, changePassword, email, newAccount, passwordRecovery, sms


; This section can be used to display default text inside the search boxes, useful
; for instructions. Format:
;
; backend = Placeholder text
;
; You can use a "default" setting if you want a standard string displayed across
; all backends not otherwise specified. You can qualify backend names with a
; colon-delimited suffix if you wish to use special placeholders in combination
; with filtered search tabs (see [SearchTabsFilters] above).
[SearchPlaceholder]
;default = "Enter search terms here..."
;Solr = "Search the catalog"
;Solr:filtered = "Search the filtered catalog"
;Summon = "Search Summon"

; This section controls VuFind's social features.
[Social]
; Comments may be "enabled" or "disabled" (default = "enabled")
comments = enabled
; Favorite lists may be "enabled", "disabled", "public_only" or "private_only"
; (default = "enabled")
; The public_only/private_only settings restrict the type of list users may
; create. If you change this to a more restrictive option, it is your responsibility
; to update the user_list database table to update the status of existing lists.
lists = enabled
; The following two settings are equivalent to default_limit / limit_options in
; searches.ini, but used to control the page sizes of lists of favorites:
lists_default_limit   = 20
;lists_limit_options   = 10,20,40,60,80,100
; This section controls what happens when a record title in a favorites list
; is clicked. VuFind can either embed the full result directly in the list using
; AJAX or can display it at its own separate URL as a full HTML page.
; See the [List] section of searches.ini for all available options.
lists_view=full
; Tags may be "enabled" or "disabled" (default = "enabled")
; When disabling tags, don't forget to also turn off tag search in searches.ini.
tags = enabled
; This controls the maximum length of a single tag; it should correspond with the
; field size in the tags database table.
max_tag_length = 64
; This controls whether tags are case-sensitive (true) or always forced to be
; represented as lowercase strings (false -- the default).
case_sensitive_tags = false
; If this setting is set to false, users will not be presented with a search
; drop-down or advanced search link when searching/viewing tags. This is recommended
; when using a multi-backend system (e.g. Solr + Summon + WorldCat). If set to
; true, the standard Solr search options and advanced search link will be shown
; in the tag screens; this is recommended when using a Solr-only configuration.
show_solr_options_in_tag_search = false<|MERGE_RESOLUTION|>--- conflicted
+++ resolved
@@ -537,12 +537,8 @@
 ; From field override. Setting this allows keeping the "from" field in email forms
 ; but will only use it as a reply-to address. The address defined here is used as the
 ; actual "from" address.
-<<<<<<< HEAD
-; Note: "reply-to" field gets overridden only when Mailer::send is called without a reply-to address.
-=======
 ; Note: If a feature explicitly sets a different reply-to address (for example,
 ; Feedback forms), the original from address will NOT override that reply-to value.
->>>>>>> b4b38e23
 ;override_from = "no-reply@myuniversity.edu"
 
 ; Being a special case of mail message, sending record results via SMS ("Text this")
