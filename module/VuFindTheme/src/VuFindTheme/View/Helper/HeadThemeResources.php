<?php
/**
 * View helper for loading theme-related resources in the header.
 *
 * PHP version 5
 *
 * Copyright (C) Villanova University 2010.
 *
 * This program is free software; you can redistribute it and/or modify
 * it under the terms of the GNU General Public License version 2,
 * as published by the Free Software Foundation.
 *
 * This program is distributed in the hope that it will be useful,
 * but WITHOUT ANY WARRANTY; without even the implied warranty of
 * MERCHANTABILITY or FITNESS FOR A PARTICULAR PURPOSE.  See the
 * GNU General Public License for more details.
 *
 * You should have received a copy of the GNU General Public License
 * along with this program; if not, write to the Free Software
 * Foundation, Inc., 59 Temple Place, Suite 330, Boston, MA  02111-1307  USA
 *
 * @category VuFind2
 * @package  View_Helpers
 * @author   Demian Katz <demian.katz@villanova.edu>
 * @license  http://opensource.org/licenses/gpl-2.0.php GNU General Public License
 * @link     http://vufind.org/wiki/vufind2:developer_manual Wiki
 */
namespace VuFindTheme\View\Helper;

/**
 * View helper for loading theme-related resources in the header.
 *
 * @category VuFind2
 * @package  View_Helpers
 * @author   Demian Katz <demian.katz@villanova.edu>
 * @license  http://opensource.org/licenses/gpl-2.0.php GNU General Public License
 * @link     http://vufind.org/wiki/vufind2:developer_manual Wiki
 */
class HeadThemeResources extends \Zend\View\Helper\AbstractHelper
{
    /**
     * Theme resource container
     *
     * @var \VuFindTheme\ResourceContainer
     */
    protected $container;

    /**
     * Constructor
     *
     * @param \VuFindTheme\ResourceContainer $container Theme resource container
     */
    public function __construct(\VuFindTheme\ResourceContainer $container)
    {
        $this->container = $container;
    }

    /**
     * Set up header items based on contents of theme resource container.
     *
     * @return void
     */
    public function __invoke()
    {
        // Set up encoding:
        $headMeta = $this->getView()->plugin('headmeta');
        $headMeta()->prependHttpEquiv(
            'Content-Type', 'text/html; charset=' . $this->container->getEncoding()
        );

        // Set up generator:
        $generator = $this->container->getGenerator();
        if (!empty($generator)) {
            $headMeta()->appendName('Generator', $generator);
        }

<<<<<<< HEAD

        $headLink = $this->getView()->plugin('headlink');
=======
        // Convenient shortcut to view helper:
        $headLink = $this->getView()->plugin('headlink');

>>>>>>> bc8a4b5c
        // Load CSS (make sure we prepend them in the appropriate order; theme
        // resources should load before extras added by individual templates):
        foreach (array_reverse($this->container->getCss()) as $current) {
            $parts = explode(':', $current);
            $headLink()->prependStylesheet(
                trim($parts[0]),
                isset($parts[1]) ? trim($parts[1]) : 'all',
                isset($parts[2]) ? trim($parts[2]) : false
            );
        }
        
        // Compile and load LESS (make sure we prepend them in the appropriate order
        // theme resources should load before extras added by individual templates):
        foreach (array_reverse($this->container->getLessCss()) as $current) {
            $headLink()->addLessStylesheet($current);
        }

        // Compile and load SASS (make sure we prepend them in the appropriate order
        // theme resources should load before extras added by individual templates):
        foreach (array_reverse($this->container->getSassCss()) as $current) {
            $headLink()->addSassStylesheet($current);
        }

        // Load Javascript (same ordering considerations as CSS, above):
        $headScript = $this->getView()->plugin('headscript');
        foreach (array_reverse($this->container->getJs()) as $current) {
            $parts =  explode(':', $current);
            $headScript()->prependFile(
                trim($parts[0]),
                'text/javascript',
                isset($parts[1])
                ? array('conditional' => trim($parts[1])) : array()
            );
        }

        // If we have a favicon, load it now:
        $favicon = $this->container->getFavicon();
        if (!empty($favicon)) {
            $imageLink = $this->getView()->plugin('imagelink');
            $headLink(array(
                'href' => $imageLink($favicon),
                'type' => 'image/x-icon', 'rel' => 'shortcut icon'
            ));
        }
    }
}<|MERGE_RESOLUTION|>--- conflicted
+++ resolved
@@ -74,14 +74,9 @@
             $headMeta()->appendName('Generator', $generator);
         }
 
-<<<<<<< HEAD
-
-        $headLink = $this->getView()->plugin('headlink');
-=======
         // Convenient shortcut to view helper:
         $headLink = $this->getView()->plugin('headlink');
 
->>>>>>> bc8a4b5c
         // Load CSS (make sure we prepend them in the appropriate order; theme
         // resources should load before extras added by individual templates):
         foreach (array_reverse($this->container->getCss()) as $current) {
