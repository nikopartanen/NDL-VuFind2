<?php
/**
 * View helper for loading theme-related resources in the header.
 *
 * PHP version 5
 *
 * Copyright (C) Villanova University 2010.
 *
 * This program is free software; you can redistribute it and/or modify
 * it under the terms of the GNU General Public License version 2,
 * as published by the Free Software Foundation.
 *
 * This program is distributed in the hope that it will be useful,
 * but WITHOUT ANY WARRANTY; without even the implied warranty of
 * MERCHANTABILITY or FITNESS FOR A PARTICULAR PURPOSE.  See the
 * GNU General Public License for more details.
 *
 * You should have received a copy of the GNU General Public License
 * along with this program; if not, write to the Free Software
 * Foundation, Inc., 51 Franklin Street, Fifth Floor, Boston, MA  02110-1301  USA
 *
 * @category VuFind
 * @package  View_Helpers
 * @author   Demian Katz <demian.katz@villanova.edu>
 * @license  http://opensource.org/licenses/gpl-2.0.php GNU General Public License
 * @link     https://vufind.org/wiki/development Wiki
 */
namespace VuFindTheme\View\Helper;

/**
 * View helper for loading theme-related resources in the header.
 *
 * @category VuFind
 * @package  View_Helpers
 * @author   Demian Katz <demian.katz@villanova.edu>
 * @license  http://opensource.org/licenses/gpl-2.0.php GNU General Public License
 * @link     https://vufind.org/wiki/development Wiki
 */
class HeadThemeResources extends \Zend\View\Helper\AbstractHelper
{
    /**
     * Theme resource container
     *
     * @var \VuFindTheme\ResourceContainer
     */
    protected $container;

    /**
     * Constructor
     *
     * @param \VuFindTheme\ResourceContainer $container Theme resource container
     */
    public function __construct(\VuFindTheme\ResourceContainer $container)
    {
        $this->container = $container;
    }

    /**
     * Set up header items based on contents of theme resource container.
     *
     * @return void
     */
    public function __invoke()
    {
        // Add various types of content to the header:
        $this->addMetaTags();
        $this->addLinks();
        $this->addScripts();
    }

    /**
     * Given a colon-delimited configuration string, break it apart, making sure
     * that URLs in the first position are not inappropriately split.
     *
     * @param string $current Setting to parse
     *
     * @return array
     */
    protected function parseSetting($current)
    {
        $parts = explode(':', $current);
        // Special case: don't explode URLs:
        if (($parts[0] === 'http' || $parts[0] === 'https')
            && '//' === substr($parts[1], 0, 2)
        ) {
            $protocol = array_shift($parts);
            $parts[0] = $protocol . ':' . $parts[0];
        }
        return $parts;
    }

    /**
     * Add meta tags to header.
     *
     * @return void
     */
    protected function addMetaTags()
    {
        // Set up encoding:
        $headMeta = $this->getView()->plugin('headMeta');
        $headMeta()->prependHttpEquiv(
            'Content-Type', 'text/html; charset=' . $this->container->getEncoding()
        );

        // Set up generator:
        $generator = $this->container->getGenerator();
        if (!empty($generator)) {
            $headMeta()->appendName('Generator', $generator);
        }
    }

    /**
     * Add links to header.
     *
     * @return void
     */
    protected function addLinks()
    {
        // Convenient shortcut to view helper:
        $headLink = $this->getView()->plugin('headLink');

        // Load CSS (make sure we prepend them in the appropriate order; theme
        // resources should load before extras added by individual templates):
        foreach (array_reverse($this->container->getCss()) as $current) {
            $parts = $this->parseSetting($current);
            $headLink()->prependStylesheet(
                trim($parts[0]),
                isset($parts[1]) ? trim($parts[1]) : 'all',
                isset($parts[2]) ? trim($parts[2]) : false
            );
        }

        // Compile and load LESS (make sure we prepend them in the appropriate order
        // theme resources should load before extras added by individual templates):
        foreach (array_reverse($this->container->getLessCss()) as $current) {
            $parts = $this->parseSetting($current);
            $headLink()->prependStylesheet(
                $headLink()->addLessStylesheet(trim($parts[0])),
                isset($parts[1]) ? trim($parts[1]) : 'all',
                isset($parts[2]) ? trim($parts[2]) : false
            );
        }

        // If we have a favicon, load it now:
        $favicon = $this->container->getFavicon();
        if (!empty($favicon)) {
<<<<<<< HEAD
            $imageLink = $this->getView()->plugin('imagelink');
=======
            $imageLink = $this->getView()->plugin('imageLink');
>>>>>>> 305a4769
            $headLink(
                [
                    'href' => $imageLink($favicon),
                    'type' => 'image/x-icon', 'rel' => 'shortcut icon'
                ]
            );
        }
    }

    /**
     * Add scripts to header.
     *
     * @return void
     */
    protected function addScripts()
    {
        // Load Javascript (same ordering considerations as CSS, above):
        $headScript = $this->getView()->plugin('headScript');
        foreach (array_reverse($this->container->getJs()) as $current) {
            $parts =  $this->parseSetting($current);
            $headScript()->prependFile(
                trim($parts[0]),
                'text/javascript',
                isset($parts[1])
                ? ['conditional' => trim($parts[1])] : []
            );
        }
    }
}<|MERGE_RESOLUTION|>--- conflicted
+++ resolved
@@ -144,11 +144,7 @@
         // If we have a favicon, load it now:
         $favicon = $this->container->getFavicon();
         if (!empty($favicon)) {
-<<<<<<< HEAD
-            $imageLink = $this->getView()->plugin('imagelink');
-=======
             $imageLink = $this->getView()->plugin('imageLink');
->>>>>>> 305a4769
             $headLink(
                 [
                     'href' => $imageLink($favicon),
