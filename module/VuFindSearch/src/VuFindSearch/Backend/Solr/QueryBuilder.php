--- conflicted
+++ resolved
@@ -71,13 +71,6 @@
     protected $exactSpecs = array();
 
     /**
-     * Search specs for exact searches.
-     *
-     * @var array
-     */
-    protected $exactSpecs;
-    
-    /**
      * Should we create the hl.q parameter when appropriate?
      *
      * @var bool
@@ -142,10 +135,6 @@
         }
 
         $string  = $query->getString() ?: '*:*';
-<<<<<<< HEAD
-        $handler = $this->getSearchHandler($query->getHandler(), $string);
-=======
->>>>>>> e1393284
 
         if ($handler = $this->getSearchHandler($query->getHandler(), $string)) {
             if (!$handler->hasExtendedDismax()
@@ -220,14 +209,9 @@
     {
         foreach ($specs as $handler => $spec) {
             if (isset($spec['ExactSettings'])) {
-<<<<<<< HEAD
-                $this->exactSpecs[strtolower($handler)]
-                    = new SearchHandler($spec['ExactSettings'], $this->defaultDismaxHandler);
-=======
                 $this->exactSpecs[strtolower($handler)] = new SearchHandler(
                     $spec['ExactSettings'], $this->defaultDismaxHandler
                 );
->>>>>>> e1393284
                 unset($spec['ExactSettings']);
             }
             $this->specs[strtolower($handler)]
@@ -274,13 +258,6 @@
     {
         $handler = $handler ? strtolower($handler) : $handler;
         if ($handler) {
-<<<<<<< HEAD
-            if (isset($searchString) 
-                && substr(trim($searchString), 0, 1) == '"'
-                && substr(trim($searchString), -1, 1) == '"'
-            ) {
-                if (isset($this->exactSpecs[$handler])) {
-=======
             // Since we will rarely have exactSpecs set, it is less expensive
             // to check for a handler first before doing multiple string
             // operations to determine eligibility for exact handling.
@@ -290,7 +267,6 @@
                     && substr($searchString, 0, 1) == '"'
                     && substr($searchString, -1, 1) == '"'
                 ) {
->>>>>>> e1393284
                     return $this->exactSpecs[$handler];
                 }
             }
