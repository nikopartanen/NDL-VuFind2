<?php

/**
 * Search service.
 *
 * PHP version 5
 *
 * Copyright (C) Villanova University 2010.
 *
 * This program is free software; you can redistribute it and/or modify
 * it under the terms of the GNU General Public License version 2,
 * as published by the Free Software Foundation.
 *
 * This program is distributed in the hope that it will be useful,
 * but WITHOUT ANY WARRANTY; without even the implied warranty of
 * MERCHANTABILITY or FITNESS FOR A PARTICULAR PURPOSE.  See the
 * GNU General Public License for more details.
 *
 * You should have received a copy of the GNU General Public License
 * along with this program; if not, write to the Free Software
 * Foundation, Inc., 59 Temple Place, Suite 330, Boston, MA  02111-1307  USA
 *
 * @category VuFind2
 * @package  Search
 * @author   David Maus <maus@hab.de>
 * @license  http://opensource.org/licenses/gpl-2.0.php GNU General Public License
 * @link     http://vufind.org
 */

namespace VuFindSearch;

use VuFindSearch\Backend\BackendInterface;

use Zend\Log\LoggerInterface;
use Zend\EventManager\EventManagerInterface;
use Zend\EventManager\EventManager;

/**
 * Search service.
 *
 * @category VuFind2
 * @package  Search
 * @author   David Maus <maus@hab.de>
 * @license  http://opensource.org/licenses/gpl-2.0.php GNU General Public License
 * @link     http://vufind.org
 */
class Service
{

    /**
     * Event manager.
     *
     * @var EventManager
     */
    protected $events;

    /**
     * Logger, if any.
     *
     * @var LoggerInterface
     */
    protected $logger;

    /**
     * Cache resolved backends.
     *
     * @var array
     */
    protected $backends;

    /**
     * Constructor.
     *
     * @return void
     */
    public function __construct ()
    {
        $this->backends = array();
    }

    /**
     * Perform a search and return a wrapped response.
     *
     * @param string        $backend Search backend identifier
     * @param integer       $offset  Search offset
     * @param integer       $limit   Search limit
     * @param ParamBag      $params  Search backend parameters
     *
     * @return ResponseInterface
     */
    public function search ($backend, Query\AbstractQuery $query, $offset, $limit, ParamBag $params = null)
    {
        $context = __FUNCTION__;
        $args = compact('backend', 'query', 'offset', 'limit', 'params', 'context');
        $backend  = $this->resolve($backend, $args);

        $this->triggerPre($backend, $args);
        $response = $backend->search($query, $offset, $limit, $params);
        $this->triggerPost($response, $args);
        return $response;
    }

    /**
     * Retrieve a single record.
     *
     * @param string   $backend Search backend identifier
     * @param string   $id      Record identifier
     * @param ParamBag $params  Search backend parameters
     *
     * @return ResponseInterface
     */
    public function retrieve ($backend, $id, ParamBag $params = null)
    {
        $context = __FUNCTION__;
        $args = compact('backend', 'id', 'params', 'context');
        $backend = $this->resolve($backend, $args);

        $this->triggerPre($backend, $args);
        $response = $backend->retrieve($id, $params);
        $this->triggerPost($response, $args);
        return $response;
    }

    /**
     * Return similar records.
     *
     * @param string   $backend Search backend identifier
     * @param string   $id      Id of record to compare with
     * @param ParamBag $params  Search backend parameters
     *
     * @return RecordCollectionInterface
     */
    public function similar ($backend, $id, ParamBag $params = null)
    {
        $context = __FUNCTION__;
        $args = compact('backend', 'id', 'params', 'context');
        $backend = $this->resolve($backend, $args);

        $this->triggerPre($backend, $args);
        $response = $backend->similar($id, $params);
        $this->triggerPost($response, $args);
        return $response;
    }

    /**
<<<<<<< HEAD
=======
     * Delete all records.
     *
     * @param string   $backend Search backend identifier
     * @param ParamBag $params  Search backend parameters
     *
     * @return null
     */
    public function deleteAll ($backend, ParamBag $params = null)
    {
        $context = __FUNCTION__;
        $args = compact('backend', 'params', 'context');
        $backend = $this->resolve($backend, $args);

        $this->triggerPre($backend, $args);
        $response = $backend->deleteAll($params);
        $this->triggerPost($response, $args);
        return $response;
    }

    /**
     * Update a record.
     *
     * @param string          $backend Search backend identifier
     * @param RecordInterface $record  The record to update
     * @param ParamBag        $params  Search backend parameters
     *
     * @return void
     */
    public function update ($backend, RecordInterface $record, ParamBag $params = null)
    {
        $context = __FUNCTION__;
        $args = compact('backend', 'record', 'params', 'context');
        $backend = $this->resolve($backend, $args);

        $this->triggerPre($backend, $args);
        $response = $backend->update($record, $params);
        $this->triggerPost($response, $args);
    }

    /**
     * Get access to a search backend.
     *
     * @param string $backend Search backend identifier
     *
     * @return BackendInterface
     */
    public function getBackend($backend)
    {
        $context = __FUNCTION__;
        $args = compact('backend', 'context');
        return $this->resolve($backend, $args);
    }

    /**
>>>>>>> 49ab5bc1
     * Set application logger.
     *
     * @param LoggerInterface $logger Logger
     *
     * @return void
     */
    public function setLogger (LoggerInterface $logger)
    {
        $this->logger = $logger;
    }

    /**
     * Set EventManager instance.
     *
     * @param EventManagerInterface $events Event manager
     *
     * @return void
     */
    public function setEventManager (EventManagerInterface $events)
    {
        $events->setIdentifiers('VuFind\Search');
        $this->events = $events;
    }

    /**
     * Return EventManager instance.
     *
     * Lazy loads a new EventManager if none was set.
     *
     * @return EventManagerInterface
     */
    public function getEventManager ()
    {
        if (!$this->events) {
            $this->events = new EventManager('VuFind\Search');
        }
        return $this->events;
    }

    /// Internal API

    /**
     * Resolve a backend.
     *
     * @param string            $backend Backend name
     * @param array|ArrayAccess $args    Service function arguments
     *
     * @return BackendInterface
     *
     * @throws Exception\RuntimeException Unable to resolve backend
     */
    protected function resolve ($backend, $args)
    {
        if (!isset($this->backends[$backend])) {
            $response = $this->getEventManager()->trigger(
                "resolve",
                $this,
                $args,
                function ($o) {
                    return ($o instanceOf BackendInterface);
                }
            );
            if (!$response->stopped()) {
                throw new Exception\RuntimeException(
                    sprintf('Unable to resolve backend: %s, %s', $args['context'], $args['backend'])
                );
            }
            $this->backends[$backend] = $response->last();
        }
        return $this->backends[$backend];
    }

    /**
     * Trigger the pre event.
     *
     * @param BackendInterface $backend Selected backend
     * @param array            $args    Event arguments
     *
     * @return void
     */
    protected function triggerPre (BackendInterface $backend, $args)
    {
        $this->getEventManager()->trigger('pre', $backend, $args);
    }

    /**
     * Trigger the post event.
     *
     * @param string $context  Service context
     * @param mixed  $response Backend response
     * @param array  $args     Event arguments
     *
     * @return void
     */
    protected function triggerPost ($response, $args)
    {
        $this->getEventManager()->trigger('post', $response, $args);
    }

    /**
     * Send a message to the logger.
     *
     * @param string $level   Log level
     * @param string $message Log message
     * @param array  $context Log context
     *
     * @return void
     */
    protected function log ($level, $message, array $context = array())
    {
        if ($this->logger) {
            $this->logger->$level($message, $context);
        }
    }
}<|MERGE_RESOLUTION|>--- conflicted
+++ resolved
@@ -142,47 +142,6 @@
         return $response;
     }
 
-    /**
-<<<<<<< HEAD
-=======
-     * Delete all records.
-     *
-     * @param string   $backend Search backend identifier
-     * @param ParamBag $params  Search backend parameters
-     *
-     * @return null
-     */
-    public function deleteAll ($backend, ParamBag $params = null)
-    {
-        $context = __FUNCTION__;
-        $args = compact('backend', 'params', 'context');
-        $backend = $this->resolve($backend, $args);
-
-        $this->triggerPre($backend, $args);
-        $response = $backend->deleteAll($params);
-        $this->triggerPost($response, $args);
-        return $response;
-    }
-
-    /**
-     * Update a record.
-     *
-     * @param string          $backend Search backend identifier
-     * @param RecordInterface $record  The record to update
-     * @param ParamBag        $params  Search backend parameters
-     *
-     * @return void
-     */
-    public function update ($backend, RecordInterface $record, ParamBag $params = null)
-    {
-        $context = __FUNCTION__;
-        $args = compact('backend', 'record', 'params', 'context');
-        $backend = $this->resolve($backend, $args);
-
-        $this->triggerPre($backend, $args);
-        $response = $backend->update($record, $params);
-        $this->triggerPost($response, $args);
-    }
 
     /**
      * Get access to a search backend.
@@ -199,7 +158,6 @@
     }
 
     /**
->>>>>>> 49ab5bc1
      * Set application logger.
      *
      * @param LoggerInterface $logger Logger
