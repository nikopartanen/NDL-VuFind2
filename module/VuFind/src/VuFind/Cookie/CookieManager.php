--- conflicted
+++ resolved
@@ -163,13 +163,8 @@
      */
     public function proxySetCookie()
     {
-<<<<<<< HEAD
-        // Special case: in test suite or CLI -- don't actually write headers!
-        return defined('VUFIND_PHPUNIT_RUNNING') || 'cli' === PHP_SAPI
-=======
         // Special case: in CLI -- don't actually write headers!
         return 'cli' === PHP_SAPI
->>>>>>> 3580d30b
             ? true : call_user_func_array('setcookie', func_get_args());
     }
 
