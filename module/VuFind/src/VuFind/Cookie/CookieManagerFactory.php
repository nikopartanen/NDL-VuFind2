--- conflicted
+++ resolved
@@ -67,14 +67,8 @@
         if (isset($config->Cookies->limit_by_path)
             && $config->Cookies->limit_by_path
         ) {
-<<<<<<< HEAD
-            $request = $container->get('Request');
-            $path = ($request instanceof \Zend\Console\Request)
-                ? '' : $request->getBasePath();
-=======
             $path = Console::isConsole()
                 ? '' : $container->get('Request')->getBasePath();
->>>>>>> e7cd0d87
             if (empty($path)) {
                 $path = '/';
             }
