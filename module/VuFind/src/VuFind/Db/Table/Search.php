--- conflicted
+++ resolved
@@ -54,19 +54,11 @@
      * @param Adapter       $adapter Database adapter
      * @param PluginManager $tm      Table manager
      * @param array         $cfg     Zend Framework configuration
-<<<<<<< HEAD
-     * @param string        $rowObj  Row prototype object (null for default)
-     * @param string        $table   Name of database table to interface with
-     */
-    public function __construct(Adapter $adapter, PluginManager $tm, $cfg,
-        $rowObj = null, $table = 'search'
-=======
      * @param RowGateway    $rowObj  Row prototype object (null for default)
      * @param string        $table   Name of database table to interface with
      */
     public function __construct(Adapter $adapter, PluginManager $tm, $cfg,
         RowGateway $rowObj = null, $table = 'search'
->>>>>>> 068e62d5
     ) {
         parent::__construct($adapter, $tm, $cfg, $rowObj, $table);
     }
