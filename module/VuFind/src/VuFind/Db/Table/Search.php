--- conflicted
+++ resolved
@@ -209,13 +209,8 @@
     ) {
         // Duplicate elimination
         // Normalize the URL params by minifying and deminifying the search object
-<<<<<<< HEAD
-        $minified = new minSO($newSearch);
-        $newSearchCopy = $minified->deminify($manager);
-=======
         $newSearchMinified = new minSO($newSearch);
         $newSearchCopy = $newSearchMinified->deminify($manager);
->>>>>>> a4bd1dd2
         $newUrl = $newSearchCopy->getUrlQuery()->getParams();
         // Use crc32 as the checksum but get rid of highest bit so that we don't
         // need to care about signed/unsigned issues
@@ -235,12 +230,8 @@
         };
         foreach ($this->select($callback) as $oldSearch) {
             // Deminify the old search:
-<<<<<<< HEAD
-            $dupSearch = $oldSearch->getSearchObject()->deminify($manager);
-=======
             $oldSearchMinified = $oldSearch->getSearchObject();
             $dupSearch = $oldSearchMinified->deminify($manager);
->>>>>>> a4bd1dd2
             // Check first if classes match:
             if (get_class($dupSearch) != get_class($newSearch)) {
                 continue;
@@ -248,18 +239,12 @@
             // Check if URLs match:
             $oldUrl = $dupSearch->getUrlQuery()->getParams();
             if ($oldUrl == $newUrl) {
-<<<<<<< HEAD
-                // Update the old search if it wasn't saved:
-                if (!$oldSearch->saved) {
-                    $oldSearch->created = date('Y-m-d H:i:s');
-=======
                 // Update the old search only if it wasn't saved:
                 if (!$oldSearch->saved) {
                     $oldSearch->created = date('Y-m-d H:i:s');
                     // Keep the ID of the old search:
                     $newSearchMinified->id = $oldSearchMinified->id;
                     $oldSearch->search_object = serialize($newSearchMinified);
->>>>>>> a4bd1dd2
                     $oldSearch->save();
                 }
                 // Update the new search from the existing one
