--- conflicted
+++ resolved
@@ -223,11 +223,7 @@
                 ->equalTo('checksum', $checksum)
                 ->and
                 ->nest
-<<<<<<< HEAD
-                ->equalTo('session_id', $sessionId);
-=======
                 ->equalTo('session_id', $sessionId)->and->equalTo('saved', 0);
->>>>>>> e48211ac
             if (!empty($userId)) {
                 $nest->or->equalTo('user_id', $userId);
             }
