<?php
/**
 * Table Definition for user
 *
 * PHP version 5
 *
 * Copyright (C) Villanova University 2010.
 *
 * This program is free software; you can redistribute it and/or modify
 * it under the terms of the GNU General Public License version 2,
 * as published by the Free Software Foundation.
 *
 * This program is distributed in the hope that it will be useful,
 * but WITHOUT ANY WARRANTY; without even the implied warranty of
 * MERCHANTABILITY or FITNESS FOR A PARTICULAR PURPOSE.  See the
 * GNU General Public License for more details.
 *
 * You should have received a copy of the GNU General Public License
 * along with this program; if not, write to the Free Software
 * Foundation, Inc., 51 Franklin Street, Fifth Floor, Boston, MA  02110-1301  USA
 *
 * @category VuFind
 * @package  Db_Table
 * @author   Demian Katz <demian.katz@villanova.edu>
 * @license  http://opensource.org/licenses/gpl-2.0.php GNU General Public License
 * @link     https://vufind.org Main Site
 */
namespace VuFind\Db\Table;
use VuFind\Db\Row\RowGateway;
use Zend\Config\Config;
use Zend\Db\Adapter\Adapter;
use Zend\Session\Container;

/**
 * Table Definition for user
 *
 * @category VuFind
 * @package  Db_Table
 * @author   Demian Katz <demian.katz@villanova.edu>
 * @license  http://opensource.org/licenses/gpl-2.0.php GNU General Public License
 * @link     https://vufind.org Main Site
 */
class User extends Gateway
{
    /**
     * VuFind configuration
     *
     * @var Config
     */
    protected $config;

    /**
     * Session container
     *
     * @var Container
     */
    protected $session;

    /**
     * Constructor
     *
     * @param Adapter       $adapter Database adapter
     * @param PluginManager $tm      Table manager
     * @param array         $cfg     Zend Framework configuration
<<<<<<< HEAD
     * @param string        $rowObj  Row prototype object (null for default)
=======
     * @param RowGateway    $rowObj  Row prototype object (null for default)
>>>>>>> 068e62d5
     * @param Config        $config  VuFind configuration
     * @param Container     $session Session container to inject into rows
     * (optional; used for privacy mode)
     * @param string        $table   Name of database table to interface with
     */
    public function __construct(Adapter $adapter, PluginManager $tm, $cfg,
<<<<<<< HEAD
        $rowObj, Config $config, Container $session = null, $table = 'user'
=======
        RowGateway $rowObj, Config $config, Container $session = null,
        $table = 'user'
>>>>>>> 068e62d5
    ) {
        $this->config = $config;
        $this->session = $session;
        parent::__construct($adapter, $tm, $cfg, $rowObj, $table);
    }

    /**
     * Create a row for the specified username.
     *
     * @param string $username Username
     *
     * @return UserRow
     */
    public function createRowForUsername($username)
    {
        $row = $this->createRow();
        $row->username = $username;
        $row->created = date('Y-m-d H:i:s');
        return $row;
    }

    /**
     * Retrieve a user object from the database based on catalog ID.
     *
     * @param string $catId Catalog ID.
     *
     * @return UserRow
     */
    public function getByCatalogId($catId)
    {
        return $this->select(['cat_id' => $catId])->current();
    }

    /**
     * Retrieve a user object from the database based on username; when requested,
     * create a new row if no existing match is found.
     *
     * @param string $username Username to use for retrieval.
     * @param bool   $create   Should we create users that don't already exist?
     *
     * @return UserRow
     */
    public function getByUsername($username, $create = true)
    {
        $row = $this->select(['username' => $username])->current();
        return ($create && empty($row))
            ? $this->createRowForUsername($username) : $row;
    }

    /**
     * Retrieve a user object from the database based on email.
     *
     * @param string $email email to use for retrieval.
     *
     * @return UserRow
     */
    public function getByEmail($email)
    {
        $row = $this->select(['email' => $email])->current();
        return $row;
    }

    /**
     * Get user rows with insecure passwords and/or catalog passwords
     *
     * @return mixed
     */
    public function getInsecureRows()
    {
        $callback = function ($select) {
            $select->where
                ->notEqualTo('password', '')
                ->OR->isNotNull('cat_password');
        };
        return $this->select($callback);
    }

    /**
     * Return a row by a verification hash
     *
     * @param string $hash User-unique hash string
     *
     * @return mixed
     */
    public function getByVerifyHash($hash)
    {
        $row = $this->select(['verify_hash' => $hash])->current();
        return $row;
    }
}<|MERGE_RESOLUTION|>--- conflicted
+++ resolved
@@ -62,23 +62,15 @@
      * @param Adapter       $adapter Database adapter
      * @param PluginManager $tm      Table manager
      * @param array         $cfg     Zend Framework configuration
-<<<<<<< HEAD
-     * @param string        $rowObj  Row prototype object (null for default)
-=======
      * @param RowGateway    $rowObj  Row prototype object (null for default)
->>>>>>> 068e62d5
      * @param Config        $config  VuFind configuration
      * @param Container     $session Session container to inject into rows
      * (optional; used for privacy mode)
      * @param string        $table   Name of database table to interface with
      */
     public function __construct(Adapter $adapter, PluginManager $tm, $cfg,
-<<<<<<< HEAD
-        $rowObj, Config $config, Container $session = null, $table = 'user'
-=======
         RowGateway $rowObj, Config $config, Container $session = null,
         $table = 'user'
->>>>>>> 068e62d5
     ) {
         $this->config = $config;
         $this->session = $session;
