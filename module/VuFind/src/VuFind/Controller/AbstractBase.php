<?php
/**
 * VuFind controller base class (defines some methods that can be shared by other
 * controllers).
 *
 * PHP version 7
 *
 * Copyright (C) Villanova University 2010.
 *
 * This program is free software; you can redistribute it and/or modify
 * it under the terms of the GNU General Public License version 2,
 * as published by the Free Software Foundation.
 *
 * This program is distributed in the hope that it will be useful,
 * but WITHOUT ANY WARRANTY; without even the implied warranty of
 * MERCHANTABILITY or FITNESS FOR A PARTICULAR PURPOSE.  See the
 * GNU General Public License for more details.
 *
 * You should have received a copy of the GNU General Public License
 * along with this program; if not, write to the Free Software
 * Foundation, Inc., 51 Franklin Street, Fifth Floor, Boston, MA  02110-1301  USA
 *
 * @category VuFind
 * @package  Controller
 * @author   Demian Katz <demian.katz@villanova.edu>
 * @license  http://opensource.org/licenses/gpl-2.0.php GNU General Public License
 * @link     https://vufind.org/wiki/development:plugins:controllers Wiki
 */
namespace VuFind\Controller;

use VuFind\Exception\ILS as ILSException;
use Zend\Mvc\Controller\AbstractActionController;
use Zend\Mvc\MvcEvent;
use Zend\ServiceManager\ServiceLocatorInterface;
use Zend\View\Model\ViewModel;
use ZfcRbac\Service\AuthorizationServiceAwareInterface;

/**
 * VuFind controller base class (defines some methods that can be shared by other
 * controllers).
 *
 * @category VuFind
 * @package  Controller
 * @author   Chris Hallberg <challber@villanova.edu>
 * @license  http://opensource.org/licenses/gpl-2.0.php GNU General Public License
 * @link     https://vufind.org/wiki/development:plugins:controllers Wiki
 *
 * @SuppressWarnings(PHPMD.NumberOfChildren)
 */
class AbstractBase extends AbstractActionController
{
    /**
     * Permission that must be granted to access this module (false for no
     * restriction)
     *
     * @var string|bool
     */
    protected $accessPermission = false;

    /**
     * Behavior when access is denied (used unless overridden through
     * permissionBehavior.ini). Valid values are 'promptLogin' and 'exception'.
     * Leave at null to use the defaultDeniedControllerBehavior set in
     * permissionBehavior.ini (normally 'promptLogin' unless changed).
     *
     * @var string
     */
    protected $accessDeniedBehavior = null;

    /**
     * Service manager
     *
     * @var ServiceLocatorInterface
     */
    protected $serviceLocator;

    /**
     * Constructor
     *
     * @param ServiceLocatorInterface $sm Service locator
     */
    public function __construct(ServiceLocatorInterface $sm)
    {
        $this->serviceLocator = $sm;
    }

    /**
     * Use preDispatch event to block access when appropriate.
     *
     * @param MvcEvent $e Event object
     *
     * @return void
     */
    public function validateAccessPermission(MvcEvent $e)
    {
        // If there is an access permission set for this controller, pass it
        // through the permission helper, and if the helper returns a custom
        // response, use that instead of the normal behavior.
        if ($this->accessPermission) {
            $response = $this->permission()
                ->check($this->accessPermission, $this->accessDeniedBehavior);
            if (is_object($response)) {
                $e->setResponse($response);
            }
        }
    }

    /**
     * Register the default events for this controller
     *
     * @return void
     */
    protected function attachDefaultListeners()
    {
        parent::attachDefaultListeners();

        // Attach preDispatch event if we need to check permissions.
        if ($this->accessPermission) {
            $events = $this->getEventManager();
            $events->attach(
                MvcEvent::EVENT_DISPATCH, [$this, 'validateAccessPermission'], 1000
            );
        }
    }

    /**
     * Create a new ViewModel.
     *
     * @param array $params Parameters to pass to ViewModel constructor.
     *
     * @return ViewModel
     */
    protected function createViewModel($params = null)
    {
<<<<<<< HEAD
        if ($this->inLightBox()) {
=======
        if ($this->inLightbox()) {
>>>>>>> 697eed6e
            $this->layout()->setTemplate('layout/lightbox');
            $params['inLightbox'] = true;
        }
        return new ViewModel($params);
    }

    /**
     * Create a new ViewModel to use as an email form.
     *
     * @param array  $params         Parameters to pass to ViewModel constructor.
     * @param string $defaultSubject Default subject line to use.
     *
     * @return ViewModel
     */
    protected function createEmailViewModel($params = null, $defaultSubject = null)
    {
        // Build view:
        $view = $this->createViewModel($params);

        // Load configuration and current user for convenience:
        $config = $this->getConfig();
        $view->disableFrom
            = (isset($config->Mail->disable_from) && $config->Mail->disable_from);
        $view->editableSubject = isset($config->Mail->user_editable_subjects)
            && $config->Mail->user_editable_subjects;
        $view->maxRecipients = isset($config->Mail->maximum_recipients)
            ? intval($config->Mail->maximum_recipients) : 1;
        $user = $this->getUser();

        // Send parameters back to view so form can be re-populated:
        if ($this->getRequest()->isPost()) {
            $view->to = $this->params()->fromPost('to');
            if (!$view->disableFrom) {
                $view->from = $this->params()->fromPost('from');
            }
            if ($view->editableSubject) {
                $view->subject = $this->params()->fromPost('subject');
            }
            $view->message = $this->params()->fromPost('message');
        }

        // Set default values if applicable:
        if ((!isset($view->to) || empty($view->to)) && $user
            && isset($config->Mail->user_email_in_to)
            && $config->Mail->user_email_in_to
        ) {
            $view->to = $user->email;
        }
        if (!isset($view->from) || empty($view->from)) {
            if ($user && isset($config->Mail->user_email_in_from)
                && $config->Mail->user_email_in_from
            ) {
                $view->userEmailInFrom = true;
                $view->from = $user->email;
            } elseif (isset($config->Mail->default_from)
                && $config->Mail->default_from
            ) {
                $view->from = $config->Mail->default_from;
            }
        }
        if (!isset($view->subject) || empty($view->subject)) {
            $view->subject = $defaultSubject;
        }

        // Fail if we're missing a from and the form element is disabled:
        if ($view->disableFrom) {
            if (empty($view->from)) {
                $view->from = $config->Site->email;
            }
            if (empty($view->from)) {
                throw new \Exception('Unable to determine email from address');
            }
        }

        return $view;
    }

    /**
     * Get the account manager object.
     *
     * @return \VuFind\Auth\Manager
     */
    protected function getAuthManager()
    {
        return $this->serviceLocator->get(\VuFind\Auth\Manager::class);
    }

    /**
     * Get the authorization service (note that we're doing this on-demand
     * rather than through injection with the AuthorizationServiceAwareInterface
     * to minimize expensive initialization when authorization is not needed.
     *
     * @return \ZfcRbac\Service\AuthorizationService
     */
    protected function getAuthorizationService()
    {
        return $this->serviceLocator
            ->get(\ZfcRbac\Service\AuthorizationService::class);
    }

    /**
     * Get the ILS authenticator.
     *
     * @return \VuFind\Auth\ILSAuthenticator
     */
    protected function getILSAuthenticator()
    {
        return $this->serviceLocator->get(\VuFind\Auth\ILSAuthenticator::class);
    }

    /**
     * Get the user object if logged in, false otherwise.
     *
     * @return object|bool
     */
    protected function getUser()
    {
        return $this->getAuthManager()->isLoggedIn();
    }

    /**
     * Get the view renderer
     *
     * @return \Zend\View\Renderer\RendererInterface
     */
    protected function getViewRenderer()
    {
        return $this->serviceLocator->get('ViewRenderer');
    }

    /**
     * Redirect the user to the login screen.
     *
     * @param string $msg     Flash message to display on login screen
     * @param array  $extras  Associative array of extra fields to store
     * @param bool   $forward True to forward, false to redirect
     *
     * @return mixed
     */
    public function forceLogin($msg = null, $extras = [], $forward = true)
    {
        // Set default message if necessary.
        if (null === $msg) {
            $msg = 'You must be logged in first';
        }

        // We don't want to return to the lightbox
        $serverUrl = $this->getServerUrl();
        $serverUrl = str_replace(
            ['?layout=lightbox', '&layout=lightbox'],
            ['?', '&'],
            $serverUrl
        );

        // Store the current URL as a login followup action
        $this->followup()->store($extras, $serverUrl);
        if (!empty($msg)) {
            $this->flashMessenger()->addMessage($msg, 'error');
        }

        // Set a flag indicating that we are forcing login:
        $this->getRequest()->getPost()->set('forcingLogin', true);

        if ($forward) {
            return $this->forwardTo('MyResearch', 'Login');
        }
        return $this->redirect()->toRoute('myresearch-home');
    }

    /**
     * Does the user have catalog credentials available?  Returns associative array
     * of patron data if so, otherwise forwards to appropriate login prompt and
     * returns false. If there is an ILS exception, a flash message is added and
     * a newly created ViewModel is returned.
     *
     * @return bool|array|ViewModel
     */
    protected function catalogLogin()
    {
        // First make sure user is logged in to VuFind:
        $account = $this->getAuthManager();
        if ($account->isLoggedIn() == false) {
            return $this->forceLogin();
        }

        // Now check if the user has provided credentials with which to log in:
        $ilsAuth = $this->getILSAuthenticator();
        $patron = null;
        if (($username = $this->params()->fromPost('cat_username', false))
            && ($password = $this->params()->fromPost('cat_password', false))
        ) {
            // Check for multiple ILS target selection
            $target = $this->params()->fromPost('target', false);
            if ($target) {
                $username = "$target.$username";
            }
            try {
                $patron = $ilsAuth->newCatalogLogin($username, $password);

                // If login failed, store a warning message:
                if (!$patron) {
                    $this->flashMessenger()->addErrorMessage('Invalid Patron Login');
                }
            } catch (ILSException $e) {
                $this->flashMessenger()->addErrorMessage('ils_connection_failed');
            }
        } else {
            try {
                // If no credentials were provided, try the stored values:
                $patron = $ilsAuth->storedCatalogLogin();
            } catch (ILSException $e) {
                $this->flashMessenger()->addErrorMessage('ils_connection_failed');
                return $this->createViewModel();
            }
        }

        // If catalog login failed, send the user to the right page:
        if (!$patron) {
            return $this->forwardTo('MyResearch', 'CatalogLogin');
        }

        // Send value (either false or patron array) back to caller:
        return $patron;
    }

    /**
     * Get a VuFind configuration.
     *
     * @param string $id Configuration identifier (default = main VuFind config)
     *
     * @return \Zend\Config\Config
     */
    public function getConfig($id = 'config')
    {
        return $this->serviceLocator->get(\VuFind\Config\PluginManager::class)
            ->get($id);
    }

    /**
     * Get the ILS connection.
     *
     * @return \VuFind\ILS\Connection
     */
    public function getILS()
    {
        return $this->serviceLocator->get(\VuFind\ILS\Connection::class);
    }

    /**
     * Get the record loader
     *
     * @return \VuFind\Record\Loader
     */
    public function getRecordLoader()
    {
        return $this->serviceLocator->get(\VuFind\Record\Loader::class);
    }

    /**
     * Get the record cache
     *
     * @return \VuFind\Record\Cache
     */
    public function getRecordCache()
    {
        return $this->serviceLocator->get(\VuFind\Record\Cache::class);
    }

    /**
     * Get the record router.
     *
     * @return \VuFind\Record\Router
     */
    public function getRecordRouter()
    {
        return $this->serviceLocator->get(\VuFind\Record\Router::class);
    }

    /**
     * Get a database table object.
     *
     * @param string $table Name of table to retrieve
     *
     * @return \VuFind\Db\Table\Gateway
     */
    public function getTable($table)
    {
        return $this->serviceLocator->get(\VuFind\Db\Table\PluginManager::class)
            ->get($table);
    }

    /**
     * Get the full URL to one of VuFind's routes.
     *
     * @param bool|string $route Boolean true for current URL, otherwise name of
     * route to render as URL
     *
     * @return string
     */
    public function getServerUrl($route = true)
    {
        $serverHelper = $this->getViewRenderer()->plugin('serverurl');
        return $serverHelper(
            $route === true ? true : $this->url()->fromRoute($route)
        );
    }

    /**
     * Translate a string if a translator is available.
     *
     * @param string $msg     Message to translate
     * @param array  $tokens  Tokens to inject into the translated string
     * @param string $default Default value to use if no translation is found (null
     * for no default).
     *
     * @return string
     */
    public function translate($msg, $tokens = [], $default = null)
    {
        return $this->getViewRenderer()->plugin('translate')
            ->__invoke($msg, $tokens, $default);
    }

    /**
     * Convenience method to make invocation of forward() helper less verbose.
     *
     * @param string $controller Controller to invoke
     * @param string $action     Action to invoke
     * @param array  $params     Extra parameters for the RouteMatch object (no
     * need to provide action here, since $action takes care of that)
     *
     * @return mixed
     */
    public function forwardTo($controller, $action, $params = [])
    {
        // Inject action into the RouteMatch parameters
        $params['action'] = $action;

        // Dispatch the requested controller/action:
        return $this->forward()->dispatch($controller, $params);
    }

    /**
     * Check to see if a form was submitted from its post value
     * Also validate the Captcha, if it's activated
     *
     * @param string $submitElement Name of the post field of the submit button
     * @param bool   $useRecaptcha  Are we using captcha in this situation?
     *
     * @return bool
     */
    protected function formWasSubmitted($submitElement = 'submit',
        $useRecaptcha = false
    ) {
        // Fail if the expected submission element was missing from the POST:
        // Form was submitted; if CAPTCHA is expected, validate it now.
        return $this->params()->fromPost($submitElement, false)
            && (!$useRecaptcha || $this->recaptcha()->validate());
    }

    /**
     * Confirm an action.
     *
     * @param string       $title     Title of confirm dialog
     * @param string       $yesTarget Form target for "confirm" action
     * @param string       $noTarget  Form target for "cancel" action
     * @param string|array $messages  Info messages for confirm dialog
     * @param array        $extras    Extra details to include in form
     *
     * @return mixed
     */
    public function confirm($title, $yesTarget, $noTarget, $messages = [],
        $extras = []
    ) {
        return $this->forwardTo(
            'Confirm', 'Confirm',
            [
                'data' => [
                    'title' => $title,
                    'confirm' => $yesTarget,
                    'cancel' => $noTarget,
                    'messages' => (array)$messages,
                    'extras' => $extras
                ]
            ]
        );
    }

    /**
     * Prevent session writes -- this is designed to be called prior to time-
     * consuming AJAX operations to help reduce the odds of a timing-related bug
     * that causes the wrong version of session data to be written to disk (see
     * VUFIND-716 for more details).
     *
     * @return void
     */
    protected function disableSessionWrites()
    {
        $this->serviceLocator->get(\VuFind\Session\Settings::class)->disableWrite();
    }

    /**
     * Get the search memory
     *
     * @return \VuFind\Search\Memory
     */
    public function getSearchMemory()
    {
        return $this->serviceLocator->get(\VuFind\Search\Memory::class);
    }

    /**
     * Are comments enabled?
     *
     * @return bool
     */
    protected function commentsEnabled()
    {
        $check = $this->serviceLocator
            ->get(\VuFind\Config\AccountCapabilities::class);
        return $check->getCommentSetting() !== 'disabled';
    }

    /**
     * Are lists enabled?
     *
     * @return bool
     */
    protected function listsEnabled()
    {
        $check = $this->serviceLocator
            ->get(\VuFind\Config\AccountCapabilities::class);
        return $check->getListSetting() !== 'disabled';
    }

    /**
     * Are tags enabled?
     *
     * @return bool
     */
    protected function tagsEnabled()
    {
        $check = $this->serviceLocator
            ->get(\VuFind\Config\AccountCapabilities::class);
        return $check->getTagSetting() !== 'disabled';
    }

    /**
     * Store a referer (if appropriate) to keep post-login redirect pointing
     * to an appropriate location. This is used when the user clicks the
     * log in link from an arbitrary page or when a password is mistyped;
     * separate logic is used for storing followup information when VuFind
     * forces the user to log in from another context.
     *
     * @return void
     */
    protected function setFollowupUrlToReferer()
    {
        // lbreferer is the stored current url of the lightbox
        // which overrides the url from the server request when present
        $referer = $this->getRequest()->getQuery()->get(
            'lbreferer',
            $this->getRequest()->getServer()->get('HTTP_REFERER', null)
        );
        // Get the referer -- if it's empty, there's nothing to store!
        if (empty($referer)) {
            return;
        }
        $refererNorm = $this->normalizeUrlForComparison($referer);

        // If the referer lives outside of VuFind, don't store it! We only
        // want internal post-login redirects.
        $baseUrl = $this->getServerUrl('home');
        $baseUrlNorm = $this->normalizeUrlForComparison($baseUrl);
        if (0 !== strpos($refererNorm, $baseUrlNorm)) {
            return;
        }

        // If the referer is the MyResearch/Home action, it probably means
        // that the user is repeatedly mistyping their password. We should
        // ignore this and instead rely on any previously stored referer.
        $myResearchHomeUrl = $this->getServerUrl('myresearch-home');
        $mrhuNorm = $this->normalizeUrlForComparison($myResearchHomeUrl);
        if ($mrhuNorm === $refererNorm) {
            return;
        }

        // If the referer is the MyResearch/UserLogin action, it probably means
        // that the user is repeatedly mistyping their password. We should
        // ignore this and instead rely on any previously stored referer.
        $myUserLogin = $this->getServerUrl('myresearch-userlogin');
        $mulNorm = $this->normalizeUrlForComparison($myUserLogin);
        if (0 === strpos($refererNorm, $mulNorm)) {
            return;
        }

        // If we got this far, we want to store the referer:
        $this->followup()->store([], $referer);
    }

    /**
     * Normalize the referer URL so that inconsistencies in protocol and trailing
     * slashes do not break comparisons.
     *
     * @param string $url URL to normalize
     *
     * @return string
     */
    protected function normalizeUrlForComparison($url)
    {
        $parts = explode('://', $url, 2);
        return trim(end($parts), '/');
    }

    /**
     * Retrieve a referer to keep post-login redirect pointing
     * to an appropriate location.
     * Unset the followup before returning.
     *
     * @return string
     */
    protected function getFollowupUrl()
    {
        return $this->followup()->retrieve('url', '');
    }

    /**
     * Sometimes we need to unset the followup to trigger default behaviors
     *
     * @return void
     */
    protected function clearFollowupUrl()
    {
        $this->followup()->clear('url');
    }

    /**
     * Get the tab configuration for this controller.
     *
     * @return \VuFind\RecordTab\TabManager
     */
    protected function getRecordTabManager()
    {
        return $this->serviceLocator->get(\VuFind\RecordTab\TabManager::class);
    }

    /**
     * Are we currently in a lightbox context?
     *
     * @return bool
     */
    protected function inLightbox()
    {
        return
            $this->params()->fromPost(
                'layout', $this->params()->fromQuery('layout', false)
            ) === 'lightbox'
            || 'layout/lightbox' == $this->layout()->getTemplate();
    }
}<|MERGE_RESOLUTION|>--- conflicted
+++ resolved
@@ -132,11 +132,7 @@
      */
     protected function createViewModel($params = null)
     {
-<<<<<<< HEAD
-        if ($this->inLightBox()) {
-=======
         if ($this->inLightbox()) {
->>>>>>> 697eed6e
             $this->layout()->setTemplate('layout/lightbox');
             $params['inLightbox'] = true;
         }
