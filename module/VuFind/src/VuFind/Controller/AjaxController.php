<?php
/**
 * Ajax Controller Module
 *
 * PHP version 5
 *
 * Copyright (C) Villanova University 2010.
 *
 * This program is free software; you can redistribute it and/or modify
 * it under the terms of the GNU General Public License version 2,
 * as published by the Free Software Foundation.
 *
 * This program is distributed in the hope that it will be useful,
 * but WITHOUT ANY WARRANTY; without even the implied warranty of
 * MERCHANTABILITY or FITNESS FOR A PARTICULAR PURPOSE.  See the
 * GNU General Public License for more details.
 *
 * You should have received a copy of the GNU General Public License
 * along with this program; if not, write to the Free Software
 * Foundation, Inc., 59 Temple Place, Suite 330, Boston, MA  02111-1307  USA
 *
 * @category VuFind2
 * @package  Controller
 * @author   Chris Hallberg <challber@villanova.edu>
 * @license  http://opensource.org/licenses/gpl-2.0.php GNU General Public License
 * @link     http://vufind.org/wiki/vufind2:building_a_controller Wiki
 */
namespace VuFind\Controller;
use VuFind\Exception\Auth as AuthException;
use VuFind\Search\Solr\FacetHelper as FacetHelper;

/**
 * This controller handles global AJAX functionality
 *
 * @category VuFind2
 * @package  Controller
 * @author   Chris Hallberg <challber@villanova.edu>
 * @license  http://opensource.org/licenses/gpl-2.0.php GNU General Public License
 * @link     http://vufind.org/wiki/vufind2:building_a_controller Wiki
 */
class AjaxController extends AbstractBase
{
    // define some status constants
    const STATUS_OK = 'OK';                  // good
    const STATUS_ERROR = 'ERROR';            // bad
    const STATUS_NEED_AUTH = 'NEED_AUTH';    // must login first

    /**
     * Type of output to use
     *
     * @var string
     */
    protected $outputMode;

    /**
     * Array of PHP errors captured during execution
     *
     * @var array
     */
    protected static $php_errors = array();

    /**
     * Constructor
     */
    public function __construct()
    {
        // Add notices to a key in the output
        set_error_handler(array('VuFind\Controller\AjaxController', "storeError"));
    }

    /**
     * Handles passing data to the class
     *
     * @return mixed
     */
    public function jsonAction()
    {
        // Set the output mode to JSON:
        $this->outputMode = 'json';

        // Call the method specified by the 'method' parameter; append Ajax to
        // the end to avoid access to arbitrary inappropriate methods.
        $callback = array($this, $this->params()->fromQuery('method') . 'Ajax');
        if (is_callable($callback)) {
            try {
                return call_user_func($callback);
            } catch (\Exception $e) {
                $debugMsg = ('development' == APPLICATION_ENV)
                    ? ': ' . $e->getMessage() : '';
                return $this->output(
                    $this->translate('An error has occurred') . $debugMsg,
                    self::STATUS_ERROR
                );
            }
        } else {
            return $this->output(
                $this->translate('Invalid Method'), self::STATUS_ERROR
            );
        }
    }

    /**
     * Load a recommendation module via AJAX.
     *
     * @return \Zend\Http\Response
     */
    public function recommendAction()
    {
        $this->writeSession();  // avoid session write timing bug
        // Process recommendations -- for now, we assume Solr-based search objects,
        // since deferred recommendations work best for modules that don't care about
        // the details of the search objects anyway:
        $rm = $this->getServiceLocator()->get('VuFind\RecommendPluginManager');
        $module = $rm->get($this->params()->fromQuery('mod'));
        $module->setConfig($this->params()->fromQuery('params'));
        $results = $this->getResultsManager()->get('Solr');
        $params = $results->getParams();
        $module->init($params, $this->getRequest()->getQuery());
        $module->process($results);

        // Set headers:
        $response = $this->getResponse();
        $headers = $response->getHeaders();
        $headers->addHeaderLine('Content-type', 'text/html');
        $headers->addHeaderLine('Cache-Control', 'no-cache, must-revalidate');
        $headers->addHeaderLine('Expires', 'Mon, 26 Jul 1997 05:00:00 GMT');

        // Render recommendations:
        $recommend = $this->getViewRenderer()->plugin('recommend');
        $response->setContent($recommend($module));
        return $response;
    }

    /**
     * Get the contents of a lightbox; note that unlike most methods, this
     * one actually returns HTML rather than JSON.
     *
     * @return mixed
     */
    protected function getLightboxAjax()
    {
        // Turn layouts on for this action since we want to render the
        // page inside a lightbox:
        $this->layout()->setTemplate('layout/lightbox');

        // Call the requested action:
        return $this->forwardTo(
            $this->params()->fromQuery('submodule'),
            $this->params()->fromQuery('subaction')
        );
    }

    /**
     * Support method for getItemStatuses() -- filter suppressed locations from the
     * array of item information for a particular bib record.
     *
     * @param array $record Information on items linked to a single bib record
     *
     * @return array        Filtered version of $record
     */
    protected function filterSuppressedLocations($record)
    {
        static $hideHoldings = false;
        if ($hideHoldings === false) {
            $logic = $this->getServiceLocator()->get('VuFind\ILSHoldLogic');
            $hideHoldings = $logic->getSuppressedLocations();
        }

        $filtered = array();
        foreach ($record as $current) {
            if (!in_array($current['location'], $hideHoldings)) {
                $filtered[] = $current;
            }
        }
        return $filtered;
    }

    /**
     * Get Item Statuses
     *
     * This is responsible for printing the holdings information for a
     * collection of records in JSON format.
     *
     * @return \Zend\Http\Response
     * @author Chris Delis <cedelis@uillinois.edu>
     * @author Tuan Nguyen <tuan@yorku.ca>
     */
    protected function getItemStatusesAjax()
    {
        $this->writeSession();  // avoid session write timing bug
        $catalog = $this->getILS();
        $ids = $this->params()->fromQuery('id');
        $results = $catalog->getStatuses($ids);

        if (!is_array($results)) {
            // If getStatuses returned garbage, let's turn it into an empty array
            // to avoid triggering a notice in the foreach loop below.
            $results = array();
        }

        // In order to detect IDs missing from the status response, create an
        // array with a key for every requested ID.  We will clear keys as we
        // encounter IDs in the response -- anything left will be problems that
        // need special handling.
        $missingIds = array_flip($ids);

        // Get access to PHP template renderer for partials:
        $renderer = $this->getViewRenderer();

        // Load messages for response:
        $messages = array(
            'available' => $renderer->render('ajax/status-available.phtml'),
            'unavailable' => $renderer->render('ajax/status-unavailable.phtml'),
            'unknown' => $renderer->render('ajax/status-unknown.phtml')
        );

        // Load callnumber and location settings:
        $config = $this->getConfig();
        $callnumberSetting = isset($config->Item_Status->multiple_call_nos)
            ? $config->Item_Status->multiple_call_nos : 'msg';
        $locationSetting = isset($config->Item_Status->multiple_locations)
            ? $config->Item_Status->multiple_locations : 'msg';
        $showFullStatus = isset($config->Item_Status->show_full_status)
            ? $config->Item_Status->show_full_status : false;

        // Loop through all the status information that came back
        $statuses = array();
        foreach ($results as $recordNumber=>$record) {
            // Filter out suppressed locations:
            $record = $this->filterSuppressedLocations($record);

            // Skip empty records:
            if (count($record)) {
                if ($locationSetting == "group") {
                    $current = $this->getItemStatusGroup(
                        $record, $messages, $callnumberSetting
                    );
                } else {
                    $current = $this->getItemStatus(
                        $record, $messages, $locationSetting, $callnumberSetting
                    );
                }
                // If a full status display has been requested, append the HTML:
                if ($showFullStatus) {
                    $current['full_status'] = $renderer->render(
                        'ajax/status-full.phtml', array('statusItems' => $record)
                    );
                }
                $current['record_number'] = array_search($current['id'], $ids);
                $statuses[] = $current;

                // The current ID is not missing -- remove it from the missing list.
                unset($missingIds[$current['id']]);
            }
        }

        // If any IDs were missing, send back appropriate dummy data
        foreach ($missingIds as $missingId => $recordNumber) {
            $statuses[] = array(
                'id'                   => $missingId,
                'availability'         => 'false',
                'availability_message' => $messages['unavailable'],
                'location'             => $this->translate('Unknown'),
                'locationList'         => false,
                'reserve'              => 'false',
                'reserve_message'      => $this->translate('Not On Reserve'),
                'callnumber'           => '',
                'missing_data'         => true,
                'record_number'        => $recordNumber
            );
        }

        // Done
        return $this->output($statuses, self::STATUS_OK);
    }

    /**
     * Support method for getItemStatuses() -- when presented with multiple values,
     * pick which one(s) to send back via AJAX.
     *
     * @param array  $list        Array of values to choose from.
     * @param string $mode        config.ini setting -- first, all or msg
     * @param string $msg         Message to display if $mode == "msg"
     * @param string $transPrefix Translator prefix to apply to values (false to
     * omit translation of values)
     *
     * @return string
     */
    protected function pickValue($list, $mode, $msg, $transPrefix = false)
    {
        // Make sure array contains only unique values:
        $list = array_unique($list);

        // If there is only one value in the list, or if we're in "first" mode,
        // send back the first list value:
        if ($mode == 'first' || count($list) == 1) {
            if (!$transPrefix) {
                return $list[0];
            } else {
                return $this->translate($transPrefix . $list[0], array(), $list[0]);
            }
        } else if (count($list) == 0) {
            // Empty list?  Return a blank string:
            return '';
        } else if ($mode == 'all') {
            // Translate values if necessary:
            if ($transPrefix) {
                $transList = array();
                foreach ($list as $current) {
                    $transList[] = $this->translate(
                        $transPrefix . $current, array(), $current
                    );
                }
                $list = $transList;
            }
            // All values mode?  Return comma-separated values:
            return implode(', ', $list);
        } else {
            // Message mode?  Return the specified message, translated to the
            // appropriate language.
            return $this->translate($msg);
        }
    }

    /**
     * Support method for getItemStatuses() -- process a single bibliographic record
     * for location settings other than "group".
     *
     * @param array  $record            Information on items linked to a single bib
     *                                  record
     * @param array  $messages          Custom status HTML
     *                                  (keys = available/unavailable)
     * @param string $locationSetting   The location mode setting used for
     *                                  pickValue()
     * @param string $callnumberSetting The callnumber mode setting used for
     *                                  pickValue()
     *
     * @return array                    Summarized availability information
     */
    protected function getItemStatus($record, $messages, $locationSetting,
        $callnumberSetting
    ) {
        // Summarize call number, location and availability info across all items:
        $callNumbers = $locations = array();
        $use_unknown_status = $available = false;
        foreach ($record as $info) {
            // Find an available copy
            if ($info['availability']) {
                $available = true;
            }
            // Check for a use_unknown_message flag
            if (isset($info['use_unknown_message'])
                && $info['use_unknown_message'] == true
            ) {
                $use_unknown_status = true;
            }
            // Store call number/location info:
            $callNumbers[] = $info['callnumber'];
            $locations[] = $info['location'];
        }

        // Determine call number string based on findings:
        $callNumber = $this->pickValue(
            $callNumbers, $callnumberSetting, 'Multiple Call Numbers'
        );

        // Determine location string based on findings:
        $location = $this->pickValue(
            $locations, $locationSetting, 'Multiple Locations', 'location_'
        );

        $availability_message = $use_unknown_status
            ? $messages['unknown']
            : $messages[$available ? 'available' : 'unavailable'];

        // Send back the collected details:
        return array(
            'id' => $record[0]['id'],
            'availability' => ($available ? 'true' : 'false'),
            'availability_message' => $availability_message,
            'location' => htmlentities($location, ENT_COMPAT, 'UTF-8'),
            'locationList' => false,
            'reserve' =>
                ($record[0]['reserve'] == 'Y' ? 'true' : 'false'),
            'reserve_message' => $record[0]['reserve'] == 'Y'
                ? $this->translate('on_reserve')
                : $this->translate('Not On Reserve'),
            'callnumber' => htmlentities($callNumber, ENT_COMPAT, 'UTF-8')
        );
    }

    /**
     * Support method for getItemStatuses() -- process a single bibliographic record
     * for "group" location setting.
     *
     * @param array  $record            Information on items linked to a single
     *                                  bib record
     * @param array  $messages          Custom status HTML
     *                                  (keys = available/unavailable)
     * @param string $callnumberSetting The callnumber mode setting used for
     *                                  pickValue()
     *
     * @return array                    Summarized availability information
     */
    protected function getItemStatusGroup($record, $messages, $callnumberSetting)
    {
        // Summarize call number, location and availability info across all items:
        $locations =  array();
        $use_unknown_status = $available = false;
        foreach ($record as $info) {
            // Find an available copy
            if ($info['availability']) {
                $available = $locations[$info['location']]['available'] = true;
            }
            // Check for a use_unknown_message flag
            if (isset($info['use_unknown_message'])
                && $info['use_unknown_message'] == true
            ) {
                $use_unknown_status = true;
            }
            // Store call number/location info:
            $locations[$info['location']]['callnumbers'][] = $info['callnumber'];
        }

        // Build list split out by location:
        $locationList = false;
        foreach ($locations as $location => $details) {
            $locationCallnumbers = array_unique($details['callnumbers']);
            // Determine call number string based on findings:
            $locationCallnumbers = $this->pickValue(
                $locationCallnumbers, $callnumberSetting, 'Multiple Call Numbers'
            );
            $locationInfo = array(
                'availability' =>
                    isset($details['available']) ? $details['available'] : false,
                'location' => htmlentities(
                    $this->translate('location_' . $location, array(), $location),
                    ENT_COMPAT, 'UTF-8'
                ),
                'callnumbers' =>
                    htmlentities($locationCallnumbers, ENT_COMPAT, 'UTF-8')
            );
            $locationList[] = $locationInfo;
        }

        $availability_message = $use_unknown_status
            ? $messages['unknown']
            : $messages[$available ? 'available' : 'unavailable'];

        // Send back the collected details:
        return array(
            'id' => $record[0]['id'],
            'availability' => ($available ? 'true' : 'false'),
            'availability_message' => $availability_message,
            'location' => false,
            'locationList' => $locationList,
            'reserve' =>
                ($record[0]['reserve'] == 'Y' ? 'true' : 'false'),
            'reserve_message' => $record[0]['reserve'] == 'Y'
                ? $this->translate('on_reserve')
                : $this->translate('Not On Reserve'),
            'callnumber' => false
        );
    }

    /**
     * Check one or more records to see if they are saved in one of the user's list.
     *
     * @return \Zend\Http\Response
     */
    protected function getSaveStatusesAjax()
    {
        $this->writeSession();  // avoid session write timing bug
        // check if user is logged in
        $user = $this->getUser();
        if (!$user) {
            return $this->output(
                $this->translate('You must be logged in first'),
                self::STATUS_NEED_AUTH
            );
        }

        // loop through each ID check if it is saved to any of the user's lists
        $result = array();
        $ids = $this->params()->fromQuery('id', array());
        $sources = $this->params()->fromQuery('source', array());
        if (!is_array($ids) || !is_array($sources)) {
            return $this->output(
                $this->translate('Argument must be array.'),
                self::STATUS_ERROR
            );
        }
        foreach ($ids as $i => $id) {
            $source = isset($sources[$i]) ? $sources[$i] : 'VuFind';
            $data = $user->getSavedData($id, null, $source);
            if ($data) {
                // if this item was saved, add it to the list of saved items.
                foreach ($data as $list) {
                    $result[] = array(
                        'record_id' => $id,
                        'record_source' => $source,
                        'resource_id' => $list->id,
                        'list_id' => $list->list_id,
                        'list_title' => $list->list_title,
                        'record_number' => $i
                    );
                }
            }
        }
        return $this->output($result, self::STATUS_OK);
    }

    /**
     * Send output data and exit.
     *
     * @param mixed  $data   The response data
     * @param string $status Status of the request
     *
     * @return \Zend\Http\Response
     */
    protected function output($data, $status)
    {
        if ($this->outputMode == 'json') {
            $response = $this->getResponse();
            $headers = $response->getHeaders();
            $headers->addHeaderLine(
                'Content-type', 'application/javascript'
            );
            $headers->addHeaderLine(
                'Cache-Control', 'no-cache, must-revalidate'
            );
            $headers->addHeaderLine(
                'Expires', 'Mon, 26 Jul 1997 05:00:00 GMT'
            );
            $output = array('data'=>$data,'status'=>$status);
            if ('development' == APPLICATION_ENV && count(self::$php_errors) > 0) {
                $output['php_errors'] = self::$php_errors;
            }
            $response->setContent(json_encode($output));
            return $response;
        } else {
            throw new \Exception('Unsupported output mode: ' . $this->outputMode);
        }
    }

    /**
     * Store the errors for later, to be added to the output
     *
     * @param string $errno   Error code number
     * @param string $errstr  Error message
     * @param string $errfile File where error occured
     * @param string $errline Line number of error
     *
     * @return bool           Always true to cancel default error handling
     */
    public static function storeError($errno, $errstr, $errfile, $errline)
    {
        self::$php_errors[] = "ERROR [$errno] - ".$errstr."<br />\n"
            . " Occurred in ".$errfile." on line ".$errline.".";
        return true;
    }

    /**
     * Generate the "salt" used in the salt'ed login request.
     *
     * @return string
     */
    protected function generateSalt()
    {
        return str_replace(
            '.', '', $this->getRequest()->getServer()->get('REMOTE_ADDR')
        );
    }

    /**
     * Send the "salt" to be used in the salt'ed login request.
     *
     * @return \Zend\Http\Response
     */
    protected function getSaltAjax()
    {
        return $this->output($this->generateSalt(), self::STATUS_OK);
    }

    /**
     * Login with post'ed username and encrypted password.
     *
     * @return \Zend\Http\Response
     */
    protected function loginAjax()
    {
        // Fetch Salt
        $salt = $this->generateSalt();

        // HexDecode Password
        $password = pack('H*', $this->params()->fromPost('password'));

        // Decrypt Password
        $password = base64_decode(\VuFind\Crypt\RC4::encrypt($salt, $password));

        // Update the request with the decrypted password:
        $this->getRequest()->getPost()->set('password', $password);

        // Authenticate the user:
        try {
            $this->getAuthManager()->login($this->getRequest());
        } catch (AuthException $e) {
            return $this->output(
                $this->translate($e->getMessage()),
                self::STATUS_ERROR
            );
        }

        return $this->output(true, self::STATUS_OK);
    }

    /**
     * Tag a record.
     *
     * @return \Zend\Http\Response
     */
    protected function tagRecordAjax()
    {
        $user = $this->getUser();
        if ($user === false) {
            return $this->output(
                $this->translate('You must be logged in first'),
                self::STATUS_NEED_AUTH
            );
        }
        // empty tag
        try {
            $driver = $this->getRecordLoader()->load(
                $this->params()->fromPost('id'),
                $this->params()->fromPost('source', 'VuFind')
            );
            $tag = $this->params()->fromPost('tag', '');
            $tagParser = $this->getServiceLocator()->get('VuFind\Tags');
            if (strlen($tag) > 0) { // don't add empty tags
                $driver->addTags($user, $tagParser->parse($tag));
            }
        } catch (\Exception $e) {
            return $this->output(
                $this->translate('Failed'),
                self::STATUS_ERROR
            );
        }

        return $this->output($this->translate('Done'), self::STATUS_OK);
    }

    /**
     * Get all tags for a record.
     *
     * @return \Zend\Http\Response
     */
    protected function getRecordTagsAjax()
    {
        // Retrieve from database:
        $tagTable = $this->getTable('Tags');
        $tags = $tagTable->getForResource(
            $this->params()->fromQuery('id'),
            $this->params()->fromQuery('source', 'VuFind')
        );

        // Build data structure for return:
        $tagList = array();
        foreach ($tags as $tag) {
            $tagList[] = array('tag'=>$tag->tag, 'cnt'=>$tag->cnt);
        }

        // If we don't have any tags, provide a user-appropriate message:
        if (empty($tagList)) {
            $msg = $this->translate('No Tags') . ', ' .
                $this->translate('Be the first to tag this record') . '!';
            return $this->output($msg, self::STATUS_ERROR);
        }

        return $this->output($tagList, self::STATUS_OK);
    }

    /**
     * Get map data on search results and output in JSON
     *
     * @param array $fields Solr fields to retrieve data from
     *
     * @author   Chris Hallberg <crhallberg@gmail.com>
     * @author   Lutz Biedinger <lutz.biedinger@gmail.com>
     *
     * @return \Zend\Http\Response
     */
    protected function getMapDataAjax($fields = array('long_lat'))
    {
        $this->writeSession();  // avoid session write timing bug
        $results = $this->getResultsManager()->get('Solr');
        $params = $results->getParams();
        $params->initFromRequest($this->getRequest()->getQuery());

        $facets = $results->getFullFieldFacets($fields, false);

        $markers=array();
        $i = 0;
        $list = isset($facets['long_lat']['data']['list'])
            ? $facets['long_lat']['data']['list'] : array();
        foreach ($list as $location) {
            $longLat = explode(',', $location['value']);
            $markers[$i] = array(
                'title' => (string)$location['count'], //needs to be a string
                'location_facet' =>
                    $location['value'], //needed to load in the location
                'lon' => $longLat[0],
                'lat' => $longLat[1]
            );
            $i++;
        }
        return $this->output($markers, self::STATUS_OK);
    }

    /**
     * Get entry information on entries tied to a specific map location
     *
     * @author   Chris Hallberg <crhallberg@gmail.com>
     * @author   Lutz Biedinger <lutz.biedinger@gmail.com>
     *
     * @return mixed
     */
    public function resultgooglemapinfoAction()
    {
        $this->writeSession();  // avoid session write timing bug
        // Set layout to render the page inside a lightbox:
        $this->layout()->setTemplate('layout/lightbox');

        $results = $this->getResultsManager()->get('Solr');
        $params = $results->getParams();
        $params->initFromRequest($this->getRequest()->getQuery());

        return $this->createViewModel(
            array(
                'results' => $results,
                'recordSet' => $results->getResults(),
                'recordCount' => $results->getResultTotal(),
                'completeListUrl' => $results->getUrlQuery()->getParams()
            )
        );
    }

    /**
     * AJAX for timeline feature (PubDateVisAjax)
     *
     * @param array $fields Solr fields to retrieve data from
     *
     * @author   Chris Hallberg <crhallberg@gmail.com>
     * @author   Till Kinstler <kinstler@gbv.de>
     *
     * @return \Zend\Http\Response
     */
    protected function getVisDataAjax($fields = array('publishDate'))
    {
        $this->writeSession();  // avoid session write timing bug
        $results = $this->getResultsManager()->get('Solr');
        $params = $results->getParams();
        $params->initFromRequest($this->getRequest()->getQuery());
        foreach ($this->params()->fromQuery('hf', array()) as $hf) {
            $params->getOptions()->addHiddenFilter($hf);
        }
        $params->getOptions()->disableHighlighting();
        $params->getOptions()->spellcheckEnabled(false);
        $filters = $params->getFilters();
        $dateFacets = $this->params()->fromQuery('facetFields');
        $dateFacets = empty($dateFacets) ? array() : explode(':', $dateFacets);
        $fields = $this->processDateFacets($filters, $dateFacets, $results);
        $facets = $this->processFacetValues($fields, $results);
        foreach ($fields as $field => $val) {
            $facets[$field]['min'] = $val[0] > 0 ? $val[0] : 0;
            $facets[$field]['max'] = $val[1] > 0 ? $val[1] : 0;
            $facets[$field]['removalURL']
                = $results->getUrlQuery()->removeFacet(
                    $field,
                    isset($filters[$field][0]) ? $filters[$field][0] : null,
                    false
                );
        }
        return $this->output($facets, self::STATUS_OK);
    }

    /**
     * Support method for getVisData() -- extract details from applied filters.
     *
     * @param array                       $filters    Current filter list
     * @param array                       $dateFacets Objects containing the date
     * ranges
     * @param \VuFind\Search\Solr\Results $results    Search results object
     *
     * @return array
     */
    protected function processDateFacets($filters, $dateFacets, $results)
    {
        $result = array();
        foreach ($dateFacets as $current) {
            $from = $to = '';
            if (isset($filters[$current])) {
                foreach ($filters[$current] as $filter) {
                    if (preg_match('/\[\d+ TO \d+\]/', $filter)) {
                        $range = explode(' TO ', trim($filter, '[]'));
                        $from = $range[0] == '*' ? '' : $range[0];
                        $to = $range[1] == '*' ? '' : $range[1];
                        break;
                    }
                }
            }
            $result[$current] = array($from, $to);
            $result[$current]['label']
                = $results->getParams()->getFacetLabel($current);
        }
        return $result;
    }

    /**
     * Support method for getVisData() -- filter bad values from facet lists.
     *
     * @param array                       $fields  Processed date information from
     * processDateFacets
     * @param \VuFind\Search\Solr\Results $results Search results object
     *
     * @return array
     */
    protected function processFacetValues($fields, $results)
    {
        $facets = $results->getFullFieldFacets(array_keys($fields));
        $retVal = array();
        foreach ($facets as $field => $values) {
            $newValues = array('data' => array());
            foreach ($values['data']['list'] as $current) {
                // Only retain numeric values!
                if (preg_match("/^[0-9]+$/", $current['value'])) {
                    $newValues['data'][]
                        = array($current['value'], $current['count']);
                }
            }
            $retVal[$field] = $newValues;
        }
        return $retVal;
    }

    /**
     * Save a record to a list.
     *
     * @return \Zend\Http\Response
     */
    protected function saveRecordAjax()
    {
        $user = $this->getUser();
        if (!$user) {
            return $this->output(
                $this->translate('You must be logged in first'),
                self::STATUS_NEED_AUTH
            );
        }

        $driver = $this->getRecordLoader()->load(
            $this->params()->fromPost('id'),
            $this->params()->fromPost('source', 'VuFind')
        );
        $post = $this->getRequest()->getPost()->toArray();
        $tagParser = $this->getServiceLocator()->get('VuFind\Tags');
        $post['mytags'] = $tagParser->parse($post['mytags']);
        $driver->saveToFavorites($post, $user);
        return $this->output('Done', self::STATUS_OK);
    }

    /**
     * Saves records to a User's favorites
     *
     * @return \Zend\Http\Response
     */
    protected function bulkSaveAjax()
    {
        // Without IDs, we can't continue
        $ids = $this->params()->fromPost('ids', array());
        if (empty($ids)) {
            return $this->output(
                array('result'=>$this->translate('bulk_error_missing')),
                self::STATUS_ERROR
            );
        }

        $user = $this->getUser();
        if (!$user) {
            return $this->output(
                $this->translate('You must be logged in first'),
                self::STATUS_NEED_AUTH
            );
        }

        try {
            $this->favorites()->saveBulk(
                $this->getRequest()->getPost()->toArray(), $user
            );
            return $this->output(
                array(
                    'result' => array('list' => $this->params()->fromPost('list')),
                    'info' => $this->translate("bulk_save_success")
                ), self::STATUS_OK
            );
        } catch (\Exception $e) {
            return $this->output(
                array('info' => $this->translate('bulk_save_error')),
                self::STATUS_ERROR
            );
        }
    }

    /**
     * Add a list.
     *
     * @return \Zend\Http\Response
     */
    protected function addListAjax()
    {
        $user = $this->getUser();

        try {
            $table = $this->getTable('UserList');
            $list = $table->getNew($user);
            $id = $list->updateFromRequest($user, $this->getRequest()->getPost());
        } catch (\Exception $e) {
            switch(get_class($e)) {
            case 'VuFind\Exception\LoginRequired':
                return $this->output(
                    $this->translate('You must be logged in first'),
                    self::STATUS_NEED_AUTH
                );
                break;
            case 'VuFind\Exception\ListPermission':
            case 'VuFind\Exception\MissingField':
                return $this->output(
                    $this->translate($e->getMessage()), self::STATUS_ERROR
                );
            default:
                throw $e;
            }
        }

        return $this->output(array('id' => $id), self::STATUS_OK);
    }

    /**
     * Get Autocomplete suggestions.
     *
     * @return \Zend\Http\Response
     */
    protected function getACSuggestionsAjax()
    {
        $this->writeSession();  // avoid session write timing bug
        $query = $this->getRequest()->getQuery();
        $autocompleteManager = $this->getServiceLocator()
            ->get('VuFind\AutocompletePluginManager');
        return $this->output(
            $autocompleteManager->getSuggestions($query), self::STATUS_OK
        );
    }

    /**
     * Text a record.
     *
     * @return \Zend\Http\Response
     */
    protected function smsRecordAjax()
    {
        $this->writeSession();  // avoid session write timing bug
        // Attempt to send the email:
        try {
            // Check captcha
            $this->recaptcha()->setErrorMode('throw');
            $useRecaptcha = $this->recaptcha()->active('sms');
            // Process form submission:
            if (!$this->formWasSubmitted('id', $useRecaptcha)) {
                throw new \Exception('recaptcha_not_passed');
            }
            $record = $this->getRecordLoader()->load(
                $this->params()->fromPost('id'),
                $this->params()->fromPost('source', 'VuFind')
            );
            $to = $this->params()->fromPost('to');
            $body = $this->getViewRenderer()->partial(
                'Email/record-sms.phtml', array('driver' => $record, 'to' => $to)
            );
            $this->getServiceLocator()->get('VuFind\SMS')->text(
                $this->params()->fromPost('provider'), $to, null, $body
            );
            return $this->output(
                $this->translate('sms_success'), self::STATUS_OK
            );
        } catch (\Exception $e) {
            return $this->output(
                $this->translate($e->getMessage()), self::STATUS_ERROR
            );
        }
    }

    /**
     * Email a record.
     *
     * @return \Zend\Http\Response
     */
    protected function emailRecordAjax()
    {
        $this->writeSession();  // avoid session write timing bug

        // Force login if necessary:
        $config = $this->getConfig();
        if ((!isset($config->Mail->require_login) || $config->Mail->require_login)
            && !$this->getUser()
        ) {
            return $this->output(
                $this->translate('You must be logged in first'),
                self::STATUS_NEED_AUTH
            );
        }

        // Attempt to send the email:
        try {
            // Check captcha
            $this->recaptcha()->setErrorMode('throw');
            $useRecaptcha = $this->recaptcha()->active('sms');
            // Process form submission:
            if (!$this->formWasSubmitted('id', $useRecaptcha)) {
                throw new \Exception('recaptcha_not_passed');
            }

            $record = $this->getRecordLoader()->load(
                $this->params()->fromPost('id'),
                $this->params()->fromPost('source', 'VuFind')
            );
            $view = $this->createEmailViewModel();
            $this->getServiceLocator()->get('VuFind\Mailer')->sendRecord(
                $view->to, $view->from, $view->message, $record,
                $this->getViewRenderer()
            );
            if ($this->params()->fromPost('ccself')
                && $view->from != $view->to
            ) {
                $this->getServiceLocator()->get('VuFind\Mailer')->sendRecord(
                    $view->from, $view->from, $view->message, $record,
                    $this->getViewRenderer()
                );
            }
            return $this->output(
                $this->translate('email_success'), self::STATUS_OK
            );
        } catch (\Exception $e) {
            return $this->output(
                $this->translate($e->getMessage()), self::STATUS_ERROR
            );
        }
    }

    /**
     * Email a search.
     *
     * @return \Zend\Http\Response
     */
    protected function emailSearchAjax()
    {
        $this->writeSession();  // avoid session write timing bug

        // Force login if necessary:
        $config = $this->getConfig();
        if ((!isset($config->Mail->require_login) || $config->Mail->require_login)
            && !$this->getUser()
        ) {
            return $this->output(
                $this->translate('You must be logged in first'),
                self::STATUS_NEED_AUTH
            );
        }

        // Make sure URL is properly formatted -- if no protocol is specified, run it
        // through the serverurl helper:
        $url = $this->params()->fromPost('url');
        if (substr($url, 0, 4) != 'http') {
            $urlHelper = $this->getViewRenderer()->plugin('serverurl');
            $url = $urlHelper($url);
        }

        // Attempt to send the email:
        try {
            $view = $this->createEmailViewModel();
            $this->getServiceLocator()->get('VuFind\Mailer')->sendLink(
                $view->to, $view->from, $view->message, $url,
                $this->getViewRenderer(), $this->params()->fromPost('subject')
            );
            return $this->output(
                $this->translate('email_success'), self::STATUS_OK
            );
        } catch (\Exception $e) {
            return $this->output(
                $this->translate($e->getMessage()), self::STATUS_ERROR
            );
        }
    }

    /**
     * Check Request is Valid
     *
     * @return \Zend\Http\Response
     */
    protected function checkRequestIsValidAjax()
    {
        $this->writeSession();  // avoid session write timing bug
        $id = $this->params()->fromQuery('id');
        $data = $this->params()->fromQuery('data');
        $requestType = $this->params()->fromQuery('requestType');
        if (!empty($id) && !empty($data)) {
            // check if user is logged in
            $user = $this->getUser();
            if (!$user) {
                return $this->output(
                    array(
                        'status' => false,
                        'msg' => $this->translate('You must be logged in first')
                    ),
                    self::STATUS_NEED_AUTH
                );
            }

            try {
                $catalog = $this->getILS();
                $patron = $this->getILSAuthenticator()->storedCatalogLogin();
                if ($patron) {
                    switch ($requestType) {
                    case 'ILLRequest':
                        $results = $catalog->checkILLRequestIsValid(
                            $id, $data, $patron
                        );

                        $msg = $results
                            ? $this->translate(
                                'ill_request_place_text'
                            )
                            : $this->translate(
                                'ill_request_error_blocked'
                            );
                        break;
                    case 'StorageRetrievalRequest':
                        $results = $catalog->checkStorageRetrievalRequestIsValid(
                            $id, $data, $patron
                        );

                        $msg = $results
                            ? $this->translate(
                                'storage_retrieval_request_place_text'
                            )
                            : $this->translate(
                                'storage_retrieval_request_error_blocked'
                            );
                        break;
                    default:
                        $results = $catalog->checkRequestIsValid(
                            $id, $data, $patron
                        );

                        $msg = $results
                            ? $this->translate('request_place_text')
                            : $this->translate('hold_error_blocked');
                        break;
                    }
                    return $this->output(
                        array('status' => $results, 'msg' => $msg), self::STATUS_OK
                    );
                }
            } catch (\Exception $e) {
                // Do nothing -- just fail through to the error message below.
            }
        }

        return $this->output(
            $this->translate('An error has occurred'), self::STATUS_ERROR
        );
    }

    /**
     * Comment on a record.
     *
     * @return \Zend\Http\Response
     */
    protected function commentRecordAjax()
    {
        $user = $this->getUser();
        if ($user === false) {
            return $this->output(
                $this->translate('You must be logged in first'),
                self::STATUS_NEED_AUTH
            );
        }

        $id = $this->params()->fromPost('id');
        $comment = $this->params()->fromPost('comment');
        if (empty($id) || empty($comment)) {
            return $this->output(
                $this->translate('An error has occurred'), self::STATUS_ERROR
            );
        }

        $table = $this->getTable('Resource');
        $resource = $table->findResource(
            $id, $this->params()->fromPost('source', 'VuFind')
        );
        $id = $resource->addComment($comment, $user);

        return $this->output($id, self::STATUS_OK);
    }

    /**
     * Delete a comment on a record.
     *
     * @return \Zend\Http\Response
     */
    protected function deleteRecordCommentAjax()
    {
        $user = $this->getUser();
        if ($user === false) {
            return $this->output(
                $this->translate('You must be logged in first'),
                self::STATUS_NEED_AUTH
            );
        }

        $id = $this->params()->fromQuery('id');
        $table = $this->getTable('Comments');
        if (empty($id) || !$table->deleteIfOwnedByUser($id, $user)) {
            return $this->output(
                $this->translate('An error has occurred'), self::STATUS_ERROR
            );
        }

        return $this->output($this->translate('Done'), self::STATUS_OK);
    }

    /**
     * Get list of comments for a record as HTML.
     *
     * @return \Zend\Http\Response
     */
    protected function getRecordCommentsAsHTMLAjax()
    {
        $driver = $this->getRecordLoader()->load(
            $this->params()->fromQuery('id'),
            $this->params()->fromQuery('source', 'VuFind')
        );
        $html = $this->getViewRenderer()
            ->render('record/comments-list.phtml', array('driver' => $driver));
        return $this->output($html, self::STATUS_OK);
    }

    /**
     * Delete multiple items from favorites or a list.
     *
     * @return \Zend\Http\Response
     */
    protected function deleteFavoritesAjax()
    {
        $user = $this->getUser();
        if ($user === false) {
            return $this->output(
                $this->translate('You must be logged in first'),
                self::STATUS_NEED_AUTH
            );
        }

        $listID = $this->params()->fromPost('listID');
        $ids = $this->params()->fromPost('ids');

        if (!is_array($ids)) {
            return $this->output(
                $this->translate('delete_missing'),
                self::STATUS_ERROR
            );
        }

        $this->favorites()->delete($ids, $listID, $user);
        return $this->output(
            array('result' => $this->translate('fav_delete_success')),
            self::STATUS_OK
        );
    }

    /**
     * Delete records from a User's cart
     *
     * @return \Zend\Http\Response
     */
    protected function removeItemsCartAjax()
    {
        // Without IDs, we can't continue
        $ids = $this->params()->fromPost('ids');
        if (empty($ids)) {
            return $this->output(
                array('result'=>$this->translate('bulk_error_missing')),
                self::STATUS_ERROR
            );
        }
        $this->getServiceLocator()->get('VuFind\Cart')->removeItems($ids);
        return $this->output(array('delete' => true), self::STATUS_OK);
    }

    /**
     * Process an export request
     *
     * @return \Zend\Http\Response
     */
    protected function exportFavoritesAjax()
    {
        $format = $this->params()->fromPost('format');
        $export = $this->getServiceLocator()->get('VuFind\Export');
        $url = $export->getBulkUrl(
            $this->getViewRenderer(), $format,
            $this->params()->fromPost('ids', array())
        );
        $html = $this->getViewRenderer()->render(
            'ajax/export-favorites.phtml',
            array('url' => $url, 'format' => $format)
        );
        return $this->output(
            array(
                'result' => $this->translate('Done'),
                'result_additional' => $html,
                'needs_redirect' => $export->needsRedirect($format),
                'result_url' => $url
            ), self::STATUS_OK
        );
    }

    /**
     * Fetch Links from resolver given an OpenURL and format as HTML
     * and output the HTML content in JSON object.
     *
     * @return \Zend\Http\Response
     * @author Graham Seaman <Graham.Seaman@rhul.ac.uk>
     */
    protected function getResolverLinksAjax()
    {
        $this->writeSession();  // avoid session write timing bug
        $openUrl = $this->params()->fromQuery('openurl', '');

        $config = $this->getConfig();
        $resolverType = isset($config->OpenURL->resolver)
            ? $config->OpenURL->resolver : 'other';
        $pluginManager = $this->getServiceLocator()
            ->get('VuFind\ResolverDriverPluginManager');
        if (!$pluginManager->has($resolverType)) {
            return $this->output(
                $this->translate("Could not load driver for $resolverType"),
                self::STATUS_ERROR
            );
        }
        $resolver = new \VuFind\Resolver\Connection(
            $pluginManager->get($resolverType)
        );
        if (isset($config->OpenURL->resolver_cache)) {
            $resolver->enableCache($config->OpenURL->resolver_cache);
        }
        $result = $resolver->fetchLinks($openUrl);

        // Sort the returned links into categories based on service type:
        $electronic = $print = $services = array();
        foreach ($result as $link) {
            switch (isset($link['service_type']) ? $link['service_type'] : '') {
            case 'getHolding':
                $print[] = $link;
                break;
            case 'getWebService':
                $services[] = $link;
                break;
            case 'getDOI':
                // Special case -- modify DOI text for special display:
                $link['title'] = $this->translate('Get full text');
                $link['coverage'] = '';
            case 'getFullTxt':
            default:
                $electronic[] = $link;
                break;
            }
        }

        // Get the OpenURL base:
        if (isset($config->OpenURL) && isset($config->OpenURL->url)) {
            // Trim off any parameters (for legacy compatibility -- default config
            // used to include extraneous parameters):
            list($base) = explode('?', $config->OpenURL->url);
        } else {
            $base = false;
        }

        // Render the links using the view:
        $view = array(
            'openUrlBase' => $base, 'openUrl' => $openUrl, 'print' => $print,
            'electronic' => $electronic, 'services' => $services
        );
        $html = $this->getViewRenderer()->render('ajax/resolverLinks.phtml', $view);

        // output HTML encoded in JSON object
        return $this->output($html, self::STATUS_OK);
    }

    /**
     * Keep Alive
     *
     * This is responsible for keeping the session alive whenever called
     * (via JavaScript)
     *
     * @return \Zend\Http\Response
     */
    protected function keepAliveAjax()
    {
        return $this->output(true, self::STATUS_OK);
    }

    /**
     * Get pick up locations for a library
     *
     * @return \Zend\Http\Response
     */
    protected function getLibraryPickupLocationsAjax()
    {
        $this->writeSession();  // avoid session write timing bug
        $id = $this->params()->fromQuery('id');
        $pickupLib = $this->params()->fromQuery('pickupLib');
        if (!empty($id) && !empty($pickupLib)) {
            // check if user is logged in
            $user = $this->getUser();
            if (!$user) {
                return $this->output(
                    array(
                        'status' => false,
                        'msg' => $this->translate('You must be logged in first')
                    ),
                    self::STATUS_NEED_AUTH
                );
            }

            try {
                $catalog = $this->getILS();
                $patron = $this->getILSAuthenticator()->storedCatalogLogin();
                if ($patron) {
                    $results = $catalog->getILLPickupLocations(
                        $id, $pickupLib, $patron
                    );
                    foreach ($results as &$result) {
                        if (isset($result['name'])) {
                            $result['name'] = $this->translate(
                                'location_' . $result['name'],
                                array(),
                                $result['name']
                            );
                        }
                    }
                    return $this->output(
                        array('locations' => $results), self::STATUS_OK
                    );
                }
            } catch (\Exception $e) {
                // Do nothing -- just fail through to the error message below.
            }
        }

        return $this->output(
            $this->translate('An error has occurred'), self::STATUS_ERROR
        );
    }

    /**
     * Get pick up locations for a request group
     *
     * @return \Zend\Http\Response
     */
    protected function getRequestGroupPickupLocationsAjax()
    {
        $this->writeSession();  // avoid session write timing bug
        $id = $this->params()->fromQuery('id');
        $requestGroupId = $this->params()->fromQuery('requestGroupId');
        if (!empty($id) && !empty($requestGroupId)) {
            // check if user is logged in
            $user = $this->getUser();
            if (!$user) {
                return $this->output(
                    array(
                        'status' => false,
                        'msg' => $this->translate('You must be logged in first')
                    ),
                    self::STATUS_NEED_AUTH
                );
            }

            try {
                $catalog = $this->getILS();
                $patron = $this->getILSAuthenticator()->storedCatalogLogin();
                if ($patron) {
                    $details = array(
                        'id' => $id,
                        'requestGroupId' => $requestGroupId
                    );
                    $results = $catalog->getPickupLocations(
                        $patron, $details
                    );
                    foreach ($results as &$result) {
                        if (isset($result['locationDisplay'])) {
                            $result['locationDisplay'] = $this->translate(
                                'location_' . $result['locationDisplay'],
                                array(),
                                $result['locationDisplay']
                            );
                        }
                    }
                    return $this->output(
                        array('locations' => $results), self::STATUS_OK
                    );
                }
            } catch (\Exception $e) {
                // Do nothing -- just fail through to the error message below.
            }
        }

        return $this->output(
            $this->translate('An error has occurred'), self::STATUS_ERROR
        );
    }

    /**
     * Get hierarchical facet data for jsTree
     *
     * Parameters:
     * facetName  The facet to retrieve
     * facetSort  By default all facets are sorted by count. Two values are available
     * for alternative sorting:
     *   top = sort the top level alphabetically, rest by count
     *   all = sort all levels alphabetically
     *
     * @return \Zend\Http\Response
     */
    protected function getFacetDataAjax()
    {
        $this->writeSession();  // avoid session write timing bug

        $facet = $this->params()->fromQuery('facetName');
        $sort = $this->params()->fromQuery('facetSort');
        $operator = $this->params()->fromQuery('facetOperator');

        $results = $this->getResultsManager()->get('Solr');
        $params = $results->getParams();
        $params->addFacet($facet, null, $operator === 'OR');
        $params->initFromRequest($this->getRequest()->getQuery());

        $facets = $results->getFullFieldFacets(array($facet), false);
        if (empty($facets[$facet]['data']['list'])) {
            return $this->output(array(), self::STATUS_OK);
        }

        $facetList = $facets[$facet]['data']['list'];

<<<<<<< HEAD
        if (!empty($sort)) {
            FacetHelper::sortFacetList($facetList, $sort == 'top');
        }

        return $this->output(
            FacetHelper::buildFacetArray(
=======
        $facetHelper = $this->getServiceLocator()
            ->get('VuFind\HierarchicalFacetHelper');
        if (!empty($sort)) {
            $facetHelper->sortFacetList($facetList, $sort == 'top');
        }

        return $this->output(
            $facetHelper->buildFacetArray(
>>>>>>> 91a06e56
                $facet, $facetList, $params->getFilterList(), $results->getUrlQuery()
            ),
            self::STATUS_OK
        );
    }

    /**
     * Convenience method for accessing results
     *
     * @return \VuFind\Search\Results\PluginManager
     */
    protected function getResultsManager()
    {
        return $this->getServiceLocator()->get('VuFind\SearchResultsPluginManager');
    }
}<|MERGE_RESOLUTION|>--- conflicted
+++ resolved
@@ -27,7 +27,6 @@
  */
 namespace VuFind\Controller;
 use VuFind\Exception\Auth as AuthException;
-use VuFind\Search\Solr\FacetHelper as FacetHelper;
 
 /**
  * This controller handles global AJAX functionality
@@ -1558,14 +1557,6 @@
 
         $facetList = $facets[$facet]['data']['list'];
 
-<<<<<<< HEAD
-        if (!empty($sort)) {
-            FacetHelper::sortFacetList($facetList, $sort == 'top');
-        }
-
-        return $this->output(
-            FacetHelper::buildFacetArray(
-=======
         $facetHelper = $this->getServiceLocator()
             ->get('VuFind\HierarchicalFacetHelper');
         if (!empty($sort)) {
@@ -1574,7 +1565,6 @@
 
         return $this->output(
             $facetHelper->buildFacetArray(
->>>>>>> 91a06e56
                 $facet, $facetList, $params->getFilterList(), $results->getUrlQuery()
             ),
             self::STATUS_OK
