--- conflicted
+++ resolved
@@ -907,11 +907,7 @@
             $current = $this->storageRetrievalRequests()->addCancelDetails(
                 $catalog, $current, $cancelStatus, $patron
             );
-<<<<<<< HEAD
-            if ($cancelStatus 
-=======
             if ($cancelStatus
->>>>>>> ef08ee22
                 && $cancelStatus['function'] != "getCancelStorageRetrievalRequestLink"
                 && isset($current['cancel_details'])
             ) {
