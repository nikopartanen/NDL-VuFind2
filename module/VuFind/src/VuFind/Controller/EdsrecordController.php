--- conflicted
+++ resolved
@@ -82,12 +82,8 @@
      */
     protected function resultScrollerActive()
     {
-<<<<<<< HEAD
-        $config = $this->serviceLocator->get('VuFind\Config')->get('EDS');
-=======
         $config = $this->serviceLocator->get('VuFind\Config\PluginManager')
             ->get('EDS');
->>>>>>> 305a4769
         return isset($config->Record->next_prev_navigation)
             && $config->Record->next_prev_navigation;
     }
