<?php
/**
 * Holds Controller
 *
 * PHP version 7
 *
 * Copyright (C) Villanova University 2010.
 * Copyright (C) The National Library of Finland 2021.
 *
 * This program is free software; you can redistribute it and/or modify
 * it under the terms of the GNU General Public License version 2,
 * as published by the Free Software Foundation.
 *
 * This program is distributed in the hope that it will be useful,
 * but WITHOUT ANY WARRANTY; without even the implied warranty of
 * MERCHANTABILITY or FITNESS FOR A PARTICULAR PURPOSE.  See the
 * GNU General Public License for more details.
 *
 * You should have received a copy of the GNU General Public License
 * along with this program; if not, write to the Free Software
 * Foundation, Inc., 51 Franklin Street, Fifth Floor, Boston, MA  02110-1301  USA
 *
 * @category VuFind
 * @package  Controller
 * @author   Demian Katz <demian.katz@villanova.edu>
 * @author   Ere Maijala <ere.maijala@helsinki.fi>
 * @license  http://opensource.org/licenses/gpl-2.0.php GNU General Public License
 * @link     https://vufind.org Main Site
 */
namespace VuFind\Controller;

use Laminas\ServiceManager\ServiceLocatorInterface;
use VuFind\Exception\ILS as ILSException;
use VuFind\Validator\Csrf;

/**
 * Controller for the user holds area.
 *
 * @category VuFind
 * @package  Controller
 * @author   Demian Katz <demian.katz@villanova.edu>
 * @author   Ere Maijala <ere.maijala@helsinki.fi>
 * @license  http://opensource.org/licenses/gpl-2.0.php GNU General Public License
 * @link     https://vufind.org Main Site
 */
class HoldsController extends AbstractBase
{
    /**
     * CSRF validator
     *
     * @var Csrf
     */
    protected $csrf;

    /**
     * Constructor
     *
     * @param ServiceLocatorInterface $sm   Service locator
     * @param Csrf                    $csrf CSRF validator
     */
    public function __construct(ServiceLocatorInterface $sm, Csrf $csrf)
    {
        parent::__construct($sm);
        $this->csrf = $csrf;
    }

    /**
     * Send list of holds to view
     *
     * @return mixed
     */
    public function listAction()
    {
        // Stop now if the user does not have valid catalog credentials available:
        if (!is_array($patron = $this->catalogLogin())) {
            return $patron;
        }

        // Connect to the ILS:
        $catalog = $this->getILS();

        // Process cancel requests if necessary:
        $cancelStatus = $catalog->checkFunction('cancelHolds', compact('patron'));
        $view = $this->createViewModel();
        $view->cancelResults = $cancelStatus
            ? $this->holds()->cancelHolds($catalog, $patron) : [];
        // If we need to confirm
        if (!is_array($view->cancelResults)) {
            return $view->cancelResults;
        }

        // Process any update request results stored in the session:
        $updateResultsContainer = $this->getHoldUpdateResultsContainer();
        $holdUpdateResults = $updateResultsContainer->results ?? null;
        if ($holdUpdateResults) {
            $view->updateResults = $holdUpdateResults;
            $updateResultsContainer->results = null;
        }
        // Process update requests if necessary:
        if ($this->params()->fromPost('updateSelected')) {
            $selectedIds = $this->params()->fromPost('selectedIDS');
            if (empty($selectedIds)) {
                $this->flashMessenger()->addErrorMessage('hold_empty_selection');
                if ($this->inLightbox()) {
                    return $this->getRefreshResponse();
                }
            } else {
                return $this->forwardTo('Holds', 'Edit');
            }
        }

        // By default, assume we will not need to display a cancel or update form:
        $view->cancelForm = false;
        $view->updateForm = false;

        // Get held item details:
        $result = $catalog->getMyHolds($patron);
        $driversNeeded = [];
        $this->holds()->resetValidation();
        $holdConfig = $catalog->checkFunction('Holds', compact('patron'));
        foreach ($result as $current) {
            // Add cancel details if appropriate:
            $current = $this->holds()->addCancelDetails(
                $catalog, $current, $cancelStatus, $patron
            );
            if ($cancelStatus && $cancelStatus['function'] !== 'getCancelHoldLink'
                && isset($current['cancel_details'])
            ) {
                // Enable cancel form if necessary:
                $view->cancelForm = true;
            }

            // Add update details if appropriate
            if (empty($holdConfig['updateFields'])) {
                if (isset($current['updateDetails'])) {
                    unset($current['updateDetails']);
                }
            } elseif (isset($current['updateDetails'])
                && '' !== $current['updateDetails']
            ) {
                $view->updateForm = true;
                $this->holds()->rememberValidId($current['updateDetails']);
            }

            $driversNeeded[] = $current;
        }

        // Get List of PickUp Libraries based on patron's home library
        try {
            $view->pickup = $catalog->getPickUpLocations($patron);
        } catch (\Exception $e) {
            // Do nothing; if we're unable to load information about pickup
            // locations, they are not supported and we should ignore them.
        }

        $view->recordList = $this->ilsRecords()->getDrivers($driversNeeded);
        $view->accountStatus = $this->ilsRecords()
            ->collectRequestStats($view->recordList);
        return $view;
    }

    /**
     * Edit holds
     *
     * @return mixed
     */
    public function editAction()
    {
        // Stop now if the user does not have valid catalog credentials available:
        if (!is_array($patron = $this->catalogLogin())) {
            return $patron;
        }

        // Connect to the ILS:
        $catalog = $this->getILS();

        $holdConfig = $catalog->checkFunction('Holds', compact('patron'));
        $selectedIds = $this->params()->fromPost('selectedIDS')
            ?: $this->params()->fromQuery('selectedIDS');
        if (empty($holdConfig['updateFields']) || empty($selectedIds)) {
            // Shouldn't be here. Redirect back to holds.
            return $this->inLightbox()
                ? $this->getRefreshResponse()
                : $this->redirect()->toRoute('holds-list');
        }
        // If the user input contains a value not found in the session
        // legal list, something has been tampered with -- abort the process.
        if (array_diff($selectedIds, $this->holds()->getValidIds())) {
            $this->flashMessenger()
                ->addErrorMessage('error_inconsistent_parameters');
            return $this->inLightbox()
                ? $this->getRefreshResponse()
                : $this->redirect()->toRoute('holds-list');
        }

        $pickupLocationInfo = $this->getPickupLocationsForEdit(
            $patron,
            $selectedIds,
            $holdConfig['pickUpLocationCheckLimit']
        );

        $gatheredDetails = $this->params()->fromPost('gatheredDetails', []);
        if ($this->params()->fromPost('updateHolds')) {
            if (!$this->csrf->isValid($this->params()->fromPost('csrf'))) {
                throw new \VuFind\Exception\BadRequest(
                    'error_inconsistent_parameters'
                );
            }

            $updateFields = $this->getUpdateFieldsFromGatheredDetails(
                $holdConfig,
                $gatheredDetails,
                $pickupLocationInfo['pickupLocations']
            );
            if ($updateFields) {
                $results
                    = $catalog->updateHolds($selectedIds, $updateFields, $patron);
                $successful = 0;
                $failed = 0;
                foreach ($results as $result) {
                    if ($result['success']) {
                        ++$successful;
                    } else {
                        ++$failed;
                    }
                }
                // Store results in the session so that they can be displayed when
                // the user is redirected back to the holds list:
                $this->getHoldUpdateResultsContainer()->results = $results;
                if ($successful) {
                    $msg = $this->translate(
                        'hold_edit_success_items',
                        ['%%count%%' => $successful]
                    );
                    $this->flashMessenger()->addSuccessMessage($msg);
                }
                if ($failed) {
                    $msg = $this->translate(
                        'hold_edit_failed_items',
                        ['%%count%%' => $failed]
                    );
                    $this->flashMessenger()->addErrorMessage($msg);
                }
                return $this->inLightbox()
                    ? $this->getRefreshResponse()
                    : $this->redirect()->toRoute('holds-list');
            }
        }

        $view = $this->createViewModel(
            [
                'selectedIDS' => $selectedIds,
                'fields' => $holdConfig['updateFields'],
                'gatheredDetails' => $gatheredDetails,
                'pickupLocations' => $pickupLocationInfo['pickupLocations'],
                'conflictingPickupLocations' => $pickupLocationInfo['differences'],
            ]
        );

        return $view;
    }

    /**
     * Get list of pickup locations based on the first selected hold. This may not be
     * perfect as pickup locations may differ per hold, but it's the best we can do.
     *
     * @param array $patron      Patron information
     * @param array $selectedIds Selected holds
     * @param int   $checkLimit  Maximum number of pickup location checks to make
     * (0 = no limit)
     *
     * @return array An array of any common pickup locations and a flag
     * indicating any differences between them.
     */
    protected function getPickupLocationsForEdit(array $patron, array $selectedIds,
        int $checkLimit = 0
    ): ?array {
        $catalog = $this->getILS();
        $holds = $catalog->getMyHolds($patron);
        $checks = 0;
        $pickupLocations = [];
        $differences = false;
        foreach ($holds as $hold) {
            if (in_array((string)($hold['updateDetails'] ?? ''), $selectedIds)) {
                try {
                    $locations = $catalog->getPickUpLocations($patron, $hold);
                    if (!$pickupLocations) {
                        $pickupLocations = $locations;
                    } else {
                        $ids1 = array_column($pickupLocations, 'locationID');
                        $ids2 = array_column($locations, 'locationID');
                        if (count($ids1) !== count($ids2) || array_diff($ids1, $ids2)
                        ) {
                            $differences = true;
                            // Find out any common pickup locations:
                            $common = array_intersect($ids1, $ids2);
                            if (!$common) {
                                $pickupLocations = [];
                                break;
                            }
                            $pickupLocations = array_filter(
                                $pickupLocations,
                                function ($location) use ($common) {
                                    return in_array(
                                        $location['locationID'],
                                        $common
                                    );
                                }
                            );
                        }
                    }
                    ++$checks;
                    if ($checkLimit && $checks >= $checkLimit) {
                        break;
                    }
                } catch (ILSException $e) {
                    $this->flashMessenger()
                        ->addErrorMessage('ils_connection_failed');
                }
            }
        }

        return compact('pickupLocations', 'differences');
    }

    /**
     * Get fields to update from details gathered from the user
     *
     * @param array $holdConfig      Hold configuration from the driver
     * @param array $gatheredDetails Details gathered from the user
     * @param array $pickupLocations Valid pickup locations
     *
     * @return null|array Array of fields to update or null on validation error
     */
    protected function getUpdateFieldsFromGatheredDetails(array $holdConfig,
        array $gatheredDetails, array $pickupLocations
    ): ?array {
        $validPickup = true;
        $selectedPickupLocation = $gatheredDetails['pickUpLocation'] ?? '';
        if ('' !== $selectedPickupLocation) {
            $validPickup = $this->holds()->validatePickUpInput(
                $selectedPickupLocation,
                $holdConfig['updateFields'],
                $pickupLocations
            );
        }
<<<<<<< HEAD
        $dateValidationResults = $this->holds()->validateDates(
            $gatheredDetails['startDate'] ?? null,
            $gatheredDetails['requiredBy'] ?? null,
            $holdConfig['updateFields']
        );
=======
        $dateValidationResults = [
            'errors' => []
        ];
        // The dates are not required unless one of them is set, so check that first:
        if (!empty($gatheredDetails['startDate'])
            || !empty($gatheredDetails['requiredBy'])
        ) {
            $dateValidationResults = $this->holds()->validateDates(
                $gatheredDetails['startDate'] ?? null,
                $gatheredDetails['requiredBy'] ?? null,
                $holdConfig['updateFields']
            );
        }
>>>>>>> 56595e0d
        if (in_array('frozenThrough', $holdConfig['updateFields'])) {
            $frozenThroughValidationResults = $this->holds()->validateFrozenThrough(
                $gatheredDetails['frozenThrough'] ?? null,
                $holdConfig['updateFields']
            );
            $dateValidationResults['errors'] = array_unique(
                array_merge(
                    $dateValidationResults['errors'],
                    $frozenThroughValidationResults['errors']
                )
            );
        }
        if (!$validPickup) {
            $this->flashMessenger()->addErrorMessage('hold_invalid_pickup');
        }
        foreach ($dateValidationResults['errors'] as $msg) {
            $this->flashMessenger()->addErrorMessage($msg);
        }
        if (!$validPickup || $dateValidationResults['errors']) {
            return null;
        }

        $updateFields = [];
        if ($selectedPickupLocation !== '') {
            $updateFields['pickUpLocation'] = $selectedPickupLocation;
        }
        if ($gatheredDetails['startDate'] ?? '' !== '') {
            $updateFields['startDate'] = $gatheredDetails['startDate'];
            $updateFields['startDateTS']
                = $dateValidationResults['startDateTS'];
        }
        if (($gatheredDetails['requiredBy'] ?? '') !== '') {
            $updateFields['requiredBy'] = $gatheredDetails['requiredBy'];
            $updateFields['requiredByTS']
                = $dateValidationResults['requiredByTS'];
        }
        if (($gatheredDetails['frozen'] ?? '') !== '') {
            $updateFields['frozen'] = $gatheredDetails['frozen'] === '1';
            if (($gatheredDetails['frozenThrough']) ?? '' !== '') {
                $updateFields['frozenThrough']
                    = $gatheredDetails['frozenThrough'];
                $updateFields['frozenThroughTS']
                    = $frozenThroughValidationResults['frozenThroughTS'];
            }
        }

        return $updateFields;
    }

    /**
     * Return a session container for hold update results.
     *
     * @return \Laminas\Session\Container
     */
    protected function getHoldUpdateResultsContainer()
    {
        return new \Laminas\Session\Container(
            'hold_update',
            $this->serviceLocator->get(\Laminas\Session\SessionManager::class)
        );
    }
}<|MERGE_RESOLUTION|>--- conflicted
+++ resolved
@@ -344,13 +344,6 @@
                 $pickupLocations
             );
         }
-<<<<<<< HEAD
-        $dateValidationResults = $this->holds()->validateDates(
-            $gatheredDetails['startDate'] ?? null,
-            $gatheredDetails['requiredBy'] ?? null,
-            $holdConfig['updateFields']
-        );
-=======
         $dateValidationResults = [
             'errors' => []
         ];
@@ -364,7 +357,6 @@
                 $holdConfig['updateFields']
             );
         }
->>>>>>> 56595e0d
         if (in_array('frozenThrough', $holdConfig['updateFields'])) {
             $frozenThroughValidationResults = $this->holds()->validateFrozenThrough(
                 $gatheredDetails['frozenThrough'] ?? null,
