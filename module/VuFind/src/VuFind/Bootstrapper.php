<?php
/**
 * VuFind Bootstrapper
 *
 * PHP version 5
 *
 * Copyright (C) Villanova University 2010.
 *
 * This program is free software; you can redistribute it and/or modify
 * it under the terms of the GNU General Public License version 2,
 * as published by the Free Software Foundation.
 *
 * This program is distributed in the hope that it will be useful,
 * but WITHOUT ANY WARRANTY; without even the implied warranty of
 * MERCHANTABILITY or FITNESS FOR A PARTICULAR PURPOSE.  See the
 * GNU General Public License for more details.
 *
 * You should have received a copy of the GNU General Public License
 * along with this program; if not, write to the Free Software
 * Foundation, Inc., 51 Franklin Street, Fifth Floor, Boston, MA  02110-1301  USA
 *
 * @category VuFind
 * @package  Bootstrap
 * @author   Demian Katz <demian.katz@villanova.edu>
 * @license  http://opensource.org/licenses/gpl-2.0.php GNU General Public License
 * @link     https://vufind.org Main Site
 */
namespace VuFind;

use Zend\Console\Console;
use Zend\Mvc\MvcEvent;
use Zend\Router\Http\RouteMatch;

/**
 * VuFind Bootstrapper
 *
 * @category VuFind
 * @package  Bootstrap
 * @author   Demian Katz <demian.katz@villanova.edu>
 * @license  http://opensource.org/licenses/gpl-2.0.php GNU General Public License
 * @link     https://vufind.org Main Site
 */
class Bootstrapper
{
    /**
     * Main VuFind configuration
     *
     * @var \Zend\Config\Config
     */
    protected $config = null;

    /**
     * Current MVC event
     *
     * @var MvcEvent
     */
    protected $event;

    /**
     * Event manager
     *
     * @var \Zend\EventManager\EventManagerInterface
     */
    protected $events;

    /**
     * Constructor
     *
     * @param MvcEvent $event Zend MVC Event object
     */
    public function __construct(MvcEvent $event)
    {
        $this->event = $event;
        $this->events = $event->getApplication()->getEventManager();
    }

    /**
     * Bootstrap all necessary resources.
     *
     * @return void
     */
    public function bootstrap()
    {
        // automatically call all methods starting with "init":
        $methods = get_class_methods($this);
        foreach ($methods as $method) {
            if (substr($method, 0, 4) == 'init') {
                $this->$method();
            }
        }
    }

    /**
     * Set up configuration manager.
     *
     * @return void
     */
    protected function initConfig()
    {
        // Create the configuration manager:
        $app = $this->event->getApplication();
        $sm = $app->getServiceManager();
        $this->config = $sm->get('VuFind\Config\PluginManager')->get('config');
    }

    /**
     * Initialize dynamic debug mode (debug initiated by a ?debug=true parameter).
     *
     * @return void
     */
    protected function initDynamicDebug()
    {
        // Query parameters do not apply in console mode:
        if (Console::isConsole()) {
            return;
        }

        $app = $this->event->getApplication();
        $sm = $app->getServiceManager();
        $debugOverride = $sm->get('Request')->getQuery()->get('debug');
        if ($debugOverride) {
            $auth = $sm->get('ZfcRbac\Service\AuthorizationService');
            if ($auth->isGranted('access.DebugMode')) {
                $logger = $sm->get('VuFind\Log\Logger');
                $logger->addDebugWriter($debugOverride);
            }
        }
    }

    /**
     * If the system is offline, set up a handler to override the routing output.
     *
     * @return void
     */
    protected function initSystemStatus()
    {
        // If the system is unavailable, forward to a different place:
        if (isset($this->config->System->available)
            && !$this->config->System->available
        ) {
            $callback = function ($e) {
                $routeMatch = new RouteMatch(
                    ['controller' => 'Error', 'action' => 'Unavailable'], 1
                );
                $routeMatch->setMatchedRouteName('error-unavailable');
                $e->setRouteMatch($routeMatch);
            };
            $this->events->attach('route', $callback);
        }
    }

    /**
     * Initializes locale and timezone values
     *
     * @return void
     */
    protected function initLocaleAndTimeZone()
    {
        // Try to set the locale to UTF-8, but fail back to the exact string from
        // the config file if this doesn't work -- different systems may vary in
        // their behavior here.
        setlocale(
            LC_ALL,
            [
                "{$this->config->Site->locale}.UTF8",
                "{$this->config->Site->locale}.UTF-8",
                $this->config->Site->locale
            ]
        );
        date_default_timezone_set($this->config->Site->timezone);
    }

    /**
     * Set view variables representing the current context.
     *
     * @return void
     */
    protected function initContext()
    {
        $callback = function ($event) {
            $serviceManager = $event->getApplication()->getServiceManager();
<<<<<<< HEAD
            $viewManager = $serviceManager->get('ViewManager');
            if (!($viewManager instanceof \Zend\Mvc\Console\View\ViewManager)) {
                $viewModel = $viewManager->getViewModel();
=======
            if (!Console::isConsole()) {
                $viewModel = $serviceManager->get('ViewManager')->getViewModel();
>>>>>>> e7cd0d87

                // Grab the template name from the first child -- we can use this to
                // figure out the current template context.
                $children = $viewModel->getChildren();
                if (!empty($children)) {
                    $parts = explode('/', $children[0]->getTemplate());
                    $viewModel->setVariable('templateDir', $parts[0]);
                    $viewModel->setVariable(
                        'templateName',
                        isset($parts[1]) ? $parts[1] : null
                    );
                }
            }
        };
        $this->events->attach('dispatch', $callback);
    }

    /**
     * Set up headTitle view helper -- we always want to set, not append, titles.
     *
     * @return void
     */
    protected function initHeadTitle()
    {
        $callback = function ($event) {
            $serviceManager = $event->getApplication()->getServiceManager();
            $helperManager = $serviceManager->get('ViewHelperManager');
            $headTitle = $helperManager->get('headtitle');
            $headTitle->setDefaultAttachOrder(
                \Zend\View\Helper\Placeholder\Container\AbstractContainer::SET
            );
        };
        $this->events->attach('dispatch', $callback);
    }

    /**
     * Support method for initLanguage(): process HTTP_ACCEPT_LANGUAGE value.
     * Returns browser-requested language string or false if none found.
     *
     * @return string|bool
     */
    public function detectBrowserLanguage()
    {
        if (isset($this->config->Site->browserDetectLanguage)
            && false == $this->config->Site->browserDetectLanguage
        ) {
            return false;
        }

        // break up string into pieces (languages and q factors)
        preg_match_all(
            '/([a-z]{1,8}(-[a-z]{1,8})?)\s*(;\s*q\s*=\s*(1|0\.[0-9]+))?/i',
            $this->event->getRequest()->getServer()->get('HTTP_ACCEPT_LANGUAGE'),
            $langParse
        );

        if (!count($langParse[1])) {
            return false;
        }

        // create a list like "en" => 0.8
        $langs = array_combine($langParse[1], $langParse[4]);

        // set default to 1 for any without q factor
        foreach ($langs as $lang => $val) {
            if (empty($val)) {
                $langs[$lang] = 1;
            }
        }

        // sort list based on value
        arsort($langs, SORT_NUMERIC);

        $validLanguages = array_keys($this->config->Languages->toArray());

        // return first valid language
        foreach (array_keys($langs) as $language) {
            // Make sure language code is valid
            $language = strtolower($language);
            if (in_array($language, $validLanguages)) {
                return $language;
            }

            // Make sure language code is valid, reset to default if bad:
            $langStrip = current(explode("-", $language));
            if (in_array($langStrip, $validLanguages)) {
                return $langStrip;
            }
        }

        return false;
    }

    /**
     * Support method for initLanguage() -- look up all text domains.
     *
     * @return array
     */
    protected function getTextDomains()
    {
        $base = APPLICATION_PATH;
        $local = LOCAL_OVERRIDE_DIR;
        $languagePathParts = ["$base/languages"];
        if (!empty($local)) {
            $languagePathParts[] = "$local/languages";
        }
        $languagePathParts[] = "$base/themes/*/languages";

        $domains = [];
        foreach ($languagePathParts as $current) {
            $places = glob($current . '/*', GLOB_ONLYDIR | GLOB_NOSORT);
            $domains = array_merge($domains, array_map('basename', $places));
        }

        return array_unique($domains);
    }

    /**
     * Set up language handling.
     *
     * @return void
     */
    protected function initLanguage()
    {
        // Language not supported in CLI mode:
        if (Console::isConsole()) {
            return;
        }

        $config = & $this->config;
        $browserCallback = [$this, 'detectBrowserLanguage'];
        $callback = function ($event) use ($config, $browserCallback) {
            $validBrowserLanguage = call_user_func($browserCallback);

            // Setup Translator
            $request = $event->getRequest();
            $sm = $event->getApplication()->getServiceManager();
            if (($language = $request->getPost()->get('mylang', false))
                || ($language = $request->getQuery()->get('lng', false))
            ) {
                $cookieManager = $sm->get('VuFind\Cookie\CookieManager');
                $cookieManager->set('language', $language);
            } elseif (!empty($request->getCookie()->language)) {
                $language = $request->getCookie()->language;
            } else {
                $language = (false !== $validBrowserLanguage)
                    ? $validBrowserLanguage : $config->Site->language;
            }

            // Make sure language code is valid, reset to default if bad:
            if (!in_array($language, array_keys($config->Languages->toArray()))) {
                $language = $config->Site->language;
            }
            try {
                $translator = $sm->get('Zend\Mvc\I18n\Translator');
                $translator->setLocale($language)
                    ->addTranslationFile('ExtendedIni', null, 'default', $language);
                foreach ($this->getTextDomains() as $domain) {
                    // Set up text domains using the domain name as the filename;
                    // this will help the ExtendedIni loader dynamically locate
                    // the appropriate files.
                    $translator->addTranslationFile(
                        'ExtendedIni', $domain, $domain, $language
                    );
                }
            } catch (\Zend\Mvc\I18n\Exception\BadMethodCallException $e) {
                if (!extension_loaded('intl')) {
                    throw new \Exception(
                        'Translation broken due to missing PHP intl extension.'
                        . ' Please disable translation or install the extension.'
                    );
                }
            }
            // Send key values to view:
            $viewModel = $sm->get('ViewManager')->getViewModel();
            $viewModel->setVariable('userLang', $language);
            $viewModel->setVariable('allLangs', $config->Languages);
            $rtlLangs = isset($config->LanguageSettings->rtl_langs)
                ? array_map(
                    'trim', explode(',', $config->LanguageSettings->rtl_langs)
                ) : [];
            $viewModel->setVariable('rtl', in_array($language, $rtlLangs));
        };
        $this->events->attach('dispatch.error', $callback, 10000);
        $this->events->attach('dispatch', $callback, 10000);
    }

    /**
     * Set up theme handling.
     *
     * @return void
     */
    protected function initTheme()
    {
        // Themes not needed in console mode:
        if (Console::isConsole()) {
            return;
        }

        // Attach template injection configuration to the route event:
        $this->events->attach(
            'route', ['VuFindTheme\Initializer', 'configureTemplateInjection']
        );

        // Attach remaining theme configuration to the dispatch event at high
        // priority (TODO: use priority constant once defined by framework):
        $config = $this->config->Site;
        $callback = function ($event) use ($config) {
            $theme = new \VuFindTheme\Initializer($config, $event);
            $theme->init();
        };
        $this->events->attach('dispatch.error', $callback, 9000);
        $this->events->attach('dispatch', $callback, 9000);
    }

    /**
     * Set up custom HTTP status based on exception information.
     *
     * @return void
     */
    protected function initExceptionBasedHttpStatuses()
    {
        // HTTP statuses not needed in console mode:
        if (Console::isConsole()) {
            return;
        }

        $callback = function ($e) {
            $exception = $e->getParam('exception');
            if ($exception instanceof \VuFind\Exception\HttpStatusInterface) {
                $response = $e->getResponse();
                if (!$response) {
                    $response = new HttpResponse();
                    $e->setResponse($response);
                }
                $response->setStatusCode($exception->getHttpStatus());
            }
        };
        $this->events->attach('dispatch.error', $callback);
    }

    /**
     * Set up search subsystem.
     *
     * @return void
     */
    protected function initSearch()
    {
        $sm     = $this->event->getApplication()->getServiceManager();
        $bm     = $sm->get('VuFind\Search\BackendManager');
        $events = $sm->get('SharedEventManager');
        $events->attach('VuFindSearch', 'resolve', [$bm, 'onResolve']);
    }

    /**
     * Set up logging.
     *
     * @return void
     */
    protected function initErrorLogging()
    {
        $callback = function ($event) {
            $sm = $event->getApplication()->getServiceManager();
            if ($sm->has('VuFind\Log\Logger')) {
                $log = $sm->get('VuFind\Log\Logger');
                if (is_callable([$log, 'logException'])) {
                    $exception = $event->getParam('exception');
                    // Console request does not include server,
                    // so use a dummy in that case.
                    $server = Console::isConsole()
                        ? new \Zend\Stdlib\Parameters(['env' => 'console'])
                        : $event->getRequest()->getServer();
                    if (!empty($exception)) {
                        $log->logException($exception, $server);
                    }
                }
            }
        };
        $this->events->attach('dispatch.error', $callback);
        $this->events->attach('render.error', $callback);
    }

    /**
     * Set up handling for rendering problems.
     *
     * @return void
     */
    protected function initRenderErrorEvent()
    {
        // When a render.error is triggered, as a high priority, set a flag in the
        // layout that can be used to suppress actions in the layout templates that
        // might trigger exceptions -- this will greatly increase the odds of showing
        // a user-friendly message instead of a fatal error.
        $callback = function ($event) {
            $serviceManager = $event->getApplication()->getServiceManager();
            $viewModel = $serviceManager->get('ViewManager')->getViewModel();
            $viewModel->renderingError = true;
        };
        $this->events->attach('render.error', $callback, 10000);
    }
}<|MERGE_RESOLUTION|>--- conflicted
+++ resolved
@@ -179,14 +179,8 @@
     {
         $callback = function ($event) {
             $serviceManager = $event->getApplication()->getServiceManager();
-<<<<<<< HEAD
-            $viewManager = $serviceManager->get('ViewManager');
-            if (!($viewManager instanceof \Zend\Mvc\Console\View\ViewManager)) {
-                $viewModel = $viewManager->getViewModel();
-=======
             if (!Console::isConsole()) {
                 $viewModel = $serviceManager->get('ViewManager')->getViewModel();
->>>>>>> e7cd0d87
 
                 // Grab the template name from the first child -- we can use this to
                 // figure out the current template context.
