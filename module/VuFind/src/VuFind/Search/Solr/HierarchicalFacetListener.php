--- conflicted
+++ resolved
@@ -177,11 +177,7 @@
     {
         $command = $event->getParam('command');
 
-<<<<<<< HEAD
-        if ($command->getTargetBackendName() !== $this->backend->getIdentifier()) {
-=======
         if ($command->getTargetIdentifier() !== $this->backend->getIdentifier()) {
->>>>>>> cb75b83f
             return $event;
         }
         $context = $command->getContext();
