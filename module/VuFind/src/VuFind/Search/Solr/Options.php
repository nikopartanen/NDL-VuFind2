--- conflicted
+++ resolved
@@ -53,8 +53,6 @@
     protected $hierarchicalFacets = array();
 
     /**
-<<<<<<< HEAD
-=======
      * Hierarchical facet separators
      *
      * @var array
@@ -62,7 +60,6 @@
     protected $hierarchicalFacetSeparators = array();
 
     /**
->>>>>>> 91a06e56
      * Constructor
      *
      * @param \VuFind\Config\PluginManager $configLoader Config loader
@@ -155,14 +152,11 @@
             $this->hierarchicalFacets
                 = $facetSettings->SpecialFacets->hierarchical->toArray();
         }
-<<<<<<< HEAD
-=======
 
         if (isset($facetSettings->SpecialFacets->hierarchicalFacetSeparators)) {
             $this->hierarchicalFacetSeparators = $facetSettings->SpecialFacets
                 ->hierarchicalFacetSeparators->toArray();
         }
->>>>>>> 91a06e56
 
         // Load Spelling preferences
         $config = $configLoader->get('config');
@@ -269,8 +263,6 @@
         return $this->hierarchicalFacets;
     }
 
-<<<<<<< HEAD
-=======
     /**
      * Get hierarchical facet separators
      *
@@ -280,5 +272,4 @@
     {
         return $this->hierarchicalFacetSeparators;
     }
->>>>>>> 91a06e56
 }