<?php
/**
 * Alma Link Resolver Driver
 *
 * PHP version 7
 *
 * Copyright (C) The National Library of Finland 2019
 *
 * This program is free software; you can redistribute it and/or modify
 * it under the terms of the GNU General Public License version 2,
 * as published by the Free Software Foundation.
 *
 * This program is distributed in the hope that it will be useful,
 * but WITHOUT ANY WARRANTY; without even the implied warranty of
 * MERCHANTABILITY or FITNESS FOR A PARTICULAR PURPOSE.  See the
 * GNU General Public License for more details.
 *
 * You should have received a copy of the GNU General Public License
 * along with this program; if not, write to the Free Software
 * Foundation, Inc., 51 Franklin Street, Fifth Floor, Boston, MA  02110-1301  USA
 *
 * @category VuFind
 * @package  Resolver_Drivers
 * @author   Ere Maijala <ere.maijala@helsinki.fi>
 * @license  http://opensource.org/licenses/gpl-2.0.php GNU General Public License
 * @link     https://vufind.org/wiki/development:plugins:link_resolver_drivers Wiki
 */
namespace VuFind\Resolver\Driver;

/**
 * Alma Link Resolver Driver
 *
 * @category VuFind
 * @package  Resolver_Drivers
 * @author   Ere Maijala <ere.maijala@helsinki.fi>
 * @license  http://opensource.org/licenses/gpl-2.0.php GNU General Public License
 * @link     https://vufind.org/wiki/development:plugins:link_resolver_drivers Wiki
 */
class Alma extends AbstractBase
{
    /**
     * HTTP client
     *
     * @var \Zend\Http\Client
     */
    protected $httpClient;

    /**
     * List of filter reasons that are ignored (displayed regardless of filtering)
     *
     * @var array
     */
    protected $ignoredFilterReasons = ['Date Filter'];

    /**
     * Constructor
     *
     * @param string            $baseUrl    Base URL for link resolver
     * @param \Zend\Http\Client $httpClient HTTP client
     */
    public function __construct($baseUrl, \Zend\Http\Client $httpClient)
    {
        parent::__construct($baseUrl);
        $this->httpClient = $httpClient;
    }

    /**
     * Fetch Links
     *
     * Fetches a set of links corresponding to an OpenURL
     *
     * @param string $openURL openURL (url-encoded)
     *
     * @return string         Raw XML returned by resolver
     */
    public function fetchLinks($openURL)
    {
        // Make the call to Alma and load results
        $url = $this->getResolverUrl(
            'svc_dat=CTO&response_type=xml&' . $openURL
        );
        return $this->httpClient->setUri($url)->send()->getBody();
    }

    /**
     * Parse Links
     *
     * Parses an XML file returned by a link resolver
     * and converts it to a standardised format for display
     *
     * @param string $xmlstr Raw XML returned by resolver
     *
     * @return array         Array of values
     */
    public function parseLinks($xmlstr)
    {
        $records = []; // array to return
        try {
            $xml = new \SimpleXmlElement($xmlstr);
        } catch (\Exception $e) {
            return $records;
        }

        foreach ($xml->context_services->children() as $service) {
            $filtered = $this->getKeyWithId($service, 'Filtered');
            if ('true' === $filtered) {
<<<<<<< HEAD
                continue;
=======
                $reason = $this->getKeyWithId($service, 'Filter reason');
                if (!in_array($reason, $this->ignoredFilterReasons)) {
                    continue;
                }
>>>>>>> ffda64f8
            }
            $serviceType = $this->mapServiceType(
                (string)$service->attributes()->service_type
            );
            if (!$serviceType) {
                continue;
            }
            if ('getWebService' === $serviceType) {
                $title = $this->getKeyWithId($service, 'public_name');
                $href = $this->getKeyWithId($service, 'url');
                $access = '';
            } else {
                $title = $this->getKeyWithId($service, 'package_public_name');
                $href = (string)$service->resolution_url;
                $access = $this->getKeyWithId($service, 'Is_free')
                    ? 'open' : 'limited';
            }
            if ($coverage = $this->getKeyWithId($service, 'Availability')) {
                $coverage = $this->cleanupText($coverage);
            }
            if ($notes = $this->getKeyWithId($service, 'public_note')) {
                $notes = $this->cleanupText($notes);
            }
            $authentication = $this->getKeyWithId($service, 'Authentication_note');
            if ($authentication) {
                $authentication = $this->cleanupText($authentication);
            }

            $record = compact(
                'title', 'coverage', 'access', 'href', 'notes', 'authentication'
            );
            $record['service_type'] = $serviceType;
            $records[] = $record;
        }
        return $records;
    }

    /**
     * Get a key with the specified id from the context_service element
     *
     * @param \SimpleXMLElement $service Service element
     * @param string            $id      Key id
     *
     * @return string
     */
    protected function getKeyWithId(\SimpleXMLElement $service, $id)
    {
        foreach ($service->keys->children() as $key) {
            if ((string)$key->attributes()->id === $id) {
                return (string)$key;
            }
        }
        return '';
    }

    /**
     * Map Alma service types to VuFind. Returns an empty string for an unmapped
     * value.
     *
     * @param string $serviceType Alma service type
     *
     * @return string
     */
    protected function mapServiceType($serviceType)
    {
        $map = [
            'getFullTxt' => 'getFullTxt',
            'getHolding' => 'getHolding',
            'GeneralElectronicService' => 'getWebService'
        ];
        return $map[$serviceType] ?? '';
    }

    /**
     * Clean up textual information
     *
     * @param string $str Text
     *
     * @return string
     */
    protected function cleanupText($str)
    {
        $str = trim(preg_replace('/<br\/?>/', ' ', $str));
        $str = strip_tags($str);
        return $str;
    }
}<|MERGE_RESOLUTION|>--- conflicted
+++ resolved
@@ -104,14 +104,10 @@
         foreach ($xml->context_services->children() as $service) {
             $filtered = $this->getKeyWithId($service, 'Filtered');
             if ('true' === $filtered) {
-<<<<<<< HEAD
-                continue;
-=======
                 $reason = $this->getKeyWithId($service, 'Filter reason');
                 if (!in_array($reason, $this->ignoredFilterReasons)) {
                     continue;
                 }
->>>>>>> ffda64f8
             }
             $serviceType = $this->mapServiceType(
                 (string)$service->attributes()->service_type
