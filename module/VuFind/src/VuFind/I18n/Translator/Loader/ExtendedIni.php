--- conflicted
+++ resolved
@@ -196,59 +196,4 @@
         $parent->merge($data);
         return $parent;
     }
-<<<<<<< HEAD
-
-    /**
-     * Parse a language file.
-     *
-     * @param string $file Filename to load
-     *
-     * @return TextDomain
-     */
-    protected function languageFileToTextDomain($file)
-    {
-        $data = new TextDomain();
-
-        // Manually parse the language file:
-        $contents = file($file);
-        if (is_array($contents)) {
-            foreach ($contents as $current) {
-                // Split the string on the equals sign, keeping a max of two chunks:
-                $parts = explode('=', $current, 2);
-                $key = trim($parts[0]);
-                if ($key != "" && substr($key, 0, 1) != ';') {
-                    // Trim outermost double quotes off the value if present:
-                    if (isset($parts[1])) {
-                        $value = preg_replace(
-                            '/^\"?(.*?)\"?$/', '$1', trim($parts[1])
-                        );
-
-                        // Check for parent_ini value and load the parent language
-                        // file if it exists (also put it into translation just in
-                        // case it's used as a normal translation string)
-                        if ($key == 'parent_ini') {
-                            $this->loadLanguageFile(
-                                dirname($file) . DIRECTORY_SEPARATOR . $value
-                            ); 
-                        }
-                        
-                        // Store the key/value pair (allow empty values -- sometimes
-                        // we want to replace a language token with a blank string,
-                        // but Zend translator doesn't support them so replace with
-                        // a zero-width non-joiner):
-                        if ($value === '') {
-                            $value = html_entity_decode(
-                                '&#x200C;', ENT_NOQUOTES, 'UTF-8'
-                            );
-                        }
-                        $data[$key] = $value;
-                    }
-                }
-            }
-        }
-
-        return $data;
-    }
-=======
->>>>>>> 16f543b4
 }