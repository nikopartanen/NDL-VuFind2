--- conflicted
+++ resolved
@@ -1209,14 +1209,9 @@
             if (empty($this->config['Catalog']['checkoutsSupportPaging'])) {
                 return [];
             }
-<<<<<<< HEAD
-            return [
-                'max_results' => 100,
-=======
             $limit = $this->config['Loans']['max_page_size'] ?? 100;
             return [
                 'max_results' => $limit,
->>>>>>> 3580d30b
                 'sort' => [
                     'checkout desc' => 'sort_checkout_date_desc',
                     'checkout asc' => 'sort_checkout_date_asc',
