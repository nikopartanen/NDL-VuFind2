<?php
/**
 * III Sierra REST API driver
 *
 * PHP version 7
 *
 * Copyright (C) The National Library of Finland 2016-2020.
 *
 * This program is free software; you can redistribute it and/or modify
 * it under the terms of the GNU General Public License version 2,
 * as published by the Free Software Foundation.
 *
 * This program is distributed in the hope that it will be useful,
 * but WITHOUT ANY WARRANTY; without even the implied warranty of
 * MERCHANTABILITY or FITNESS FOR A PARTICULAR PURPOSE.  See the
 * GNU General Public License for more details.
 *
 * You should have received a copy of the GNU General Public License
 * along with this program; if not, write to the Free Software
 * Foundation, Inc., 59 Temple Place, Suite 330, Boston, MA  02111-1307  USA
 *
 * @category VuFind
 * @package  ILS_Drivers
 * @author   Ere Maijala <ere.maijala@helsinki.fi>
 * @license  http://opensource.org/licenses/gpl-2.0.php GNU General Public License
 * @link     https://vufind.org/wiki/development:plugins:ils_drivers Wiki
 */
namespace VuFind\ILS\Driver;

use Laminas\Log\LoggerAwareInterface;
use VuFind\Date\DateException;
use VuFind\Exception\ILS as ILSException;
use VuFind\I18n\Translator\TranslatorAwareInterface;
use VuFindHttp\HttpServiceAwareInterface;

/**
 * III Sierra REST API driver
 *
 * @category VuFind
 * @package  ILS_Drivers
 * @author   Ere Maijala <ere.maijala@helsinki.fi>
 * @license  http://opensource.org/licenses/gpl-2.0.php GNU General Public License
 * @link     https://vufind.org/wiki/development:plugins:ils_drivers Wiki
 */
class SierraRest extends AbstractBase implements TranslatorAwareInterface,
    HttpServiceAwareInterface, LoggerAwareInterface
{
    const HOLDINGS_LINE_NUMBER = 40;

    use CacheTrait;
    use \VuFind\Log\LoggerAwareTrait {
        logError as error;
    }
    use \VuFindHttp\HttpServiceAwareTrait;
    use \VuFind\I18n\Translator\TranslatorAwareTrait;

    /**
     * Driver configuration
     *
     * @var array
     */
    protected $config;

    /**
     * Date converter
     *
     * @var \VuFind\Date\Converter
     */
    protected $dateConverter;

    /**
     * Factory function for constructing the SessionContainer.
     *
     * @var Callable
     */
    protected $sessionFactory;

    /**
     * Session cache
     *
     * @var \Laminas\Session\Container
     */
    protected $sessionCache;

    /**
     * Whether item holds are enabled
     *
     * @var bool
     */
    protected $itemHoldsEnabled;

    /**
     * Item codes for which item level hold is not allowed
     *
     * @var array
     */
    protected $itemHoldExcludedItemCodes;

    /**
     * Bib levels for which title level hold is allowed
     *
     * @var array
     */
    protected $titleHoldBibLevels;

    /**
     * Default pickup location
     *
     * @var string
     */
    protected $defaultPickUpLocation;

    /**
     * Whether to check that items exist when placing a hold
     *
     * @var bool
     */
    protected $checkItemsExist;

    /**
     * Item statuses that allow placing a hold
     *
     * @var array
     */
    protected $validHoldStatuses;

    /**
     * Mappings from item status codes to VuFind strings
     *
     * @var array
     */
    protected $itemStatusMappings = [
        '!' => 'On Holdshelf',
        't' => 'In Transit',
        'o' => 'On Reference Desk',
        'k' => 'In Repair',
        'm' => 'Missing',
        'n' => 'Long Overdue',
        '$' => 'Lost--Library Applied',
        'p' => '',
        'z' => 'Claims Returned',
        's' => 'On Search',
        'd' => 'In Process',
        '-' => 'On Shelf',
        'Charged' => 'Charged',
    ];

    /**
     * Available API version
     *
     * Functionality requiring a specific minimum version:
     *
     * v5:
     *   - last pickup date for holds
     * v5.1 (technically still v5 but added in a later revision):
     *   - summary holdings information (especially for serials)
     *
     * Note that API version 3 is deprecated in Sierra 5.1 and will be removed later
     * on (reported March 2020).
     *
     * @var int
     */
    protected $apiVersion = 5;

    /**
     * API base path
     *
     * This is the default API level used even if apiVersion is higher so that any
     * changes in existing methods don't cause trouble.
     *
     * @var string
     */
    protected $apiBase = 'v5';

    /**
     * Whether to sort items by enumchron. Default is true.
     *
     * @var array
     */
    protected $sortItemsByEnumChron;

    /**
     * Constructor
     *
     * @param \VuFind\Date\Converter $dateConverter  Date converter object
     * @param Callable               $sessionFactory Factory function returning
     * SessionContainer object
     */
    public function __construct(\VuFind\Date\Converter $dateConverter,
        $sessionFactory
    ) {
        $this->dateConverter = $dateConverter;
        $this->sessionFactory = $sessionFactory;
    }

    /**
     * Set configuration.
     *
     * Set the configuration for the driver.
     *
     * @param array $config Configuration array (usually loaded from a VuFind .ini
     * file whose name corresponds with the driver class name).
     *
     * @return void
     */
    public function setConfig($config)
    {
        $this->config = $config;
    }

    /**
     * Initialize the driver.
     *
     * Validate configuration and perform all resource-intensive tasks needed to
     * make the driver active.
     *
     * @throws ILSException
     * @return void
     */
    public function init()
    {
        // Validate config
        $required = ['host', 'client_key', 'client_secret'];
        foreach ($required as $current) {
            if (!isset($this->config['Catalog'][$current])) {
                throw new ILSException("Missing Catalog/{$current} config setting.");
            }
        }

        $this->validHoldStatuses
            = !empty($this->config['Holds']['valid_hold_statuses'])
            ? explode(':', $this->config['Holds']['valid_hold_statuses'])
            : [];

        $this->itemHoldsEnabled
            = isset($this->config['Holds']['enableItemHolds'])
            ? $this->config['Holds']['enableItemHolds'] : true;

        $this->itemHoldExcludedItemCodes
            = !empty($this->config['Holds']['item_hold_excluded_item_codes'])
            ? explode(':', $this->config['Holds']['item_hold_excluded_item_codes'])
            : [];

        $this->titleHoldBibLevels
            = !empty($this->config['Holds']['title_hold_bib_levels'])
            ? explode(':', $this->config['Holds']['title_hold_bib_levels'])
            : ['a', 'b', 'm', 'd'];

        $this->defaultPickUpLocation
            = isset($this->config['Holds']['defaultPickUpLocation'])
            ? $this->config['Holds']['defaultPickUpLocation']
            : '';
        if ($this->defaultPickUpLocation === 'user-selected') {
            $this->defaultPickUpLocation = false;
        }

        if (!empty($this->config['ItemStatusMappings'])) {
            $this->itemStatusMappings = array_merge(
                $this->itemStatusMappings, $this->config['ItemStatusMappings']
            );
        }

        if (isset($this->config['Catalog']['api_version'])) {
            $this->apiVersion = $this->config['Catalog']['api_version'];
            // Default to API v5 unless a lower compatibility level is needed.
            if ($this->apiVersion < 5) {
                $this->apiBase = 'v' . floor($this->apiVersion);
            }
        }

        $this->sortItemsByEnumChron
            = $this->config['Holdings']['sort_by_enum_chron'] ?? true;

        // Init session cache for session-specific data
        $namespace = md5(
            $this->config['Catalog']['host'] . '|'
            . $this->config['Catalog']['client_key']
        );
        $factory = $this->sessionFactory;
        $this->sessionCache = $factory($namespace);
    }

    /**
     * Get Status
     *
     * This is responsible for retrieving the status information of a certain
     * record.
     *
     * @param string $id The record id to retrieve the holdings for
     *
     * @return array An associative array with the following keys:
     * id, availability (boolean), status, location, reserve, callnumber.
     */
    public function getStatus($id)
    {
        return $this->getItemStatusesForBib($id, false);
    }

    /**
     * Get Statuses
     *
     * This is responsible for retrieving the status information for a
     * collection of records.
     *
     * @param array $ids The array of record ids to retrieve the status for
     *
     * @return mixed     An array of getStatus() return values on success.
     */
    public function getStatuses($ids)
    {
        $items = [];
        foreach ($ids as $id) {
            $items[] = $this->getItemStatusesForBib($id, false);
        }
        return $items;
    }

    /**
     * Get Holding
     *
     * This is responsible for retrieving the holding information of a certain
     * record.
     *
     * @param string $id      The record id to retrieve the holdings for
     * @param array  $patron  Patron data
     * @param array  $options Extra options (not currently used)
     *
     * @return mixed     On success, an associative array with the following keys:
     * id, availability (boolean), status, location, reserve, callnumber, duedate,
     * number, barcode.
     *
     * @SuppressWarnings(PHPMD.UnusedFormalParameter)
     */
    public function getHolding($id, array $patron = null, array $options = [])
    {
        return $this->getItemStatusesForBib($id, true);
    }

    /**
     * Get Purchase History
     *
     * This is responsible for retrieving the acquisitions history data for the
     * specific record (usually recently received issues of a serial).
     *
     * @param string $id The record id to retrieve the info for
     *
     * @return mixed     An array with the acquisitions data on success.
     *
     * @SuppressWarnings(PHPMD.UnusedFormalParameter)
     */
    public function getPurchaseHistory($id)
    {
        return [];
    }

    /**
     * Get New Items
     *
     * Retrieve the IDs of items recently added to the catalog.
     *
     * @param int $page    Page number of results to retrieve (counting starts at 1)
     * @param int $limit   The size of each page of results to retrieve
     * @param int $daysOld The maximum age of records to retrieve in days (max. 30)
     * @param int $fundId  optional fund ID to use for limiting results (use a value
     * returned by getFunds, or exclude for no limit); note that "fund" may be a
     * misnomer - if funds are not an appropriate way to limit your new item
     * results, you can return a different set of values from getFunds. The
     * important thing is that this parameter supports an ID returned by getFunds,
     * whatever that may mean.
     *
     * @return array       Associative array with 'count' and 'results' keys
     *
     * @SuppressWarnings(PHPMD.UnusedFormalParameter)
     */
    public function getNewItems($page, $limit, $daysOld, $fundId = null)
    {
        return ['count' => 0, 'results' => []];
    }

    /**
     * Find Reserves
     *
     * Obtain information on course reserves.
     *
     * @param string $course ID from getCourses (empty string to match all)
     * @param string $inst   ID from getInstructors (empty string to match all)
     * @param string $dept   ID from getDepartments (empty string to match all)
     *
     * @return mixed An array of associative arrays representing reserve items.
     *
     * @SuppressWarnings(PHPMD.UnusedFormalParameter)
     */
    public function findReserves($course, $inst, $dept)
    {
        return [];
    }

    /**
     * Patron Login
     *
     * This is responsible for authenticating a patron against the catalog.
     *
     * @param string $username The patron username
     * @param string $password The patron password
     *
     * @return mixed           Associative array of patron info on successful login,
     * null on unsuccessful login.
     *
     * @SuppressWarnings(PHPMD.UnusedFormalParameter)
     */
    public function patronLogin($username, $password)
    {
        // We could get the access token and use the token info API, but since we
        // already know the barcode, we can avoid one API call and get the patron
        // information right away (makeRequest renews the access token as necessary
        // which verifies the PIN code).

        $result = $this->makeRequest(
            [$this->apiBase, 'info', 'token'],
            [],
            'GET',
            ['cat_username' => $username, 'cat_password' => $password]
        );
        if (null === $result) {
            return null;
        }
        if (empty($result['patronId'])) {
            throw new ILSException('No patronId in token response');
        }
        $patronId = $result['patronId'];

        $result = $this->makeRequest(
            [$this->apiBase, 'patrons', $patronId],
            ['fields' => 'names,emails'],
            'GET',
            ['cat_username' => $username, 'cat_password' => $password]
        );

        if (null === $result || !empty($result['code'])) {
            return null;
        }
        $firstname = '';
        $lastname = '';
        if (!empty($result['names'])) {
            $name = $result['names'][0];
            $parts = explode(', ', $name, 2);
            $lastname = $parts[0];
            $firstname = $parts[1] ?? '';
        }
        return [
            'id' => $result['id'],
            'firstname' => $firstname,
            'lastname' => $lastname,
            'cat_username' => $username,
            'cat_password' => $password,
            'email' => !empty($result['emails']) ? $result['emails'][0] : '',
            'major' => null,
            'college' => null
        ];
    }

    /**
     * Check whether the patron is blocked from placing requests (holds/ILL/SRR).
     *
     * @param array $patron Patron data from patronLogin().
     *
     * @return mixed A boolean false if no blocks are in place and an array
     * of block reasons if blocks are in place
     */
    public function getRequestBlocks($patron)
    {
        return $this->getPatronBlocks($patron);
    }

    /**
     * Check whether the patron has any blocks on their account.
     *
     * @param array $patron Patron data from patronLogin().
     *
     * @return mixed A boolean false if no blocks are in place and an array
     * of block reasons if blocks are in place
     */
    public function getAccountBlocks($patron)
    {
        return $this->getPatronBlocks($patron);
    }

    /**
     * Get Patron Profile
     *
     * This is responsible for retrieving the profile for a specific patron.
     *
     * @param array $patron The patron array
     *
     * @throws ILSException
     * @return array        Array of the patron's profile data on success.
     */
    public function getMyProfile($patron)
    {
        $result = $this->makeRequest(
            [$this->apiBase, 'patrons', $patron['id']],
            [
                'fields' => 'names,emails,phones,addresses,expirationDate'
            ],
            'GET',
            $patron
        );

        if (empty($result)) {
            return [];
        }
        $firstname = '';
        $lastname = '';
        $address = '';
        $zip = '';
        $city = '';
        if (!empty($result['names'])) {
            $nameParts = explode(', ', $result['names'][0], 2);
            $lastname = $nameParts[0];
            $firstname = $nameParts[1] ?? '';
        }
        if (!empty($result['addresses'][0]['lines'][1])) {
            $address = $result['addresses'][0]['lines'][0];
            $postalParts = explode(' ', $result['addresses'][0]['lines'][1], 2);
            if (isset($postalParts[1])) {
                $zip = $postalParts[0];
                $city = $postalParts[1];
            } else {
                $city = $postalParts[0];
            }
        }
        $expirationDate = !empty($result['expirationDate'])
                ? $this->dateConverter->convertToDisplayDate(
                    'Y-m-d', $result['expirationDate']
                ) : '';
        return [
            'firstname' => $firstname,
            'lastname' => $lastname,
            'phone' => !empty($result['phones'][0]['number'])
                ? $result['phones'][0]['number'] : '',
            'email' => !empty($result['emails']) ? $result['emails'][0] : '',
            'address1' => $address,
            'zip' => $zip,
            'city' => $city,
            'expiration_date' => $expirationDate
        ];
    }

    /**
     * Get Patron Transactions
     *
     * This is responsible for retrieving all transactions (i.e. checked out items)
     * by a specific patron.
     *
     * @param array $patron The patron array from patronLogin
     * @param array $params Parameters
     *
     * @throws DateException
     * @throws ILSException
     * @return array        Array of the patron's transactions on success.
     */
    public function getMyTransactions($patron, $params = [])
    {
        $pageSize = $params['limit'] ?? 50;
        $offset = isset($params['page']) ? ($params['page'] - 1) * $pageSize : 0;

        $result = $this->makeRequest(
            [$this->apiBase, 'patrons', $patron['id'], 'checkouts'],
            [
                'limit' => $pageSize,
                'offset' => $offset,
                'fields' => 'item,dueDate,numberOfRenewals,outDate,recallDate'
                    . ',callNumber,barcode'
            ],
            'GET',
            $patron
        );
        if (empty($result['entries'])) {
            return [
                'count' => $result['total'],
                'records' => []
            ];
        }
        $transactions = [];
        foreach ($result['entries'] as $entry) {
            $transaction = [
                'id' => '',
                'checkout_id' => $this->extractId($entry['id']),
                'item_id' => $this->extractId($entry['item']),
                'barcode' => $entry['barcode'],
                'duedate' => $this->dateConverter->convertToDisplayDate(
                    'Y-m-d', $entry['dueDate']
                ),
                'renew' => $entry['numberOfRenewals'],
                'renewable' => true // assumption, who knows?
            ];
            if (!empty($entry['recallDate'])) {
                $date = $this->dateConverter->convertToDisplayDate(
                    'Y-m-d', $entry['recallDate']
                );
                $transaction['message']
                    = $this->translate('item_recalled', ['%%date%%' => $date]);
            }
            // Fetch item information
            $item = $this->makeRequest(
                [$this->apiBase, 'items', $transaction['item_id']],
                ['fields' => 'bibIds,varFields'],
                'GET',
                $patron
            );
            $transaction['volume'] = $this->extractVolume($item);
            if (!empty($item['bibIds'])) {
                $transaction['id'] = $this->formatBibId($item['bibIds'][0]);

                // Fetch bib information
                $bib = $this->getBibRecord(
                    $transaction['id'], 'title,publishYear', $patron
                );
                if (!empty($bib['title'])) {
                    $transaction['title'] = $bib['title'];
                }
                if (!empty($bib['publishYear'])) {
                    $transaction['publication_year'] = $bib['publishYear'];
                }
            }
            $transactions[] = $transaction;
        }

        return [
            'count' => $result['total'],
            'records' => $transactions
        ];
    }

    /**
     * Get Renew Details
     *
     * @param array $checkOutDetails An array of item data
     *
     * @return string Data for use in a form field
     */
    public function getRenewDetails($checkOutDetails)
    {
        return $checkOutDetails['checkout_id'] . '|' . $checkOutDetails['item_id'];
    }

    /**
     * Renew My Items
     *
     * Function for attempting to renew a patron's items.  The data in
     * $renewDetails['details'] is determined by getRenewDetails().
     *
     * @param array $renewDetails An array of data required for renewing items
     * including the Patron ID and an array of renewal IDS
     *
     * @return array              An array of renewal information keyed by item ID
     */
    public function renewMyItems($renewDetails)
    {
        $patron = $renewDetails['patron'];
        $finalResult = ['details' => []];

        foreach ($renewDetails['details'] as $details) {
            list($checkoutId, $itemId) = explode('|', $details);
            $result = $this->makeRequest(
                [$this->apiBase, 'patrons', 'checkouts', $checkoutId, 'renewal'],
                [],
                'POST',
                $patron
            );
            if (!empty($result['code'])) {
                $msg = $this->formatErrorMessage(
                    $result['description'] ?? $result['name']
                );
                $finalResult['details'][$itemId] = [
                    'item_id' => $itemId,
                    'success' => false,
                    'sysMessage' => $msg
                ];
            } else {
                $newDate = $this->dateConverter->convertToDisplayDate(
                    'Y-m-d', $result['dueDate']
                );
                $finalResult['details'][$itemId] = [
                    'item_id' => $itemId,
                    'success' => true,
                    'new_date' => $newDate
                ];
            }
        }
        return $finalResult;
    }

    /**
     * Get Patron Transaction History
     *
     * This is responsible for retrieving all historic transactions (i.e. checked
     * out items) by a specific patron.
     *
     * @param array $patron The patron array from patronLogin
     * @param array $params Parameters
     *
     * @throws DateException
     * @throws ILSException
     * @return array        Array of the patron's historic transactions on success.
     */
    public function getMyTransactionHistory($patron, $params)
    {
        $pageSize = $params['limit'] ?? 50;
        $offset = isset($params['page']) ? ($params['page'] - 1) * $pageSize : 0;
        $sortOrder = isset($params['sort']) && 'checkout asc' === $params['sort']
            ? 'asc' : 'desc';
        $result = $this->makeRequest(
            [$this->apiBase, 'patrons', $patron['id'], 'checkouts', 'history'],
            [
                'limit' => $pageSize,
                'offset' => $offset,
                'sortField' => 'outDate',
                'sortOrder' => $sortOrder,
                'fields' => 'item,outDate'
            ],
            'GET',
            $patron
        );
        if (!empty($result['code'])) {
            return [
                'success' => false,
                'status' => 146 === $result['code']
                    ? 'ils_transaction_history_disabled'
                    : 'ils_connection_failed'
            ];
        }
        $transactions = [];
        foreach ($result['entries'] as $entry) {
            $transaction = [
                'id' => '',
                'item_id' => $this->extractId($entry['item']),
                'checkoutDate' => $this->dateConverter->convertToDisplayDate(
                    'Y-m-d', $entry['outDate']
                )
            ];
            // Fetch item information
            $item = $this->makeRequest(
                [$this->apiBase, 'items', $transaction['item_id']],
                ['fields' => 'bibIds,varFields'],
                'GET',
                $patron
            );
            $transaction['volume'] = $this->extractVolume($item);
            if (!empty($item['bibIds'])) {
                $transaction['id'] = $this->formatBibId($item['bibIds'][0]);

                // Fetch bib information
                $bib = $this->getBibRecord(
                    $transaction['id'], 'title,publishYear', $patron
                );
                if (!empty($bib['title'])) {
                    $transaction['title'] = $bib['title'];
                }
                if (!empty($bib['publishYear'])) {
                    $transaction['publication_year'] = $bib['publishYear'];
                }
            }
            $transactions[] = $transaction;
        }

        return [
            'count' => $result['total'] ?? 0,
            'transactions' => $transactions
        ];
    }

    /**
     * Get Patron Holds
     *
     * This is responsible for retrieving all holds by a specific patron.
     *
     * @param array $patron The patron array from patronLogin
     *
     * @throws DateException
     * @throws ILSException
     * @return array        Array of the patron's holds on success.
     * @todo   Support for handling frozen and pickup location change
     */
    public function getMyHolds($patron)
    {
        $fields = 'id,record,frozen,placed,location,pickupLocation,status'
            . ',recordType,priority,priorityQueueLength';
        if ($this->apiVersion >= 5) {
            $fields .= ',pickupByDate';
        }
        $result = $this->makeRequest(
            [$this->apiBase, 'patrons', $patron['id'], 'holds'],
            [
                'limit' => 10000,
                'fields' => $fields
            ],
            'GET',
            $patron
        );
        if (!isset($result['entries'])) {
            return [];
        }
        $holds = [];
        foreach ($result['entries'] as $entry) {
            $bibId = null;
            $itemId = null;
            $title = '';
            $volume = '';
            $publicationYear = '';
            if ($entry['recordType'] == 'i') {
                $itemId = $this->extractId($entry['record']);
                // Fetch bib ID from item
                $item = $this->makeRequest(
                    [$this->apiBase, 'items', $itemId],
                    ['fields' => 'bibIds,varFields'],
                    'GET',
                    $patron
                );
                if (!empty($item['bibIds'])) {
                    $bibId = $item['bibIds'][0];
                }
                $volume = $this->extractVolume($item);
            } elseif ($entry['recordType'] == 'b') {
                $bibId = $this->extractId($entry['record']);
            }
            if (!empty($bibId)) {
                // Fetch bib information
                $bib = $this->getBibRecord($bibId, 'title,publishYear', $patron);
                $title = $bib['title'] ?? '';
                $publicationYear = $bib['publishYear'] ?? '';
            }
            $available = in_array($entry['status']['code'], ['b', 'j', 'i']);
            if ($entry['priority'] >= $entry['priorityQueueLength']) {
                // This can happen, no idea why
                $position = $entry['priorityQueueLength'] . ' / '
                    . $entry['priorityQueueLength'];
            } else {
                $position = $entry['priority'] . ' / '
                    . $entry['priorityQueueLength'];
            }
            $lastPickup = !empty($entry['pickupByDate'])
                ? $this->dateConverter->convertToDisplayDate(
                    'Y-m-d', $entry['pickupByDate']
                ) : '';
            $holds[] = [
                'id' => $this->formatBibId($bibId),
                'requestId' => $this->extractId($entry['id']),
                'item_id' => $itemId ? $itemId : $this->extractId($entry['id']),
                // note that $entry['pickupLocation']['name'] may contain misleading
                // text, so we instead use the code here:
                'location' => $entry['pickupLocation']['code'],
                'create' => $this->dateConverter->convertToDisplayDate(
                    'Y-m-d', $entry['placed']
                ),
                'last_pickup_date' => $lastPickup,
                'position' => $position,
                'available' => $available,
                'in_transit' => $entry['status']['code'] == 't',
                'volume' => $volume,
                'publication_year' => $publicationYear,
                'title' => $title,
                'frozen' => !empty($entry['frozen'])
            ];
        }
        return $holds;
    }

    /**
     * Get Cancel Hold Details
     *
     * Get required data for canceling a hold. This value is used by relayed to the
     * cancelHolds function when the user attempts to cancel a hold.
     *
     * @param array $holdDetails An array of hold data
     *
     * @return string Data for use in a form field
     */
    public function getCancelHoldDetails($holdDetails)
    {
        return $holdDetails['available'] || $holdDetails['in_transit'] ? ''
            : $holdDetails['requestId'];
    }

    /**
     * Cancel Holds
     *
     * Attempts to Cancel a hold. The data in $cancelDetails['details'] is determined
     * by getCancelHoldDetails().
     *
     * @param array $cancelDetails An array of item and patron data
     *
     * @return array               An array of data on each request including
     * whether or not it was successful and a system message (if available)
     */
    public function cancelHolds($cancelDetails)
    {
        $details = $cancelDetails['details'];
        $patron = $cancelDetails['patron'];
        $count = 0;
        $response = [];

        foreach ($details as $holdId) {
            $result = $this->makeRequest(
                ['v5', 'patrons', 'holds', $holdId], '', 'DELETE', $patron
            );

            if (!empty($result['code'])) {
                $msg = $this->formatErrorMessage(
                    $result['description'] ?? $result['name']
                );
                $response[$holdId] = [
                    'item_id' => $holdId,
                    'success' => false,
                    'status' => 'hold_cancel_fail',
                    'sysMessage' => $msg
                ];
            } else {
                $response[$holdId] = [
                    'item_id' => $holdId,
                    'success' => true,
                    'status' => 'hold_cancel_success'
                ];
                ++$count;
            }
        }
        return ['count' => $count, 'items' => $response];
    }

    /**
     * Get Pick Up Locations
     *
     * This is responsible for gettting a list of valid library locations for
     * holds / recall retrieval
     *
     * @param array $patron      Patron information returned by the patronLogin
     * method.
     * @param array $holdDetails Optional array, only passed in when getting a list
     * in the context of placing a hold; contains most of the same values passed to
     * placeHold, minus the patron data.  May be used to limit the pickup options
     * or may be ignored.  The driver must not add new options to the return array
     * based on this data or other areas of VuFind may behave incorrectly.
     *
     * @throws ILSException
     * @return array        An array of associative arrays with locationID and
     * locationDisplay keys
     *
     * @SuppressWarnings(PHPMD.UnusedFormalParameter)
     */
    public function getPickUpLocations($patron = false, $holdDetails = null)
    {
        if (!empty($this->config['pickUpLocations'])) {
            $locations = [];
            foreach ($this->config['pickUpLocations'] as $id => $location) {
                $locations[] = [
                    'locationID' => $id,
                    'locationDisplay' => $this->translateLocation(
                        ['code' => $id, 'name' => $location]
                    )
                ];
            }
            return $locations;
        }

        $result = $this->makeRequest(
            ['v4', 'branches', 'pickupLocations'],
            [
                'limit' => 10000,
                'offset' => 0,
                'fields' => 'code,name',
                'language' => $this->getTranslatorLocale()
            ],
            'GET',
            $patron
        );
        if (!empty($result['code'])) {
            // An error was returned
            $this->error(
                "Request for pickup locations returned error code: {$result['code']}"
                . ", HTTP status: {$result['httpStatus']}, name: {$result['name']}"
            );
            throw new ILSException('Problem with Sierra REST API.');
        }
        if (empty($result)) {
            return [];
        }

        $locations = [];
        foreach ($result as $entry) {
            $locations[] = [
                'locationID' => $entry['code'],
                'locationDisplay' => $this->translateLocation(
                    ['code' => $entry['code'], 'name' => $entry['name']]
                )
            ];
        }

        usort($locations, [$this, 'pickupLocationSortFunction']);
        return $locations;
    }

    /**
     * Get Default Pick Up Location
     *
     * Returns the default pick up location
     *
     * @param array $patron      Patron information returned by the patronLogin
     * method.
     * @param array $holdDetails Optional array, only passed in when getting a list
     * in the context of placing a hold; contains most of the same values passed to
     * placeHold, minus the patron data.  May be used to limit the pickup options
     * or may be ignored.
     *
     * @return false|string      The default pickup location for the patron or false
     * if the user has to choose.
     *
     * @SuppressWarnings(PHPMD.UnusedFormalParameter)
     */
    public function getDefaultPickUpLocation($patron = false, $holdDetails = null)
    {
        return $this->defaultPickUpLocation;
    }

    /**
     * Check if request is valid
     *
     * This is responsible for determining if an item is requestable
     *
     * @param string $id     The Bib ID
     * @param array  $data   An Array of item data
     * @param patron $patron An array of patron data
     *
     * @return bool True if request is valid, false if not
     */
    public function checkRequestIsValid($id, $data, $patron)
    {
        if ($this->getPatronBlocks($patron)) {
            return false;
        }
        $level = $data['level'] ?? 'copy';
        if ('title' === $level) {
            $bib = $this->getBibRecord($id, 'bibLevel', $patron);
            if (!isset($bib['bibLevel']['code'])
                || !in_array($bib['bibLevel']['code'], $this->titleHoldBibLevels)
            ) {
                return false;
            }
        }
        return true;
    }

    /**
     * Place Hold
     *
     * Attempts to place a hold or recall on a particular item and returns
     * an array with result details or throws an exception on failure of support
     * classes
     *
     * @param array $holdDetails An array of item and patron data
     *
     * @throws ILSException
     * @return mixed An array of data on the request including
     * whether or not it was successful and a system message (if available)
     */
    public function placeHold($holdDetails)
    {
        $patron = $holdDetails['patron'];
        $level = isset($holdDetails['level']) && !empty($holdDetails['level'])
            ? $holdDetails['level'] : 'copy';
        $pickUpLocation = !empty($holdDetails['pickUpLocation'])
            ? $holdDetails['pickUpLocation'] : $this->defaultPickUpLocation;
        $itemId = $holdDetails['item_id'] ?? false;
        $comment = $holdDetails['comment'] ?? '';
        $bibId = $this->extractBibId($holdDetails['id']);

        // Convert last interest date from Display Format to Sierra's required format
        try {
            $lastInterestDate = $this->dateConverter->convertFromDisplayDate(
                'Y-m-d', $holdDetails['requiredBy']
            );
        } catch (DateException $e) {
            // Hold Date is invalid
            return $this->holdError('hold_date_invalid');
        }

        if ($level == 'copy' && empty($itemId)) {
            throw new ILSException("Hold level is 'copy', but item ID is empty");
        }

        try {
            $checkTime = $this->dateConverter->convertFromDisplayDate(
                'U', $holdDetails['requiredBy']
            );
            if (!is_numeric($checkTime)) {
                throw new DateException('Result should be numeric');
            }
        } catch (DateException $e) {
            throw new ILSException('Problem parsing required by date.', 0, $e);
        }

        if (time() > $checkTime) {
            // Hold Date is in the past
            return $this->holdError('hold_date_past');
        }

        // Make sure pickup location is valid
        if (!$this->pickUpLocationIsValid($pickUpLocation, $patron, $holdDetails)) {
            return $this->holdError('hold_invalid_pickup');
        }

        $request = [
            'recordType' => $level == 'copy' ? 'i' : 'b',
            'recordNumber' => (int)($level == 'copy' ? $itemId : $bibId),
            'pickupLocation' => $pickUpLocation,
            'neededBy' => $lastInterestDate
        ];
        if ($comment) {
            $request['note'] = $comment;
        }

        $result = $this->makeRequest(
            [$this->apiBase, 'patrons', $patron['id'], 'holds', 'requests'],
            json_encode($request),
            'POST',
            $patron
        );

        if (!empty($result['code'])) {
            return $this->holdError($result['description'] ?? $result['name']);
        }
        return ['success' => true];
    }

    /**
     * Get Patron Fines
     *
     * This is responsible for retrieving all fines by a specific patron.
     *
     * @param array $patron The patron array from patronLogin
     *
     * @throws DateException
     * @throws ILSException
     * @return array        Array of the patron's fines on success.
     */
    public function getMyFines($patron)
    {
        $result = $this->makeRequest(
            [$this->apiBase, 'patrons', $patron['id'], 'fines'],
            [
                'fields' => 'item,assessedDate,description,chargeType,itemCharge'
                    . ',processingFee,billingFee,paidAmount'
            ],
            'GET',
            $patron
        );

        if (!isset($result['entries'])) {
            return [];
        }
        $fines = [];
        foreach ($result['entries'] as $entry) {
            $amount = $entry['itemCharge'] + $entry['processingFee']
                + $entry['billingFee'];
            $balance = $amount - $entry['paidAmount'];
            $description = '';
            // Display charge type if it's not manual (code=1)
            if (!empty($entry['chargeType'])
                && $entry['chargeType']['code'] != '1'
            ) {
                $description = $entry['chargeType']['display'];
            }
            if (!empty($entry['description'])) {
                if ($description) {
                    $description .= ' - ';
                }
                $description .= $entry['description'];
            }
            switch ($description) {
            case 'Overdue Renewal':
                $description = 'Overdue';
                break;
            }
            $bibId = null;
            $title = null;
            if (!empty($entry['item'])) {
                $itemId = $this->extractId($entry['item']);
                // Fetch bib ID from item
                $item = $this->makeRequest(
                    [$this->apiBase, 'items', $itemId],
                    ['fields' => 'bibIds'],
                    'GET',
                    $patron
                );
                if (!empty($item['bibIds'])) {
                    $bibId = $item['bibIds'][0];
                    // Fetch bib information
                    $bib = $this->getBibRecord($bibId, 'title,publishYear', $patron);
                    $title = $bib['title'] ?? '';
                }
            }

            $fines[] = [
                'amount' => $amount * 100,
                'fine' => $description,
                'balance' => $balance * 100,
                'createdate' => $this->dateConverter->convertToDisplayDate(
                    'Y-m-d', $entry['assessedDate']
                ),
                'checkout' => '',
                'id' => $this->formatBibId($bibId),
                'title' => $title
            ];
        }
        return $fines;
    }

    /**
     * Change Password
     *
     * Attempts to change patron password (PIN code)
     *
     * @param array $details An array of patron id and old and new password:
     *
     * 'patron'      The patron array from patronLogin
     * 'oldPassword' Old password
     * 'newPassword' New password
     *
     * @return array An array of data on the request including
     * whether or not it was successful and a system message (if available)
     */
    public function changePassword($details)
    {
        // Force new login
        $this->sessionCache->accessTokenPatron = '';
        $patron = $this->patronLogin(
            $details['patron']['cat_username'], $details['oldPassword']
        );
        if (null === $patron) {
            return [
                'success' => false, 'status' => 'authentication_error_invalid'
            ];
        }

        $newPIN = preg_replace('/[^\d]/', '', trim($details['newPassword']));
        if (strlen($newPIN) != 4) {
            return [
                'success' => false, 'status' => 'password_error_invalid'
            ];
        }

        $request = ['pin' => $newPIN];

        $result = $this->makeRequest(
            [$this->apiBase, 'patrons', $patron['id']],
            json_encode($request),
            'PUT',
            $patron
        );

        if (!empty($result['code'])) {
            return [
                'success' => false,
                'status' => $this->formatErrorMessage(
                    $result['description'] ?? $result['name']
                )
            ];
        }
        return ['success' => true, 'status' => 'change_password_ok'];
    }

    /**
     * Public Function which retrieves renew, hold and cancel settings from the
     * driver ini file.
     *
     * @param string $function The name of the feature to be checked
     * @param array  $params   Optional feature-specific parameters (array)
     *
     * @return array An array with key-value pairs.
     *
     * @SuppressWarnings(PHPMD.UnusedFormalParameter)
     */
    public function getConfig($function, $params = null)
    {
        if ('getMyTransactions' === $function) {
            return [
                'max_results' => 100
            ];
        }
        if ('getMyTransactionHistory' === $function) {
            if (empty($this->config['TransactionHistory']['enabled'])) {
                return false;
            }
            return [
                'max_results' => 100,
                'sort' => [
                    'checkout desc' => 'sort_checkout_date_desc',
                    'checkout asc' => 'sort_checkout_date_asc'
                ],
                'default_sort' => 'checkout desc'
            ];
        }
        return isset($this->config[$function])
            ? $this->config[$function] : false;
    }

    /**
     * Helper method to determine whether or not a certain method can be
     * called on this driver.  Required method for any smart drivers.
     *
     * @param string $method The name of the called method.
     * @param array  $params Array of passed parameters
     *
     * @return bool True if the method can be called with the given parameters,
     * false otherwise.
     *
     * @SuppressWarnings(PHPMD.UnusedFormalParameter)
     */
    public function supportsMethod($method, $params)
    {
        // Changing password is only available if properly configured.
        if ($method == 'changePassword') {
            return isset($this->config['changePassword']);
        }
        // Loan history is only available if properly configured
        if ($method == 'getMyTransactionHistory') {
            return !empty($this->config['TransactionHistory']['enabled']);
        }
        return is_callable([$this, $method]);
    }

    /**
     * Extract an ID from a URL (last number)
     *
     * @param string $url URL containing the ID
     *
     * @return string ID
     */
    protected function extractId($url)
    {
        $parts = explode('/', $url);
        return end($parts);
    }

    /**
     * Extract volume from item record's varFields
     *
     * @param array $item Item record from Sierra
     *
     * @return string
     */
    protected function extractVolume($item)
    {
        foreach ($item['varFields'] as $varField) {
            if ($varField['fieldTag'] == 'v') {
                return trim($varField['content']);
            }
        }
        return '';
    }

    /**
     * Make Request
     *
     * Makes a request to the Sierra REST API
     *
     * @param array  $hierarchy Array of values to embed in the URL path of
     * the request
     * @param array  $params    A keyed array of query data
     * @param string $method    The http request method to use (Default is GET)
     * @param array  $patron    Patron information, if available
     *
     * @throws ILSException
     * @return mixed JSON response decoded to an associative array or null on
     * authentication error
     */
    protected function makeRequest($hierarchy, $params = false, $method = 'GET',
        $patron = false
    ) {
        // Clear current access token if it's not specific to the given patron
        if ($patron
            && $this->sessionCache->accessTokenPatron != $patron['cat_username']
        ) {
            $this->sessionCache->accessToken = null;
        }

        // Renew authentication token as necessary
        if (null === $this->sessionCache->accessToken) {
            if (!$this->renewAccessToken($patron)) {
                return null;
            }
        }

        // Set up the request
        $apiUrl = $this->config['Catalog']['host'];

        // Add hierarchy
        foreach ($hierarchy as $value) {
            $apiUrl .= '/' . urlencode($value);
        }

        // Create proxy request
        $client = $this->createHttpClient($apiUrl);

        // Add params
        if ($method == 'GET') {
            $client->setParameterGet($params);
        } else {
            if (is_string($params)) {
                $client->getRequest()->setContent($params);
            } else {
                $client->setParameterPost($params);
            }
        }

        // Set authorization header
        $headers = $client->getRequest()->getHeaders();
        $headers->addHeaderLine(
            'Authorization', "Bearer {$this->sessionCache->accessToken}"
        );
        if (is_string($params)) {
            $headers->addHeaderLine('Content-Type', 'application/json');
        }

        $locale = $this->getTranslatorLocale();
        if ($locale != 'en') {
            $locale .= ', en;q=0.8';
        }
        $headers->addHeaderLine('Accept-Language', $locale);

        // Send request and retrieve response
        $startTime = microtime(true);
        try {
            $response = $client->setMethod($method)->send();
        } catch (\Exception $e) {
            $params = $method == 'GET'
                ? $client->getRequest()->getQuery()->toString()
                : $client->getRequest()->getPost()->toString();
            $this->error(
                "$method request for '$apiUrl' with params '$params' and contents '"
                . $client->getRequest()->getContent() . "' caused exception: "
                . $e->getMessage()
            );
<<<<<<< HEAD
            throw new ILSException('Problem with Sierra REST API.');
=======
            throw new ILSException('Problem with Sierra REST API.', 0, $e);
>>>>>>> 80d3f28b
        }
        // If we get a 401, we need to renew the access token and try again
        if ($response->getStatusCode() == 401) {
            if (!$this->renewAccessToken($patron)) {
                return null;
            }
            $client->getRequest()->getHeaders()->addHeaderLine(
                'Authorization', "Bearer {$this->sessionCache->accessToken}"
            );
            $response = $client->send();
        }
        $result = $response->getBody();

        $this->debug(
            '[' . round(microtime(true) - $startTime, 4) . 's]'
            . " $method request $apiUrl" . PHP_EOL . 'response: ' . PHP_EOL
            . $result
        );

        // Handle errors as complete failures only if the API call didn't return
        // valid JSON that the caller can handle
        $decodedResult = json_decode($result, true);
        if (!$response->isSuccess() && null === $decodedResult) {
            $params = $method == 'GET'
                ? $client->getRequest()->getQuery()->toString()
                : $client->getRequest()->getPost()->toString();
            $this->error(
                "$method request for '$apiUrl' with params '$params' and contents '"
                . $client->getRequest()->getContent() . "' failed: "
                . $response->getStatusCode() . ': ' . $response->getReasonPhrase()
                . ', response content: ' . $response->getBody()
            );
            throw new ILSException('Problem with Sierra REST API.');
        }

        return $decodedResult;
    }

    /**
     * Renew the API access token and store it in the cache.
     * Throw an exception if there is an error.
     *
     * @param array $patron Patron information, if available
     *
     * @return bool True on success, false on patron login failure
     * @throws ILSException
     */
    protected function renewAccessToken($patron = false)
    {
        $patronCode = false;
        if ($patron && !empty($this->config['Catalog']['redirect_uri'])) {
            if (!($patronCode = $this->getPatronAuthorizationCode($patron))) {
                return false;
            }
        }

        // Set up the request
        $apiUrl = $this->config['Catalog']['host'] . '/token';

        // Create proxy request
        $client = $this->createHttpClient($apiUrl);

        // Set headers
        $headers = $client->getRequest()->getHeaders();
        $authorization = $this->config['Catalog']['client_key'] . ':' .
            $this->config['Catalog']['client_secret'];
        $headers->addHeaderLine(
            'Authorization',
            'Basic ' . base64_encode($authorization)
        );
        $params = [];
        if ($patronCode) {
            $params['grant_type'] = 'authorization_code';
            $params['code'] = $patronCode;
            $params['redirect_uri'] = $this->config['Catalog']['redirect_uri'];
        } else {
            $params['grant_type'] = 'client_credentials';
        }
        $client->setParameterPost($params);

        // Send request and retrieve response
        $startTime = microtime(true);
        try {
            $response = $client->setMethod('POST')->send();
        } catch (\Exception $e) {
            $this->error(
                "POST request for '$apiUrl' caused exception: "
                . $e->getMessage()
            );
<<<<<<< HEAD
            throw new ILSException('Problem with Sierra REST API.');
=======
            throw new ILSException('Problem with Sierra REST API.', 0, $e);
>>>>>>> 80d3f28b
        }

        if (!$response->isSuccess()) {
            $this->error(
                "POST request for '$apiUrl' with contents '"
                . $client->getRequest()->getContent() . "' failed: "
                . $response->getStatusCode() . ': ' . $response->getReasonPhrase()
                . ', response content: ' . $response->getBody()
            );
            throw new ILSException('Problem with Sierra REST API.');
        }
        $result = $response->getBody();

        $this->debug(
            '[' . round(microtime(true) - $startTime, 4) . 's]'
            . " GET request $apiUrl" . PHP_EOL . 'response: ' . PHP_EOL
            . $result
        );

        $json = json_decode($result, true);
        $this->sessionCache->accessToken = $json['access_token'];
        $this->sessionCache->accessTokenPatron = $patronCode
            ? $patron['cat_username'] : null;
        return true;
    }

    /**
     * Login and retrieve authorization code for the patron
     *
     * @param array $patron Patron information
     *
     * @return string|bool
     * @throws ILSException
     */
    protected function getPatronAuthorizationCode($patron)
    {
        // Do a patron login and then perform an authorization grant request
        $redirectUri = $this->config['Catalog']['redirect_uri'];
        $params = [
            'client_id' => $this->config['Catalog']['client_key'],
            'redirect_uri' => $redirectUri,
            'state' => 'auth',
            'response_type' => 'code'
        ];
        $apiUrl = $this->config['Catalog']['host'] . '/authorize'
            . '?' . http_build_query($params);

        // First request the login form to get the hidden fields and cookies
        $client = $this->createHttpClient($apiUrl);
        try {
            $response = $client->send();
        } catch (\Exception $e) {
            $this->error(
                "GET request for '$apiUrl' caused exception: "
                . $e->getMessage()
            );
<<<<<<< HEAD
            throw new ILSException('Problem with Sierra REST API.');
=======
            throw new ILSException('Problem with Sierra REST API.', 0, $e);
>>>>>>> 80d3f28b
        }

        $doc = new \DOMDocument();
        if (!@$doc->loadHTML($response->getBody())) {
            $this->error('Could not parse the III CAS login form');
            throw new ILSException('Problem with Sierra login.');
        }
        $usernameField = $this->config['Authentication']['username_field'] ?? 'code';
        $passwordField = $this->config['Authentication']['password_field'] ?? 'pin';
        $postParams = [
            $usernameField => $patron['cat_username'],
            $passwordField => $patron['cat_password'],
        ];
        foreach ($doc->getElementsByTagName('input') as $input) {
            if ($input->getAttribute('type') == 'hidden') {
                $postParams[$input->getAttribute('name')]
                    = $input->getAttribute('value');
            }
        }
        $postUrl = $client->getUri();
        if ($form = $doc->getElementById('fm1')) {
            if ($action = $form->getAttribute('action')) {
                $actionUrl = new \Laminas\Uri\Http($action);
                if ($actionUrl->getScheme()) {
                    $postUrl = $actionUrl;
                } else {
                    $postUrl->setPath($actionUrl->getPath());
                    $postUrl->setQuery($actionUrl->getQuery());
                }
            }
        }

        // Collect cookies for session etc.
        $cookies = $client->getCookies();

        // Reset client
        $client->reset();
        $client->addCookie($cookies);

        // Disable automatic following of redirects
        $client->setOptions(['maxredirects' => 0]);
        $adapter = $client->getAdapter();
        if ($adapter instanceof \Laminas\Http\Client\Adapter\Curl) {
            $adapter->setCurlOption(CURLOPT_FOLLOWLOCATION, false);
        }

        // Send the login request
        $client->setParameterPost($postParams);
        $response = $client->setMethod('POST')->send();
        if (!$response->isSuccess() && !$response->isRedirect()) {
            $this->error(
                "POST request for '" . $client->getRequest()->getUriString()
                . "' did not return 302 redirect: "
                . $response->getStatusCode() . ': '
                . $response->getReasonPhrase()
                . ', response content: ' . $response->getBody()
            );
            throw new ILSException('Problem with Sierra login.');
        }

        // Process redirects here until the configured redirect url is reached or
        // the sanity check for redirect count fails.
        $patronCode = false;
        $redirectCount = 0;
        while ($response->isRedirect() && ++$redirectCount < 10) {
            $location = $response->getHeaders()->get('Location')->getUri();
            if (strncmp($location, $redirectUri, strlen($redirectUri)) === 0) {
                // Don't try to parse the URI since Sierra creates it wrong if
                // the redirect_uri sent to it already contains a question mark.
                if (!preg_match('/code=([^&\?]+)/', $location, $matches)) {
                    $this->error(
                        "Could not parse authentication code from '$location'"
                    );
                    throw new ILSException('Problem with Sierra login.');
                }
                $patronCode = $matches[1];
                break;
            }
            $cookies = array_merge($cookies, $client->getCookies());
            $client->reset();
            $client->addCookie($cookies);
            $client->setUri($location);
            $client->setMethod('GET');
            $response = $client->send();
        }

        return $patronCode;
    }

    /**
     * Create a HTTP client
     *
     * @param string $url Request URL
     *
     * @return \Laminas\Http\Client
     */
    protected function createHttpClient($url)
    {
        $client = $this->httpService->createClient($url);

        // Set timeout value
        $timeout = isset($this->config['Catalog']['http_timeout'])
            ? $this->config['Catalog']['http_timeout'] : 30;
        $client->setOptions(
            ['timeout' => $timeout, 'useragent' => 'VuFind', 'keepalive' => true]
        );

        // Set Accept header
        $client->getRequest()->getHeaders()->addHeaderLine(
            'Accept', 'application/json'
        );

        return $client;
    }

    /**
     * Add instance-specific context to a cache key suffix to ensure that
     * multiple drivers don't accidentally share values in the cache.
     *
     * @param string $key Cache key suffix
     *
     * @return string
     */
    protected function formatCacheKey($key)
    {
        return 'SierraRest-' . md5($this->config['Catalog']['host'] . "|$key");
    }

    /**
     * Extract a bib call number from a bib record (if configured to do so).
     *
     * @param array $bib Bib record
     *
     * @return string
     */
    protected function getBibCallNumber($bib)
    {
        $result = empty($this->config['CallNumber']['bib_fields'])
            ? '' : $this->extractFieldsFromApiData(
                [$bib], // wrap $bib in array to conform to expected format
                $this->config['CallNumber']['bib_fields']
            );
        return is_array($result) ? reset($result) : $result;
    }

    /**
     * Get Item Statuses
     *
     * This is responsible for retrieving the status information of a certain
     * record.
     *
     * @param string $id            The record id to retrieve the holdings for
     * @param bool   $checkHoldings Whether to check holdings records
     *
     * @return array An associative array with the following keys:
     * id, availability (boolean), status, location, reserve, callnumber.
     */
    protected function getItemStatusesForBib($id, $checkHoldings)
    {
        // If we need to look at bib call numbers, retrieve varFields:
        $bibFields = empty($this->config['CallNumber']['bib_fields'])
            ? 'bibLevel' : 'bibLevel,varFields';
        $bib = $this->getBibRecord($id, $bibFields);
        $holdingsData = [];
        if ($checkHoldings && $this->apiVersion >= 5.1) {
            $holdingsResult = $this->makeRequest(
                ['v5', 'holdings'],
                [
                    'bibIds' => $this->extractBibId($id),
                    //'deleted' => 'false',
                    //'suppressed' => 'false',
                    'fields' => 'fixedFields,varFields'
                ],
                'GET'
            );
            if (!empty($holdingsResult['entries'])) {
                foreach ($holdingsResult['entries'] as $entry) {
                    $location = '';
                    foreach ($entry['fixedFields'] as $code => $field) {
                        if ($code === static::HOLDINGS_LINE_NUMBER
                            || $field['label'] === 'LOCATION'
                        ) {
                            $location = $field['value'];
                            break;
                        }
                    }
                    if ('' === $location) {
                        continue;
                    }
                    $holdingsData[$location][] = $entry;
                }
            }
        }

        $offset = 0;
        $limit = 50;
        $fields = 'location,status,barcode,callNumber,fixedFields,varFields';
        $statuses = [];
        $sort = 0;
        $result = null;
        while (null === $result || $limit === $result['total']) {
            $result = $this->makeRequest(
                [$this->apiBase, 'items'],
                [
                    'bibIds' => $this->extractBibId($id),
                    'deleted' => 'false',
                    'suppressed' => 'false',
                    'fields' => $fields,
                    'limit' => $limit,
                    'offset' => $offset
                ],
                'GET'
            );
            if (empty($result['entries'])) {
                if (!empty($result['httpStatus']) && 404 !== $result['httpStatus']) {
                    $msg = "Item status request failed: {$result['httpStatus']}";
                    if (!empty($result['description'])) {
                        $msg .= " ({$result['description']})";
                    }
                    throw new ILSException($msg);
                }
                return $statuses;
            }

            foreach ($result['entries'] as $item) {
                $location = $this->translateLocation($item['location']);
                list($status, $duedate, $notes) = $this->getItemStatus($item);
                $available = $status == $this->mapStatusCode('-');
                // OPAC message
                if (isset($item['fixedFields']['108'])) {
                    $opacMsg = $item['fixedFields']['108'];
                    $trimmedMsg = trim($opacMsg['value']);
                    if (strlen($trimmedMsg) && $trimmedMsg != '-') {
                        $notes[] = $this->translateOpacMessage(
                            trim($opacMsg['value'])
                        );
                    }
                }
                $volume = isset($item['varFields']) ? $this->extractVolume($item)
                    : '';

                $entry = [
                    'id' => $id,
                    'item_id' => $item['id'],
                    'location' => $location,
                    'availability' => $available,
                    'status' => $status,
                    'reserve' => 'N',
                    'callnumber' => isset($item['callNumber'])
                        ? preg_replace('/^\|a/', '', $item['callNumber'])
                        : $this->getBibCallNumber($bib),
                    'duedate' => $duedate,
                    'number' => $volume,
                    'barcode' => $item['barcode'],
                    'sort' => $sort--
                ];
                if ($notes) {
                    $entry['item_notes'] = $notes;
                }

                if ($this->isHoldable($item) && $this->itemHoldAllowed($item, $bib)
                ) {
                    $entry['is_holdable'] = true;
                    $entry['level'] = 'copy';
                    $entry['addLink'] = true;
                } else {
                    $entry['is_holdable'] = false;
                }

                $locationCode = $item['location']['code'] ?? '';
                if (!empty($holdingsData[$locationCode])) {
                    $entry += $this->getHoldingsData($holdingsData[$locationCode]);
                    $holdingsData[$locationCode]['_hasItems'] = true;
                }

                $statuses[] = $entry;
            }
            $offset += $limit;
        }

        // Add holdings that don't have items
        foreach ($holdingsData as $locationCode => $holdings) {
            if (!empty($holdings['_hasItems'])) {
                continue;
            }

            $location = $this->translateLocation(
                ['code' => $locationCode, 'name' => '']
            );
            $code = $locationCode;
            while ('' === $location && $code) {
                $location = $this->getLocationName($code);
                $code = substr($code, 0, -1);
            }
            $entry = [
                'id' => $id,
                'item_id' => 'HLD_' . $holdings[0]['id'],
                'location' => $location,
                'requests_placed' => 0,
                'status' => '',
                'use_unknown_message' => true,
                'availability' => false,
                'duedate' => '',
                'barcode' => '',
                'sort' => $sort--
            ];
            $entry += $this->getHoldingsData($holdings);

            $statuses[] = $entry;
        }

        usort($statuses, [$this, 'statusSortFunction']);
        return $statuses;
    }

    /**
     * Get holdings fields according to configuration
     *
     * @param array $holdings Holdings records
     *
     * @return array
     */
    protected function getHoldingsData($holdings)
    {
        $result = [];
        // Get Notes
        if (isset($this->config['Holdings']['notes'])) {
            $data = $this->extractFieldsFromApiData(
                $holdings,
                $this->config['Holdings']['notes']
            );
            if ($data) {
                $result['notes'] = $data;
            }
        }

        // Get Summary (may be multiple lines)
        $data = $this->extractFieldsFromApiData(
            $holdings,
            isset($this->config['Holdings']['summary'])
            ? $this->config['Holdings']['summary']
            : 'h'
        );
        if ($data) {
            $result['summary'] = $data;
        }

        // Get Supplements
        if (isset($this->config['Holdings']['supplements'])) {
            $data = $this->extractFieldsFromApiData(
                $holdings,
                $this->config['Holdings']['supplements']
            );
            if ($data) {
                $result['supplements'] = $data;
            }
        }

        // Get Indexes
        if (isset($this->config['Holdings']['indexes'])) {
            $data = $this->extractFieldsFromApiData(
                $holdings,
                $this->config['Holdings']['indexes']
            );
            if ($data) {
                $result['indexes'] = $data;
            }
        }
        return $result;
    }

    /**
     * Get fields from holdings or bib API response according to the field spec.
     *
     * @param array        $response   API response data
     * @param array|string $fieldSpecs Array or colon-separated list of
     * field/subfield specifications (3 chars for field code and then subfields,
     * e.g. 866az)
     *
     * @return string|string[] Results as a string if single, array if multiple
     */
    protected function extractFieldsFromApiData($response, $fieldSpecs)
    {
        if (!is_array($fieldSpecs)) {
            $fieldSpecs = explode(':', $fieldSpecs);
        }
        $result = [];
        foreach ($response as $row) {
            foreach ($fieldSpecs as $fieldSpec) {
                $fieldCode = substr($fieldSpec, 0, 3);
                $subfieldCodes = substr($fieldSpec, 3);
                $fields = $row['varFields'] ?? [];
                foreach ($fields as $field) {
                    if (($field['marcTag'] ?? '') !== $fieldCode
                        && ($field['fieldTag'] ?? '') !== $fieldCode
                    ) {
                        continue;
                    }
                    $subfields = $field['subfields'] ?? [
                        [
                            'tag' => '',
                            'content' => $field['content'] ?? ''
                        ]
                    ];
                    $line = [];
                    foreach ($subfields as $subfield) {
                        if ($subfieldCodes
                            && false === strpos($subfieldCodes, $subfield['tag'])
                        ) {
                            continue;
                        }
                        $line[] = $subfield['content'];
                    }
                    if ($line) {
                        $result[] = implode(' ', $line);
                    }
                }
            }
        }
        if (!$result) {
            return '';
        }
        return isset($result[1]) ? $result : $result[0];
    }

    /**
     * Get name for a location code
     *
     * @param string $locationCode Location code
     *
     * @return string
     */
    protected function getLocationName($locationCode)
    {
        $locations = $this->getCachedData('locations');
        if (null === $locations) {
            $locations = [];
            $result = $this->makeRequest(
                ['v4', 'branches'],
                [
                    'limit' => 10000,
                    'fields' => 'locations'
                ],
                'GET'
            );
            if (!empty($result['code'])) {
                // An error was returned
                $this->error(
                    "Request for branches returned error code: {$result['code']}, "
                    . "HTTP status: {$result['httpStatus']}, name: {$result['name']}"
                );
                throw new ILSException('Problem with Sierra REST API.');
            }
            foreach (($result['entries'] ?? []) as $branch) {
                foreach (($branch['locations'] ?? []) as $location) {
                    $locations[$location['code']] = $this->translateLocation(
                        $location
                    );
                }
            }
            $this->putCachedData('locations', $locations);
        }
        return $locations[$locationCode] ?? '';
    }

    /**
     * Translate location name
     *
     * @param array $location Location
     *
     * @return string
     */
    protected function translateLocation($location)
    {
        $prefix = 'location_';
        if (!empty($this->config['Catalog']['id'])) {
            $prefix .= $this->config['Catalog']['id'] . '_';
        }
        return $this->translate(
            $prefix . trim($location['code']),
            null,
            $location['name']
        );
    }

    /**
     * Status item sort function
     *
     * @param array $a First status record to compare
     * @param array $b Second status record to compare
     *
     * @return int
     */
    protected function statusSortFunction($a, $b)
    {
        $result = strcmp($a['location'], $b['location']);
        if ($result === 0 && $this->sortItemsByEnumChron) {
            $result = strnatcmp($b['number'] ?? '', $a['number'] ?? '');
        }
        if ($result === 0) {
            $result = $a['sort'] - $b['sort'];
        }
        return $result;
    }

    /**
     * Translate OPAC message
     *
     * @param string $code OPAC message code
     *
     * @return string
     */
    protected function translateOpacMessage($code)
    {
        $prefix = 'opacmsg_';
        if (!empty($this->config['Catalog']['id'])) {
            $prefix .= $this->config['Catalog']['id'] . '_';
        }
        return $this->translate("$prefix$code", null, $code);
    }

    /**
     * Get the human-readable equivalent of a status code.
     *
     * @param string $code    Code to map
     * @param string $default Default value if no mapping found
     *
     * @return string
     */
    protected function mapStatusCode($code, $default = null)
    {
        return trim($this->itemStatusMappings[$code] ?? $default ?? $code);
    }

    /**
     * Get status for an item
     *
     * @param array $item Item from Sierra
     *
     * @return array Status string, possible due date and any notes
     */
    protected function getItemStatus($item)
    {
        $duedate = '';
        $notes = [];
        $status = $this->mapStatusCode(
            trim($item['status']['code']),
            isset($item['status']['display'])
                ? ucwords(strtolower($item['status']['display']))
                : '-'
        );
        // For some reason at least API v2.0 returns "ON SHELF" even when the
        // item is out. Use duedate to check if it's actually checked out.
        if (isset($item['status']['duedate'])) {
            $duedate = $this->dateConverter->convertToDisplayDate(
                \DateTime::ISO8601,
                $item['status']['duedate']
            );
            $status = $this->mapStatusCode('Charged');
        } else {
            switch ($status) {
            case '-':
                $status = $this->mapStatusCode('-');
                break;
            case 'Lib Use Only':
                $status = $this->mapStatusCode('o');
                break;
            }
        }
        if ($status == $this->mapStatusCode('-')) {
            // Check for checkin date
            $today = $this->dateConverter->convertToDisplayDate('U', time());
            if (isset($item['fixedFields']['68'])) {
                $checkedIn = $this->dateConverter->convertToDisplayDate(
                    \DateTime::ISO8601, $item['fixedFields']['68']['value']
                );
                if ($checkedIn == $today) {
                    $notes[] = $this->translate('Returned today');
                }
            }
        }
        return [$status, $duedate, $notes];
    }

    /**
     * Determine whether an item is holdable
     *
     * @param array $item Item from Sierra
     *
     * @return bool
     */
    protected function isHoldable($item)
    {
        if (!empty($this->validHoldStatuses)) {
            list($status) = $this->getItemStatus($item);
            if (!in_array($status, $this->validHoldStatuses)) {
                return false;
            }
        }
        return true;
    }

    /**
     * Check if an item is holdable
     *
     * @param array $item Item from Sierra
     * @param array $bib  Bib record from Sierra
     *
     * @return bool
     */
    protected function itemHoldAllowed($item, $bib)
    {
        if (!$this->itemHoldsEnabled) {
            return false;
        }
        if (!empty($this->itemHoldExcludedItemCodes)
            && isset($item['fixedFields']['60'])
        ) {
            $code = $item['fixedFields']['60']['value'];
            if (in_array($code, $this->itemHoldExcludedItemCodes)) {
                return false;
            }
        }
        if (!empty($this->titleHoldBibLevels)) {
            if (in_array($bib['bibLevel']['code'], $this->titleHoldBibLevels)) {
                return false;
            }
        }
        return true;
    }

    /**
     * Get patron's blocks, if any
     *
     * @param array $patron Patron
     *
     * @return mixed        A boolean false if no blocks are in place and an array
     * of block reasons if blocks are in place
     */
    protected function getPatronBlocks($patron)
    {
        $patronId = $patron['id'];
        $cacheId = "blocks|$patronId";
        $blockReason = $this->getCachedData($cacheId);
        if (null === $blockReason) {
            $result = $this->makeRequest(
                [$this->apiBase, 'patrons', $patronId],
                ['fields' => 'blockInfo'],
                'GET',
                $patron
            );
            if (!empty($result['blockInfo'])
                && trim($result['blockInfo']['code']) != '-'
            ) {
                $blockReason = [trim($result['blockInfo']['code'])];
            } else {
                $blockReason = [];
            }
            $this->putCachedData($cacheId, $blockReason);
        }
        return empty($blockReason) ? false : $blockReason;
    }

    /**
     * Pickup location sort function
     *
     * @param array $a First pickup location record to compare
     * @param array $b Second pickup location record to compare
     *
     * @return int
     */
    protected function pickupLocationSortFunction($a, $b)
    {
        $result = strcmp($a['locationDisplay'], $b['locationDisplay']);
        if ($result == 0) {
            $result = $a['locationID'] - $b['locationID'];
        }
        return $result;
    }

    /**
     * Is the selected pickup location valid for the hold?
     *
     * @param string $pickUpLocation Selected pickup location
     * @param array  $patron         Patron information returned by the patronLogin
     * method.
     * @param array  $holdDetails    Details of hold being placed
     *
     * @return bool
     */
    protected function pickUpLocationIsValid($pickUpLocation, $patron, $holdDetails)
    {
        $pickUpLibs = $this->getPickUpLocations($patron, $holdDetails);
        foreach ($pickUpLibs as $location) {
            if ($location['locationID'] == $pickUpLocation) {
                return true;
            }
        }
        return false;
    }

    /**
     * Hold Error
     *
     * Returns a Hold Error Message
     *
     * @param string $msg An error message string
     *
     * @return array An array with a success (boolean) and sysMessage key
     */
    protected function holdError($msg)
    {
        $msg = $this->formatErrorMessage($msg);
        return [
            'success' => false,
            'sysMessage' => $msg
        ];
    }

    /**
     * Format an error message received from Sierra
     *
     * @param string $msg An error message string
     *
     * @return string
     */
    protected function formatErrorMessage($msg)
    {
        // Remove prefix like "WebPAC Error" or "XCirc error"
        $msg = preg_replace('/.* [eE]rror\s*:\s*/', '', $msg);
        // Handle non-ascii characters that are returned in a wrongly encoded format
        // (e.g. {u00E4} instead of \u00E4)
        $msg = preg_replace_callback(
            '/\{u([0-9a-fA-F]{4})\}/',
            function ($matches) {
                return mb_convert_encoding(
                    pack('H*', $matches[1]), 'UTF-8', 'UCS-2BE'
                );
            },
            $msg
        );
        return $msg;
    }

    /**
     * Fetch a bib record from Sierra
     *
     * @param int    $id     Bib record id
     * @param string $fields Fields to request
     * @param array  $patron Patron information, if available
     *
     * @return array|null
     */
    protected function getBibRecord($id, $fields, $patron = false)
    {
        return $this->makeRequest(
            [$this->apiBase, 'bibs', $this->extractBibId($id)],
            ['fields' => $fields],
            'GET',
            $patron
        );
    }

    /**
     * Extract a numeric bib ID value from a string that may be prefixed.
     *
     * @param string $id Bib record id (with or without .b prefix)
     *
     * @return int
     */
    protected function extractBibId($id)
    {
        // If the .b prefix is found, strip it and the trailing checksum:
        return substr($id, 0, 2) === '.b'
            ? substr($id, 2, strlen($id) - 3) : $id;
    }

    /**
     * If the system is configured to use full prefixed bib IDs, add the prefix
     * and checksum.
     *
     * @param int $id Bib ID that may need to be prefixed.
     *
     * @return string
     */
    protected function formatBibId($id)
    {
        // Simple case: prefixing is disabled, so return ID unmodified:
        if (!($this->config['Catalog']['use_prefixed_ids'] ?? false)) {
            return $id;
        }

        // If we got this far, we need to generate a check digit:
        $multiplier = 2;
        $sum = 0;
        for ($x = strlen($id) - 1; $x >= 0; $x--) {
            $current = substr($id, $x, 1);
            $sum += $multiplier * intval($current);
            $multiplier++;
        }
        $checksum = $sum % 11;
        $finalChecksum = $checksum === 10 ? 'x' : $checksum;
        return '.b' . $id . $finalChecksum;
    }
}<|MERGE_RESOLUTION|>--- conflicted
+++ resolved
@@ -1440,11 +1440,7 @@
                 . $client->getRequest()->getContent() . "' caused exception: "
                 . $e->getMessage()
             );
-<<<<<<< HEAD
-            throw new ILSException('Problem with Sierra REST API.');
-=======
             throw new ILSException('Problem with Sierra REST API.', 0, $e);
->>>>>>> 80d3f28b
         }
         // If we get a 401, we need to renew the access token and try again
         if ($response->getStatusCode() == 401) {
@@ -1534,11 +1530,7 @@
                 "POST request for '$apiUrl' caused exception: "
                 . $e->getMessage()
             );
-<<<<<<< HEAD
-            throw new ILSException('Problem with Sierra REST API.');
-=======
             throw new ILSException('Problem with Sierra REST API.', 0, $e);
->>>>>>> 80d3f28b
         }
 
         if (!$response->isSuccess()) {
@@ -1595,11 +1587,7 @@
                 "GET request for '$apiUrl' caused exception: "
                 . $e->getMessage()
             );
-<<<<<<< HEAD
-            throw new ILSException('Problem with Sierra REST API.');
-=======
             throw new ILSException('Problem with Sierra REST API.', 0, $e);
->>>>>>> 80d3f28b
         }
 
         $doc = new \DOMDocument();
