<?php
/**
 * Voyager ILS Driver
 *
 * PHP version 5
 *
 * Copyright (C) Villanova University 2007.
 * Copyright (C) The National Library of Finland 2014.
 *
 * This program is free software; you can redistribute it and/or modify
 * it under the terms of the GNU General Public License version 2,
 * as published by the Free Software Foundation.
 *
 * This program is distributed in the hope that it will be useful,
 * but WITHOUT ANY WARRANTY; without even the implied warranty of
 * MERCHANTABILITY or FITNESS FOR A PARTICULAR PURPOSE.  See the
 * GNU General Public License for more details.
 *
 * You should have received a copy of the GNU General Public License
 * along with this program; if not, write to the Free Software
 * Foundation, Inc., 59 Temple Place, Suite 330, Boston, MA  02111-1307  USA
 *
 * @category VuFind2
 * @package  ILS_Drivers
 * @author   Andrew S. Nagy <vufind-tech@lists.sourceforge.net>
 * @author   Demian Katz <demian.katz@villanova.edu>
 * @author   Ere Maijala <ere.maijala@helsinki.fi>
 * @license  http://opensource.org/licenses/gpl-2.0.php GNU General Public License
 * @link     http://vufind.org/wiki/vufind2:building_an_ils_driver Wiki
 */
namespace VuFind\ILS\Driver;
use File_MARC, PDO, PDOException,
    VuFind\Exception\Date as DateException,
    VuFind\Exception\ILS as ILSException,
    VuFind\I18n\Translator\TranslatorAwareInterface,
    Zend\Validator\EmailAddress as EmailAddressValidator,
    Zend\Log\LoggerInterface;
    
/**
 * Voyager ILS Driver
 *
 * @category VuFind2
 * @package  ILS_Drivers
 * @author   Andrew S. Nagy <vufind-tech@lists.sourceforge.net>
 * @author   Demian Katz <demian.katz@villanova.edu>
 * @author   Ere Maijala <ere.maijala@helsinki.fi>
 * @license  http://opensource.org/licenses/gpl-2.0.php GNU General Public License
 * @link     http://vufind.org/wiki/vufind2:building_an_ils_driver Wiki
 */
class Voyager extends AbstractBase
    implements TranslatorAwareInterface, \Zend\Log\LoggerAwareInterface
{
    /**
     * Translator (or null if unavailable)
     *
     * @var \Zend\I18n\Translator\Translator
     */
    protected $translator = null;

    /**
     * Database connection
     *
     * @var PDO
     */
    protected $db;

    /**
     * Name of database
     *
     * @var string
     */
    protected $dbName;

    /**
     * Stored status rankings from the database; initialized to false but populated
     * by the pickStatus() method.
     *
     * @var array|bool
     */
    protected $statusRankings = false;

    /**
     * Date formatting object
     *
     * @var \VuFind\Date\Converter
     */
    protected $dateFormat;

    /**
     * Logger (or false for none)
     *
     * @var LoggerInterface|bool
     */
    protected $logger = false;
    
    /**
     * Constructor
     *
     * @param \VuFind\Date\Converter $dateConverter Date converter object
     */
    public function __construct(\VuFind\Date\Converter $dateConverter)
    {
        $this->dateFormat = $dateConverter;
    }

    /**
     * Set the logger
     *
     * @param LoggerInterface $logger Logger to use.
     *
     * @return void
     */
    public function setLogger(LoggerInterface $logger)
    {
        $this->logger = $logger;
    }

    /**
     * Log a debug message.
     *
     * @param string $msg Message to log.
     *
     * @return void
     */
    protected function debug($msg)
    {
        if ($this->logger) {
            $this->logger->debug(get_class($this) . ": $msg");
        }
    }

    /**
     * Log an SQL statement debug message.
     * 
     * @param string $func   Function name or description
     * @param string $sql    The SQL statement
     * @param array  $params SQL bind parameters
     * 
     * @return void
     */
    protected function debugSQL($func, $sql, $params = null)
    {
        if ($this->logger) {
            $logString = "[$func] $sql";
            if (isset($params)) {
                $logString .= ', params: ' . print_r($params, true);
            }
            $this->debug($logString);
        }
    }
    
    /**
     * Log an error message.
     *
     * @param string $msg Message to log.
     *
     * @return void
     */
    protected function error($msg)
    {
        if ($this->logger) {
            $this->logger->err(get_class($this) . ": $msg");
        }
    }

    /**
     * Initialize the driver.
     *
     * Validate configuration and perform all resource-intensive tasks needed to
     * make the driver active.
     *
     * @throws ILSException
     * @return void
     */
    public function init()
    {
        if (empty($this->config)) {
            throw new ILSException('Configuration needs to be set.');
        }

        // Define Database Name
        $this->dbName = $this->config['Catalog']['database'];

        // Based on the configuration file, use either "SID" or "SERVICE_NAME"
        // to connect (correct value varies depending on Voyager's Oracle setup):
        $connectType = isset($this->config['Catalog']['connect_with_sid']) &&
            $this->config['Catalog']['connect_with_sid'] ?
            'SID' : 'SERVICE_NAME';

        $tns = '(DESCRIPTION=' .
                 '(ADDRESS_LIST=' .
                   '(ADDRESS=' .
                     '(PROTOCOL=TCP)' .
                     '(HOST=' . $this->config['Catalog']['host'] . ')' .
                     '(PORT=' . $this->config['Catalog']['port'] . ')' .
                   ')' .
                 ')' .
                 '(CONNECT_DATA=' .
                   "({$connectType}={$this->config['Catalog']['service']})" .
                 ')' .
               ')';
        try {
            $this->db = new PDO(
                "oci:dbname=$tns",
                $this->config['Catalog']['user'],
                $this->config['Catalog']['password']
            );
            $this->db->setAttribute(PDO::ATTR_ERRMODE, PDO::ERRMODE_EXCEPTION);
        } catch (PDOException $e) {
            $this->error(
                "PDO Connection failed ($this->dbName): " . $e->getMessage()
            );
            throw $e;
        }
    }

    /**
     * Protected support method for building sql strings.
     *
     * @param array $sql An array of keyed sql data
     *
     * @return array               An string query string and bind data
     */
    protected function buildSqlFromArray($sql)
    {
        $modifier = isset($sql['modifier']) ? $sql['modifier'] . " " : "";

        // Put String Together
        $sqlString = "SELECT ". $modifier . implode(", ", $sql['expressions']);
        $sqlString .= " FROM " .implode(", ", $sql['from']);
        $sqlString .= " WHERE " .implode(" AND ", $sql['where']);
        $sqlString .= (!empty($sql['order']))
            ? " ORDER BY " .implode(", ", $sql['order']) : "";

        return array('string' => $sqlString, 'bind' => $sql['bind']);
    }

    /**
     * Protected support method to pick which status message to display when multiple
     * options are present.
     *
     * @param array $statusArray Array of status messages to choose from.
     *
     * @throws ILSException
     * @return string            The best status message to display.
     */
    protected function pickStatus($statusArray)
    {
        // Pick the first entry by default, then see if we can find a better match:
        $status = $statusArray[0];
        $rank = $this->getStatusRanking($status);
        for ($x = 1; $x < count($statusArray); $x++) {
            if ($this->getStatusRanking($statusArray[$x]) < $rank) {
                $status = $statusArray[$x];
            }
        }

        return $status;
    }

    /**
     * Support method for pickStatus() -- get the ranking value of the specified
     * status message.
     *
     * @param string $status Status message to look up
     *
     * @return int
     */
    protected function getStatusRanking($status)
    {
        // This array controls the rankings of possible status messages.  The lower
        // the ID in the ITEM_STATUS_TYPE table, the higher the priority of the
        // message.  We only need to load it once -- after that, it's cached in the
        // driver.
        if ($this->statusRankings == false) {
            // Execute SQL
            $sql = "SELECT * FROM $this->dbName.ITEM_STATUS_TYPE";
            try {
                $sqlStmt = $this->executeSQL($sql);
            } catch (PDOException $e) {
                throw new ILSException($e->getMessage());
            }

            // Read results
            while ($row = $sqlStmt->fetch(PDO::FETCH_ASSOC)) {
                $this->statusRankings[$row['ITEM_STATUS_DESC']]
                    = $row['ITEM_STATUS_TYPE'];
            }
        }

        // We may occasionally get a status message not found in the array (i.e. the
        // "No information available" message that we hard-code when items are
        // missing); return a large number in this case to avoid an undefined index
        // error and to allow recognized statuses to take precedence.
        return isset($this->statusRankings[$status])
            ? $this->statusRankings[$status] : 32000;
    }

    /**
     * Protected support method to take an array of status strings and determine
     * whether or not this indicates an available item.  Returns an array with
     * two keys: 'available', the boolean availability status, and 'otherStatuses',
     * every status code found other than "Not Charged" - for use with
     * pickStatus().
     *
     * @param array $statusArray The status codes to analyze.
     *
     * @return array             Availability and other status information.
     */
    protected function determineAvailability($statusArray)
    {
        // It's possible for a record to have multiple status codes.  We
        // need to loop through in search of the "Not Charged" (i.e. on
        // shelf) status, collecting any other statuses we find along the
        // way...
        $notCharged = false;
        $otherStatuses = array();
        foreach ($statusArray as $status) {
            switch ($status) {
            case 'Not Charged':
                $notCharged = true;
                break;
            default:
                $otherStatuses[] = $status;
                break;
            }
        }

        // If we found other statuses or if we failed to find "Not Charged,"
        // the item is not available!
        $available = (count($otherStatuses) == 0 && $notCharged);

        return array('available' => $available, 'otherStatuses' => $otherStatuses);
    }

    /**
     * Protected support method for getStatus -- get components required for standard
     * status lookup SQL.
     *
     * @param array $id A Bibliographic id
     *
     * @return array Keyed data for use in an sql query
     */
    protected function getStatusSQL($id)
    {
        // Expressions
        $sqlExpressions = array(
            "BIB_ITEM.BIB_ID", "ITEM.ITEM_ID",
            "ITEM.ON_RESERVE", "ITEM_STATUS_DESC as status",
            "NVL(LOCATION.LOCATION_DISPLAY_NAME, " .
                "LOCATION.LOCATION_NAME) as location",
            "MFHD_MASTER.DISPLAY_CALL_NO as callnumber",
            "ITEM.TEMP_LOCATION"
        );

        // From
        $sqlFrom = array(
            $this->dbName.".BIB_ITEM", $this->dbName.".ITEM",
            $this->dbName.".ITEM_STATUS_TYPE",
            $this->dbName.".ITEM_STATUS",
            $this->dbName.".LOCATION", $this->dbName.".MFHD_ITEM",
            $this->dbName.".MFHD_MASTER"
        );

        // Where
        $sqlWhere = array(
            "BIB_ITEM.BIB_ID = :id",
            "BIB_ITEM.ITEM_ID = ITEM.ITEM_ID",
            "ITEM.ITEM_ID = ITEM_STATUS.ITEM_ID",
            "ITEM_STATUS.ITEM_STATUS = ITEM_STATUS_TYPE.ITEM_STATUS_TYPE",
            "LOCATION.LOCATION_ID = ITEM.PERM_LOCATION",
            "MFHD_ITEM.ITEM_ID = ITEM.ITEM_ID",
            "MFHD_MASTER.MFHD_ID = MFHD_ITEM.MFHD_ID",
            "MFHD_MASTER.SUPPRESS_IN_OPAC='N'"
        );

        // Bind
        $sqlBind = array(':id' => $id);

        $sqlArray = array(
            'expressions' => $sqlExpressions,
            'from' => $sqlFrom,
            'where' => $sqlWhere,
            'bind' => $sqlBind,
        );

        return $sqlArray;
    }

    /**
     * Protected support method for getStatus -- get components for status lookup
     * SQL to use when a bib record has no items.
     *
     * @param array $id A Bibliographic id
     *
     * @return array Keyed data for use in an sql query
     */
    protected function getStatusNoItemsSQL($id)
    {
        // Expressions
        $sqlExpressions = array("BIB_MFHD.BIB_ID",
                                "1 as ITEM_ID", "'N' as ON_RESERVE",
                                "'No information available' as status",
                                "NVL(LOCATION.LOCATION_DISPLAY_NAME, " .
                                    "LOCATION.LOCATION_NAME) as location",
                                "MFHD_MASTER.DISPLAY_CALL_NO as callnumber",
                                "0 AS TEMP_LOCATION"
                               );

        // From
        $sqlFrom = array($this->dbName.".BIB_MFHD", $this->dbName.".LOCATION",
                         $this->dbName.".MFHD_MASTER"
                        );

        // Where
        $sqlWhere = array("BIB_MFHD.BIB_ID = :id",
                          "LOCATION.LOCATION_ID = MFHD_MASTER.LOCATION_ID",
                          "MFHD_MASTER.MFHD_ID = BIB_MFHD.MFHD_ID",
                          "MFHD_MASTER.SUPPRESS_IN_OPAC='N'"
                         );

        // Bind
        $sqlBind = array(':id' => $id);

        $sqlArray = array('expressions' => $sqlExpressions,
                          'from' => $sqlFrom,
                          'where' => $sqlWhere,
                          'bind' => $sqlBind,
                          );

        return $sqlArray;
    }

    /**
     * Protected support method for getStatus -- process rows returned by SQL
     * lookup.
     *
     * @param array $sqlRows Sql Data
     *
     * @return array Keyed data
     */
    protected function getStatusData($sqlRows)
    {
        $data = array();

        foreach ($sqlRows as $row) {
            if (!isset($data[$row['ITEM_ID']])) {
                $data[$row['ITEM_ID']] = array(
                    'id' => $row['BIB_ID'],
                    'status' => $row['STATUS'],
                    'status_array' => array($row['STATUS']),
                    'location' => $row['TEMP_LOCATION'] > 0
                        ? $this->getLocationName($row['TEMP_LOCATION'])
                        : utf8_encode($row['LOCATION']),
                    'reserve' => $row['ON_RESERVE'],
                    'callnumber' => $row['CALLNUMBER']
                );
            } else {
                if (!in_array(
                    $row['STATUS'], $data[$row['ITEM_ID']]['status_array']
                )) {
                    $data[$row['ITEM_ID']]['status_array'][] = $row['STATUS'];
                }
            }
        }
        return $data;
    }

    /**
     * Protected support method for getStatus -- process all details collected by
     * getStatusData().
     *
     * @param array $data SQL Row Data
     *
     * @throws ILSException
     * @return array Keyed data
     */
    protected function processStatusData($data)
    {
        // Process the raw data into final status information:
        $status = array();
        foreach ($data as $current) {
            // Get availability/status info based on the array of status codes:
            $availability = $this->determineAvailability($current['status_array']);

            // If we found other statuses, we should override the display value
            // appropriately:
            if (count($availability['otherStatuses']) > 0) {
                $current['status']
                    = $this->pickStatus($availability['otherStatuses']);
            }
            $current['availability'] = $availability['available'];
            $status[] = $current;
        }

        return $status;
    }

    /**
     * Get Status
     *
     * This is responsible for retrieving the status information of a certain
     * record.
     *
     * @param string $id The record id to retrieve the holdings for
     *
     * @throws ILSException
     * @return mixed     On success, an associative array with the following keys:
     * id, availability (boolean), status, location, reserve, callnumber.
     */
    public function getStatus($id)
    {
        // There are two possible queries we can use to obtain status information.
        // The first (and most common) obtains information from a combination of
        // items and holdings records.  The second (a rare case) obtains
        // information from the holdings record when no items are available.
        $sqlArrayItems = $this->getStatusSQL($id);
        $sqlArrayNoItems = $this->getStatusNoItemsSQL($id);
        $possibleQueries = array(
            $this->buildSqlFromArray($sqlArrayItems),
            $this->buildSqlFromArray($sqlArrayNoItems)
        );

        // Loop through the possible queries and try each in turn -- the first one
        // that yields results will cause us to break out of the loop.
        foreach ($possibleQueries as $sql) {
            // Execute SQL
            try {
                $sqlStmt = $this->executeSQL($sql);
            } catch (PDOException $e) {
                throw new ILSException($e->getMessage());
            }

            $sqlRows = array();
            while ($row = $sqlStmt->fetch(PDO::FETCH_ASSOC)) {
                $sqlRows[] = $row;
            }

            $data = $this->getStatusData($sqlRows);

            // If we found data, we can leave the foreach loop -- we don't need to
            // try any more queries.
            if (count($data) > 0) {
                break;
            }
        }
        return $this->processStatusData($data);
    }

    /**
     * Get Statuses
     *
     * This is responsible for retrieving the status information for a
     * collection of records.
     *
     * @param array $idList The array of record ids to retrieve the status for
     *
     * @throws ILSException
     * @return array        An array of getStatus() return values on success.
     */
    public function getStatuses($idList)
    {
        $status = array();
        foreach ($idList as $id) {
            $status[] = $this->getStatus($id);
        }
        return $status;
    }

    /**
     * Protected support method for getHolding.
     *
     * @param array $id A Bibliographic id
     *
     * @return array Keyed data for use in an sql query
     */
    protected function getHoldingItemsSQL($id)
    {
        // Expressions
        $sqlExpressions = array(
            "BIB_ITEM.BIB_ID", "MFHD_ITEM.MFHD_ID",
            "ITEM_BARCODE.ITEM_BARCODE", "ITEM.ITEM_ID",
            "ITEM.ON_RESERVE", "ITEM.ITEM_SEQUENCE_NUMBER",
            "ITEM.RECALLS_PLACED", "ITEM.HOLDS_PLACED",
            "ITEM_STATUS_TYPE.ITEM_STATUS_DESC as status",
            "MFHD_DATA.RECORD_SEGMENT", "MFHD_ITEM.ITEM_ENUM",
            "NVL(LOCATION.LOCATION_DISPLAY_NAME, " .
                "LOCATION.LOCATION_NAME) as location",
            "ITEM.TEMP_LOCATION",
            "MFHD_MASTER.DISPLAY_CALL_NO as callnumber",
            "to_char(CIRC_TRANSACTIONS.CURRENT_DUE_DATE, 'MM-DD-YY') as duedate",
            "(SELECT TO_CHAR(MAX(CIRC_TRANS_ARCHIVE.DISCHARGE_DATE), " .
            "'MM-DD-YY HH24:MI') FROM $this->dbName.CIRC_TRANS_ARCHIVE " .
            "WHERE CIRC_TRANS_ARCHIVE.ITEM_ID = ITEM.ITEM_ID) RETURNDATE"
        );

        // From
        $sqlFrom = array(
            $this->dbName.".BIB_ITEM", $this->dbName.".ITEM",
            $this->dbName.".ITEM_STATUS_TYPE",
            $this->dbName.".ITEM_STATUS",
            $this->dbName.".LOCATION", $this->dbName.".MFHD_ITEM",
            $this->dbName.".MFHD_MASTER", $this->dbName.".MFHD_DATA",
            $this->dbName.".CIRC_TRANSACTIONS",
            $this->dbName.".ITEM_BARCODE"
        );

        // Where
        $sqlWhere = array(
            "BIB_ITEM.BIB_ID = :id",
            "BIB_ITEM.ITEM_ID = ITEM.ITEM_ID",
            "ITEM.ITEM_ID = ITEM_STATUS.ITEM_ID",
            "ITEM_STATUS.ITEM_STATUS = ITEM_STATUS_TYPE.ITEM_STATUS_TYPE",
            "ITEM_BARCODE.ITEM_ID (+)= ITEM.ITEM_ID",
            "LOCATION.LOCATION_ID = ITEM.PERM_LOCATION",
            "CIRC_TRANSACTIONS.ITEM_ID (+)= ITEM.ITEM_ID",
            "MFHD_ITEM.ITEM_ID = ITEM.ITEM_ID",
            "MFHD_MASTER.MFHD_ID = MFHD_ITEM.MFHD_ID",
            "MFHD_DATA.MFHD_ID = MFHD_ITEM.MFHD_ID",
            "MFHD_MASTER.SUPPRESS_IN_OPAC='N'"
        );

        // Order
        $sqlOrder = array(
            "ITEM.ITEM_SEQUENCE_NUMBER", "MFHD_DATA.MFHD_ID", "MFHD_DATA.SEQNUM"
        );

        // Bind
        $sqlBind = array(':id' => $id);

        $sqlArray = array(
            'expressions' => $sqlExpressions,
            'from' => $sqlFrom,
            'where' => $sqlWhere,
            'order' => $sqlOrder,
            'bind' => $sqlBind,
        );

        return $sqlArray;
    }

    /**
     * Protected support method for getHolding.
     *
     * @param array $id A Bibliographic id
     *
     * @return array Keyed data for use in an sql query
     */
    protected function getHoldingNoItemsSQL($id)
    {
        // Expressions
        $sqlExpressions = array(
            "BIB_MFHD.BIB_ID",
            "MFHD_MASTER.MFHD_ID",
            "MFHD_DATA.RECORD_SEGMENT", "null as ITEM_ENUM",
            "'N' as ON_RESERVE", "1 as ITEM_SEQUENCE_NUMBER",
            "'No information available' as status",
            "NVL(LOCATION.LOCATION_DISPLAY_NAME, " .
                "LOCATION.LOCATION_NAME) as location",
            "MFHD_MASTER.DISPLAY_CALL_NO as callnumber",
            "BIB_MFHD.BIB_ID", "null as duedate",
            "0 AS TEMP_LOCATION"
        );

        // From
        $sqlFrom = array(
            $this->dbName.".BIB_MFHD", $this->dbName.".LOCATION",
            $this->dbName.".MFHD_MASTER", $this->dbName.".MFHD_DATA"
        );

        // Where
        $sqlWhere = array(
            "BIB_MFHD.BIB_ID = :id",
            "LOCATION.LOCATION_ID = MFHD_MASTER.LOCATION_ID",
            "MFHD_MASTER.MFHD_ID = BIB_MFHD.MFHD_ID",
            "MFHD_DATA.MFHD_ID = BIB_MFHD.MFHD_ID",
            "MFHD_MASTER.SUPPRESS_IN_OPAC='N'",
            "NOT EXISTS (SELECT MFHD_ID FROM MFHD_ITEM" .
            " WHERE MFHD_ITEM.MFHD_ID=MFHD_MASTER.MFHD_ID)"
        );

        // Order
        $sqlOrder = array("MFHD_DATA.MFHD_ID", "MFHD_DATA.SEQNUM");

        // Bind
        $sqlBind = array(':id' => $id);

        $sqlArray = array('expressions' => $sqlExpressions,
                          'from' => $sqlFrom,
                          'where' => $sqlWhere,
                          'order' => $sqlOrder,
                          'bind' => $sqlBind,
                          );

        return $sqlArray;
    }

    /**
     * Protected support method for getHolding.
     *
     * @param array $sqlRows Sql Data
     *
     * @return array Keyed data
     */
    protected function getHoldingData($sqlRows)
    {
        $data = array();

        foreach ($sqlRows as $row) {
            // Determine Copy Number (always use sequence number; append volume
            // when available)
            $number = $row['ITEM_SEQUENCE_NUMBER'];
            if (isset($row['ITEM_ENUM'])) {
                $number .= ' (' . utf8_encode($row['ITEM_ENUM']) . ')';
            }

            // Concat wrapped rows (MARC data more than 300 bytes gets split
            // into multiple rows)
            $rowId = isset($row['ITEM_ID']) ? $row['ITEM_ID'] : $row['MFHD_ID'];
            if (isset($data[$rowId][$number])) {
                // We don't want to concatenate the same MARC information to
                // itself over and over due to a record with multiple status
                // codes -- we should only concat wrapped rows for the FIRST
                // status code we encounter!
                $record = & $data[$rowId][$number];
                if ($record['STATUS_ARRAY'][0] == $row['STATUS']) {
                    $record['RECORD_SEGMENT'] .= $row['RECORD_SEGMENT'];
                }

                // If we've encountered a new status code, we should track it:
                if (!in_array(
                    $row['STATUS'], $record['STATUS_ARRAY']
                )) {
                    $record['STATUS_ARRAY'][] = $row['STATUS'];
                }
            } else {
                // This is the first time we've encountered this row number --
                // initialize the row and start an array of statuses.
                $data[$rowId][$number] = $row;
                $data[$rowId][$number]['STATUS_ARRAY']
                    = array($row['STATUS']);
            }
        }
        return $data;
    }

    /**
     * Protected support method for getHolding.
     *
     * @param array $recordSegment A Marc Record Segment obtained from an SQL query
     *
     * @return array Keyed data
     */
    protected function processRecordSegment($recordSegment)
    {
        $marcDetails = array();

        try {
            $marc = new File_MARC(
                str_replace(array("\n", "\r"), '', $recordSegment),
                File_MARC::SOURCE_STRING
            );
            if ($record = $marc->next()) {
                // Get Notes
                if ($fields = $record->getFields('852')) {
                    foreach ($fields as $field) {
                        if ($subfields = $field->getSubfields('z')) {
                            foreach ($subfields as $subfield) {
                                // If this is the first time through,
                                // assume a single-line summary
                                if (!isset($marcDetails['notes'])) {
                                    $marcDetails['notes']
                                        = $subfield->getData();
                                } else {
                                    // If we already have a summary
                                    // line, convert it to an array and
                                    // append more data
                                    if (!is_array($marcDetails['notes'])) {
                                        $marcDetails['notes']
                                            = array($marcDetails['notes']);
                                    }
                                    $marcDetails['notes'][]
                                        = $subfield->getData();
                                }
                            }
                        }
                    }
                }

                // Get Summary (may be multiple lines)
                if ($fields = $record->getFields('866')) {
                    foreach ($fields as $field) {
                        if ($subfield = $field->getSubfield('a')) {
                            // If this is the first time through, assume
                            // a single-line summary
                            if (!isset($marcDetails['summary'])) {
                                $marcDetails['summary']
                                    = $subfield->getData();
                                // If we already have a summary line,
                                // convert it to an array and append
                                // more data
                            } else {
                                if (!is_array($marcDetails['summary'])) {
                                    $marcDetails['summary']
                                        = array($marcDetails['summary']);
                                }
                                $marcDetails['summary'][] = $subfield->getData();
                            }
                        }
                    }
                }
            }
        } catch (\Exception $e) {
            trigger_error(
                'Poorly Formatted MFHD Record', E_USER_NOTICE
            );
        }
        return $marcDetails;
    }

    /**
     * Look up a location name by ID.
     *
     * @param int $id Location ID to look up
     *
     * @return string
     */
    protected function getLocationName($id)
    {
        static $cache = array();

        // Fill cache if empty:
        if (!isset($cache[$id])) {
            $sql = "SELECT NVL(LOCATION_DISPLAY_NAME, LOCATION_NAME) as location " .
                "FROM {$this->dbName}.LOCATION WHERE LOCATION_ID=:id";
            $bind = array('id' => $id);
            $sqlStmt = $this->executeSQL($sql, $bind);
            $sqlRow = $sqlStmt->fetch(PDO::FETCH_ASSOC);
            $cache[$id] = utf8_encode($sqlRow['LOCATION']);
        }

        return $cache[$id];
    }

    /**
     * Protected support method for getHolding.
     *
     * @param array $sqlRow SQL Row Data
     *
     * @return array Keyed data
     */
    protected function processHoldingRow($sqlRow)
    {
        return array(
            'id' => $sqlRow['BIB_ID'],
            'holdings_id' => $sqlRow['MFHD_ID'],
            'status' => $sqlRow['STATUS'],
            'location' => $sqlRow['TEMP_LOCATION'] > 0
                ? $this->getLocationName($sqlRow['TEMP_LOCATION'])
                : utf8_encode($sqlRow['LOCATION']),
            'reserve' => $sqlRow['ON_RESERVE'],
            'callnumber' => $sqlRow['CALLNUMBER'],
            'barcode' => $sqlRow['ITEM_BARCODE']
        );
    }

    /**
     * Protected support method for getHolding.
     *
     * @param array $data   Item Data
     * @param array $patron Patron Data
     *
     * @throws DateException
     * @throws ILSException
     * @return array Keyed data
     * @SuppressWarnings(PHPMD.UnusedFormalParameter)
     */
    protected function processHoldingData($data, $patron = false)
    {
        $holding = array();

        // Build Holdings Array
        $i = 0;
        foreach ($data as $item) {
            foreach ($item as $number => $row) {
                // Get availability/status info based on the array of status codes:
                $availability = $this->determineAvailability($row['STATUS_ARRAY']);

                // If we found other statuses, we should override the display value
                // appropriately:
                if (count($availability['otherStatuses']) > 0) {
                    $row['STATUS']
                        = $this->pickStatus($availability['otherStatuses']);
                }

                 // Convert Voyager Format to display format
                $dueDate = false;
                if (!empty($row['DUEDATE'])) {
                    $dueDate = $this->dateFormat->convertToDisplayDate(
                        "m-d-y", $row['DUEDATE']
                    );
                }
                $returnDate = false;
                if (!empty($row['RETURNDATE'])) {
                    $returnDate = $this->dateFormat->convertToDisplayDate(
                        "m-d-y H:i", $row['RETURNDATE']
                    );
                    $returnTime = $this->dateFormat->convertToDisplayTime(
                        "m-d-y H:i", $row['RETURNDATE']
                    );
                    $returnDate .=  " " . $returnTime;
                }

                $returnDate = (in_array("Discharged", $row['STATUS_ARRAY']))
                    ? $returnDate : false;

                $requests_placed = isset($row['HOLDS_PLACED'])
                    ? $row['HOLDS_PLACED'] : 0;
                if (isset($row['RECALLS_PLACED'])) {
                    $requests_placed += $row['RECALLS_PLACED'];
                }

                $holding[$i] = $this->processHoldingRow($row);
                $holding[$i] += array(
                    'availability' => $availability['available'],
                    'duedate' => $dueDate,
                    'number' => $number,
                    'requests_placed' => $requests_placed,
                    'returnDate' => $returnDate
                );

                // Parse Holding Record
                if ($row['RECORD_SEGMENT']) {
                    $marcDetails
                        = $this->processRecordSegment($row['RECORD_SEGMENT']);
                    if (!empty($marcDetails)) {
                        $holding[$i] += $marcDetails;
                    }
                }

                $i++;
            }
        }
        return $holding;
    }

    /**
     * Get Holding
     *
     * This is responsible for retrieving the holding information of a certain
     * record.
     *
     * @param string $id     The record id to retrieve the holdings for
     * @param array  $patron Patron data
     *
     * @throws DateException
     * @throws ILSException
     * @return array         On success, an associative array with the following
     * keys: id, availability (boolean), status, location, reserve, callnumber,
     * duedate, number, barcode.
     */
    public function getHolding($id, $patron = false)
    {
        $possibleQueries = array();

        // There are two possible queries we can use to obtain status information.
        // The first (and most common) obtains information from a combination of
        // items and holdings records.  The second (a rare case) obtains
        // information from the holdings record when no items are available.

        $sqlArrayItems = $this->getHoldingItemsSQL($id);
        $possibleQueries[] = $this->buildSqlFromArray($sqlArrayItems);

        $sqlArrayNoItems = $this->getHoldingNoItemsSQL($id);
        $possibleQueries[] = $this->buildSqlFromArray($sqlArrayNoItems);

        // Loop through the queries and collect all results
        $data = array();
        foreach ($possibleQueries as $sql) {
            // Execute SQL
            try {
                $sqlStmt = $this->executeSQL($sql);
            } catch (PDOException $e) {
                throw new ILSException($e->getMessage());
            }

            $sqlRows = array();
            while ($row = $sqlStmt->fetch(PDO::FETCH_ASSOC)) {
                $sqlRows[] = $row;
            }

            $data = array_merge($data, $this->getHoldingData($sqlRows));            
        }
        return $this->processHoldingData($data, $patron);
    }

    /**
     * Get Purchase History
     *
     * This is responsible for retrieving the acquisitions history data for the
     * specific record (usually recently received issues of a serial).
     *
     * @param string $id The record id to retrieve the info for
     *
     * @throws ILSException
     * @return array     An array with the acquisitions data on success.
     */
    public function getPurchaseHistory($id)
    {
        $sql = "select SERIAL_ISSUES.ENUMCHRON " .
               "from $this->dbName.SERIAL_ISSUES, $this->dbName.COMPONENT, ".
               "$this->dbName.ISSUES_RECEIVED, $this->dbName.SUBSCRIPTION, ".
               "$this->dbName.LINE_ITEM " .
               "where SERIAL_ISSUES.COMPONENT_ID = COMPONENT.COMPONENT_ID " .
               "and ISSUES_RECEIVED.ISSUE_ID = SERIAL_ISSUES.ISSUE_ID " .
               "and ISSUES_RECEIVED.COMPONENT_ID = COMPONENT.COMPONENT_ID " .
               "and COMPONENT.SUBSCRIPTION_ID = SUBSCRIPTION.SUBSCRIPTION_ID " .
               "and SUBSCRIPTION.LINE_ITEM_ID = LINE_ITEM.LINE_ITEM_ID " .
               "and SERIAL_ISSUES.RECEIVED > 0 " .
               "and ISSUES_RECEIVED.OPAC_SUPPRESSED = 1 " .
               "and LINE_ITEM.BIB_ID = :id " .
               "order by SERIAL_ISSUES.ISSUE_ID DESC";
        try {
            $data = array();
            $sqlStmt = $this->executeSQL($sql, array(':id' => $id));
            while ($row = $sqlStmt->fetch(PDO::FETCH_ASSOC)) {
                $data[] = array('issue' => $row['ENUMCHRON']);
            }
            return $data;
        } catch (PDOException $e) {
            throw new ILSException($e->getMessage());
        }
    }

    /**
     * Patron Login
     *
     * This is responsible for authenticating a patron against the catalog.
     *
     * @param string $barcode The patron barcode
     * @param string $login   The patron's last name or PIN (depending on config)
     *
     * @throws ILSException
     * @return mixed          Associative array of patron info on successful login,
     * null on unsuccessful login.
     */
    public function patronLogin($barcode, $login)
    {
        // Load the field used for verifying the login from the config file, and
        // make sure there's nothing crazy in there:
        $login_field = isset($this->config['Catalog']['login_field'])
            ? $this->config['Catalog']['login_field'] : 'LAST_NAME';
        $login_field = preg_replace('/[^\w]/', '', $login_field);

        $sql = "SELECT PATRON.PATRON_ID, PATRON.FIRST_NAME, PATRON.LAST_NAME " .
               "FROM $this->dbName.PATRON, $this->dbName.PATRON_BARCODE " .
               "WHERE PATRON.PATRON_ID = PATRON_BARCODE.PATRON_ID AND " .
               "lower(PATRON.{$login_field}) = :login AND " .
               "lower(PATRON_BARCODE.PATRON_BARCODE) = :barcode";
        try {
            $bindLogin = strtolower(utf8_decode($login));
            $bindBarcode = strtolower(utf8_decode($barcode));
            
            $this->debugSQL(__FUNCTION__, $sql, array(':login' => $bindLogin));
            $sqlStmt = $this->db->prepare($sql);
            $sqlStmt->bindParam(':login', $bindLogin, PDO::PARAM_STR);
            $sqlStmt->bindParam(':barcode', $bindBarcode, PDO::PARAM_STR);
            $sqlStmt->execute();
            $row = $sqlStmt->fetch(PDO::FETCH_ASSOC);
            if (isset($row['PATRON_ID']) && ($row['PATRON_ID'] != '')) {
                return array(
                    'id' => utf8_encode($row['PATRON_ID']),
                    'firstname' => utf8_encode($row['FIRST_NAME']),
                    'lastname' => utf8_encode($row['LAST_NAME']),
                    'cat_username' => $barcode,
                    'cat_password' => $login,
                    // There's supposed to be a getPatronEmailAddress stored
                    // procedure in Oracle, but I couldn't get it to work here;
                    // might be worth investigating further if needed later.
                    'email' => null,
                    'major' => null,
                    'college' => null);
            } else {
                return null;
            }
        } catch (PDOException $e) {
            throw new ILSException($e->getMessage());
        }
    }

    /**
     * Protected support method for getMyTransactions.
     *
     * @param array $patron Patron data for use in an sql query
     *
     * @return array Keyed data for use in an sql query
     */
    protected function getMyTransactionsSQL($patron)
    {
        // Expressions
        $sqlExpressions = array(
            "to_char(CIRC_TRANSACTIONS.CURRENT_DUE_DATE, 'MM-DD-YY HH24:MI')" .
            " as DUEDATE",
            "to_char(CURRENT_DUE_DATE, 'YYYYMMDD HH24:MI') as FULLDATE",
            "BIB_ITEM.BIB_ID",
            "CIRC_TRANSACTIONS.ITEM_ID as ITEM_ID",
            "MFHD_ITEM.ITEM_ENUM",
            "MFHD_ITEM.YEAR",
            "BIB_TEXT.TITLE_BRIEF",
            "BIB_TEXT.TITLE"
        );

        // From
        $sqlFrom = array(
            $this->dbName.".CIRC_TRANSACTIONS",
            $this->dbName.".BIB_ITEM",
            $this->dbName.".MFHD_ITEM",
            $this->dbName.".BIB_TEXT"
        );

        // Where
        $sqlWhere = array(
            "CIRC_TRANSACTIONS.PATRON_ID = :id",
            "BIB_ITEM.ITEM_ID = CIRC_TRANSACTIONS.ITEM_ID",
            "CIRC_TRANSACTIONS.ITEM_ID = MFHD_ITEM.ITEM_ID(+)",
            "BIB_TEXT.BIB_ID = BIB_ITEM.BIB_ID"
        );

        // Order
        $sqlOrder = array("FULLDATE ASC");

        // Bind
        $sqlBind = array(':id' => $patron['id']);

        $sqlArray = array(
            'expressions' => $sqlExpressions,
            'from' => $sqlFrom,
            'where' => $sqlWhere,
            'order' => $sqlOrder,
            'bind' => $sqlBind
        );

        return $sqlArray;
    }

    /**
     * Protected support method for getMyTransactions.
     *
     * @param array $sqlRow An array of keyed data
     * @param array $patron An array of keyed patron data
     *
     * @throws DateException
     * @return array Keyed data for display by template files
     * @SuppressWarnings(PHPMD.UnusedFormalParameter)
     */
    protected function processMyTransactionsData($sqlRow, $patron = false)
    {
        // Convert Voyager Format to display format
        if (!empty($sqlRow['DUEDATE'])) {
            $dueDate = $this->dateFormat->convertToDisplayDate(
                "m-d-y H:i", $sqlRow['DUEDATE']
            );
            $dueTime = $this->dateFormat->convertToDisplayTime(
                "m-d-y H:i", $sqlRow['DUEDATE']
            );
        }

        $dueStatus = false;
        if (!empty($sqlRow['FULLDATE'])) {
            $now = time();
            $dueTimeStamp = strtotime($sqlRow['FULLDATE']);
            if (is_numeric($dueTimeStamp)) {
                if ($now > $dueTimeStamp) {
                    $dueStatus = "overdue";
                } else if ($now > $dueTimeStamp-(1*24*60*60)) {
                    $dueStatus = "due";
                }
            }
        }

        return array(
            'id' => $sqlRow['BIB_ID'],
            'item_id' => $sqlRow['ITEM_ID'],
            'duedate' => $dueDate,
            'dueTime' => $dueTime,
            'dueStatus' => $dueStatus,
            'volume' => str_replace("v.", "", utf8_encode($sqlRow['ITEM_ENUM'])),
            'publication_year' => $sqlRow['YEAR'],
            'title' => empty($sqlRow['TITLE_BRIEF'])
                ? $sqlRow['TITLE'] : $sqlRow['TITLE_BRIEF']
        );
    }

    /**
     * Get Patron Transactions
     *
     * This is responsible for retrieving all transactions (i.e. checked out items)
     * by a specific patron.
     *
     * @param array $patron The patron array from patronLogin
     *
     * @throws DateException
     * @throws ILSException
     * @return array        Array of the patron's transactions on success.
     */
    public function getMyTransactions($patron)
    {
        $transList = array();

        $sqlArray = $this->getMyTransactionsSQL($patron);

        $sql = $this->buildSqlFromArray($sqlArray);

        try {
            $sqlStmt = $this->executeSQL($sql);
            while ($row = $sqlStmt->fetch(PDO::FETCH_ASSOC)) {
                $processRow = $this->processMyTransactionsData($row, $patron);
                $transList[] = $processRow;
            }
            return $transList;
        } catch (PDOException $e) {
            throw new ILSException($e->getMessage());
        }
    }

    /**
     * Protected support method for getMyFines.
     *
     * @param array $patron Patron data for use in an sql query
     *
     * @return array Keyed data for use in an sql query
     */
    protected function getFineSQL($patron)
    {
        // Modifier
        $sqlSelectModifier = "distinct";

        // Expressions
        $sqlExpressions = array(
            "FINE_FEE_TYPE.FINE_FEE_DESC",
            "PATRON.PATRON_ID", "FINE_FEE.FINE_FEE_AMOUNT",
            "FINE_FEE.FINE_FEE_BALANCE",
            "to_char(FINE_FEE.CREATE_DATE, 'MM-DD-YY HH:MI:SS') as CREATEDATE",
            "to_char(FINE_FEE.ORIG_CHARGE_DATE, 'MM-DD-YY') as CHARGEDATE",
            "to_char(FINE_FEE.DUE_DATE, 'MM-DD-YY') as DUEDATE",
            "BIB_ITEM.BIB_ID"
        );

        // From
        $sqlFrom = array(
            $this->dbName.".FINE_FEE", $this->dbName.".FINE_FEE_TYPE",
            $this->dbName.".PATRON", $this->dbName.".BIB_ITEM"
        );

        // Where
        $sqlWhere = array(
            "PATRON.PATRON_ID = :id",
            "FINE_FEE.FINE_FEE_TYPE = FINE_FEE_TYPE.FINE_FEE_TYPE",
            "FINE_FEE.PATRON_ID  = PATRON.PATRON_ID",
            "FINE_FEE.ITEM_ID = BIB_ITEM.ITEM_ID(+)",
            "FINE_FEE.FINE_FEE_BALANCE > 0"
        );

        // Bind
        $sqlBind = array(':id' => $patron['id']);

        $sqlArray = array(
            'modifier' => $sqlSelectModifier,
            'expressions' => $sqlExpressions,
            'from' => $sqlFrom,
            'where' => $sqlWhere,
            'bind' => $sqlBind
        );

        return $sqlArray;
    }

    /**
     * Protected support method for getMyFines.
     *
     * @param array $sqlRow An array of keyed data
     *
     * @throws DateException
     * @return array Keyed data for display by template files
     */
    protected function processFinesData($sqlRow)
    {
        $dueDate = $this->translate("not_applicable");
        // Convert Voyager Format to display format
        if (!empty($sqlRow['DUEDATE'])) {
            $dueDate = $this->dateFormat->convertToDisplayDate(
                "m-d-y", $sqlRow['DUEDATE']
            );
        }

        $createDate = $this->translate("not_applicable");
        // Convert Voyager Format to display format
        if (!empty($sqlRow['CREATEDATE'])) {
            $createDate = $this->dateFormat->convertToDisplayDate(
                "m-d-y", $sqlRow['CREATEDATE']
            );
        }

        $chargeDate = $this->translate("not_applicable");
        // Convert Voyager Format to display format
        if (!empty($sqlRow['CHARGEDATE'])) {
            $chargeDate = $this->dateFormat->convertToDisplayDate(
                "m-d-y", $sqlRow['CHARGEDATE']
            );
        }

        return array('amount' => $sqlRow['FINE_FEE_AMOUNT'],
              'fine' => $sqlRow['FINE_FEE_DESC'],
              'balance' => $sqlRow['FINE_FEE_BALANCE'],
              'createdate' => $createDate,
              'checkout' => $chargeDate,
              'duedate' => $dueDate,
              'id' => $sqlRow['BIB_ID']);
    }

    /**
     * Get Patron Fines
     *
     * This is responsible for retrieving all fines by a specific patron.
     *
     * @param array $patron The patron array from patronLogin
     *
     * @throws DateException
     * @throws ILSException
     * @return mixed        Array of the patron's fines on success.
     */
    public function getMyFines($patron)
    {
        $fineList = array();

        $sqlArray = $this->getFineSQL($patron);

        $sql = $this->buildSqlFromArray($sqlArray);

        try {
            $sqlStmt = $this->executeSQL($sql);
            while ($row = $sqlStmt->fetch(PDO::FETCH_ASSOC)) {
                $processFine= $this->processFinesData($row);
                $fineList[] = $processFine;
            }
            return $fineList;
        } catch (PDOException $e) {
            throw new ILSException($e->getMessage());
        }
    }

    /**
     * Protected support method for getMyHolds.
     *
     * @param array $patron Patron data for use in an sql query
     *
     * @return array Keyed data for use in an sql query
     */
    protected function getMyHoldsSQL($patron)
    {
        // Modifier
        $sqlSelectModifier = "distinct";

        // Expressions
        $sqlExpressions = array(
            "HOLD_RECALL.HOLD_RECALL_ID", "HOLD_RECALL.BIB_ID",
            "HOLD_RECALL.PICKUP_LOCATION",
            "HOLD_RECALL.HOLD_RECALL_TYPE",
            "to_char(HOLD_RECALL.EXPIRE_DATE, 'MM-DD-YY') as EXPIRE_DATE",
            "to_char(HOLD_RECALL.CREATE_DATE, 'MM-DD-YY') as CREATE_DATE",
            "HOLD_RECALL_ITEMS.ITEM_ID",
            "HOLD_RECALL_ITEMS.HOLD_RECALL_STATUS",
            "HOLD_RECALL_ITEMS.QUEUE_POSITION",
            "MFHD_ITEM.ITEM_ENUM",
            "MFHD_ITEM.YEAR",
            "BIB_TEXT.TITLE_BRIEF",
            "BIB_TEXT.TITLE"
        );

        // From
        $sqlFrom = array(
            $this->dbName.".HOLD_RECALL",
            $this->dbName.".HOLD_RECALL_ITEMS",
            $this->dbName.".MFHD_ITEM",
            $this->dbName.".BIB_TEXT"
        );

        // Where
        $sqlWhere = array(
            "HOLD_RECALL.PATRON_ID = :id",
            "HOLD_RECALL.HOLD_RECALL_ID = HOLD_RECALL_ITEMS.HOLD_RECALL_ID(+)",
            "HOLD_RECALL_ITEMS.ITEM_ID = MFHD_ITEM.ITEM_ID(+)",
            "(HOLD_RECALL_ITEMS.HOLD_RECALL_STATUS IS NULL OR " .
            "HOLD_RECALL_ITEMS.HOLD_RECALL_STATUS < 3)",
            "BIB_TEXT.BIB_ID = HOLD_RECALL.BIB_ID"
        );

        // Bind
        $sqlBind = array(':id' => $patron['id']);

        $sqlArray = array(
            'modifier' => $sqlSelectModifier,
            'expressions' => $sqlExpressions,
            'from' => $sqlFrom,
            'where' => $sqlWhere,
            'bind' => $sqlBind
        );

        return $sqlArray;
    }

    /**
     * Protected support method for getMyHolds.
     *
     * @param array $sqlRow An array of keyed data
     *
     * @throws DateException
     * @return array Keyed data for display by template files
     */
    protected function processMyHoldsData($sqlRow)
    {
        $available = ($sqlRow['HOLD_RECALL_STATUS'] == 2) ? true : false;
        $expireDate = $this->translate("Unknown");
        // Convert Voyager Format to display format
        if (!empty($sqlRow['EXPIRE_DATE'])) {
            $expireDate = $this->dateFormat->convertToDisplayDate(
                "m-d-y", $sqlRow['EXPIRE_DATE']
            );
        }

        $createDate = $this->translate("Unknown");
        // Convert Voyager Format to display format
        if (!empty($sqlRow['CREATE_DATE'])) {
            $createDate = $this->dateFormat->convertToDisplayDate(
                "m-d-y", $sqlRow['CREATE_DATE']
            );
        }

        return array(
            'id' => $sqlRow['BIB_ID'],
            'type' => $sqlRow['HOLD_RECALL_TYPE'],
            'location' => $sqlRow['PICKUP_LOCATION'],
            'expire' => $expireDate,
            'create' => $createDate,
            'position' => $sqlRow['QUEUE_POSITION'],
            'available' => $available,
            'reqnum' => $sqlRow['HOLD_RECALL_ID'],
            'item_id' => $sqlRow['ITEM_ID'],
            'volume' => str_replace("v.", "", utf8_encode($sqlRow['ITEM_ENUM'])),
            'publication_year' => $sqlRow['YEAR'],
            'title' => empty($sqlRow['TITLE_BRIEF'])
                ? $sqlRow['TITLE'] : $sqlRow['TITLE_BRIEF']
        );
    }

    /**
     * Process Holds List
     *
     * This is responsible for processing holds to ensure only one record is shown
     * for each hold.
     *
     * @param array $holdList The Hold List Array
     *
     * @return mixed Array of the patron's holds.
     */
    protected function processHoldsList($holdList)
    {
        $returnList = array();

        if (!empty($holdList)) {

            $sortHoldList = array();
            // Get a unique List of Bib Ids
            foreach ($holdList as $holdItem) {
                $sortHoldList[$holdItem['id']][] = $holdItem;
            }

            // Use the first copy hold only
            foreach ($sortHoldList as $bibHold) {
                $returnList[] = $bibHold[0];
            }
        }
        return $returnList;
    }

    /**
     * Get Patron Holds
     *
     * This is responsible for retrieving all holds by a specific patron.
     *
     * @param array $patron The patron array from patronLogin
     *
     * @throws DateException
     * @throws ILSException
     * @return array        Array of the patron's holds on success.
     */
    public function getMyHolds($patron)
    {
        $holdList = array();
        $returnList = array();

        $sqlArray = $this->getMyHoldsSQL($patron);

        $sql = $this->buildSqlFromArray($sqlArray);

        try {
            $sqlStmt = $this->executeSQL($sql);
            while ($sqlRow = $sqlStmt->fetch(PDO::FETCH_ASSOC)) {
                $holds = $this->processMyHoldsData($sqlRow);
                $holdList[] = $holds;
            }
            $returnList = $this->processHoldsList($holdList);
            return $returnList;
        } catch (PDOException $e) {
            throw new ILSException($e->getMessage());
        }
    }

    /**
     * Protected support method for getMyStorageRetrievalRequests.
     *
     * @param array $patron Patron data for use in an sql query
     *
     * @return array Keyed data for use in an sql query
     */
    protected function getMyStorageRetrievalRequestsSQL($patron)
    {
        // Modifier
        $sqlSelectModifier = "distinct";

        // Expressions
        $sqlExpressions = array(
            'CALL_SLIP.CALL_SLIP_ID', 'CALL_SLIP.BIB_ID',
            'CALL_SLIP.PICKUP_LOCATION_ID',
            "to_char(CALL_SLIP.DATE_REQUESTED, 'YYYY-MM-DD HH24:MI:SS')"
                . ' as CREATE_DATE',
            "to_char(CALL_SLIP.DATE_PROCESSED, 'YYYY-MM-DD HH24:MI:SS')"
                . ' as PROCESSED_DATE',
            "to_char(CALL_SLIP.STATUS_DATE, 'YYYY-MM-DD HH24:MI:SS')"
                . ' as STATUS_DATE',
            'CALL_SLIP.ITEM_ID',
            'CALL_SLIP.MFHD_ID',
            'CALL_SLIP.STATUS',
            'CALL_SLIP_STATUS_TYPE.STATUS_DESC',
            'CALL_SLIP.ITEM_YEAR',
            'CALL_SLIP.ITEM_ENUM',
            'CALL_SLIP.ITEM_CHRON',
            'CALL_SLIP.REPLY_NOTE',
            'CALL_SLIP.PICKUP_LOCATION_ID',
            'MFHD_ITEM.ITEM_ENUM',
            'MFHD_ITEM.YEAR',
            'BIB_TEXT.TITLE_BRIEF',
            'BIB_TEXT.TITLE'
        );

        // From
        $sqlFrom = array(
            $this->dbName.'.CALL_SLIP',
            $this->dbName.'.CALL_SLIP_STATUS_TYPE',
            $this->dbName.'.MFHD_ITEM',
            $this->dbName.'.BIB_TEXT'
        );

        // Where
        $sqlWhere = array(
            'CALL_SLIP.PATRON_ID = :id',
            'CALL_SLIP.STATUS = CALL_SLIP_STATUS_TYPE.STATUS_TYPE(+)',
            'CALL_SLIP.ITEM_ID = MFHD_ITEM.ITEM_ID(+)',
            'BIB_TEXT.BIB_ID = CALL_SLIP.BIB_ID'
        );

        // Order by
        $sqlOrderBy = array(
            "to_char(CALL_SLIP.DATE_REQUESTED, 'YYYY-MM-DD HH24:MI:SS')"
        );
<<<<<<< HEAD
        
=======

>>>>>>> ef08ee22
        // Bind
        $sqlBind = array(':id' => $patron['id']);

        $sqlArray = array(
            'modifier' => $sqlSelectModifier,
            'expressions' => $sqlExpressions,
            'from' => $sqlFrom,
            'where' => $sqlWhere,
            'order' => $sqlOrderBy,
            'bind' => $sqlBind
        );

        return $sqlArray;
    }

    /**
     * Protected support method for getMyStorageRetrievalRequests.
     *
     * @param array $sqlRow An array of keyed data
     *
     * @return array Keyed data for display by template files
     */
    protected function processMyStorageRetrievalRequestsData($sqlRow)
    {
        $available = ($sqlRow['STATUS'] == 4) ? true : false;
        $expireDate = '';
        $processedDate = '';
        $statusDate = '';
        // Convert Voyager Format to display format
        if (!empty($sqlRow['PROCESSED_DATE'])) {
            $processedDate = $this->dateFormat->convertToDisplayDate(
                "m-d-y", $sqlRow['PROCESSED_DATE']
            );
        }
        if (!empty($sqlRow['STATUS_DATE'])) {
            $statusDate = $this->dateFormat->convertToDisplayDate(
                "m-d-y", $sqlRow['STATUS_DATE']
            );
        }
<<<<<<< HEAD
        
=======

>>>>>>> ef08ee22
        $createDate = $this->translate("Unknown");
        // Convert Voyager Format to display format
        if (!empty($sqlRow['CREATE_DATE'])) {
            $createDate = $this->dateFormat->convertToDisplayDate(
                "m-d-y", $sqlRow['CREATE_DATE']
            );
        }

        return array(
            'id' => $sqlRow['BIB_ID'],
            'status' => utf8_encode($sqlRow['STATUS_DESC']),
            'statusDate' => $statusDate,
            'location' => $this->getLocationName($sqlRow['PICKUP_LOCATION_ID']),
            'created' => $createDate,
            'processed' => $processedDate,
            'expire' => $expireDate,
            'reply' => utf8_encode($sqlRow['REPLY_NOTE']),
            'available' => $available,
            'canceled' => $sqlRow['STATUS'] == 7 ? $statusDate : false,
            'reqnum' => $sqlRow['CALL_SLIP_ID'],
            'item_id' => $sqlRow['ITEM_ID'],
            'volume' => str_replace(
                "v.", "", utf8_encode($sqlRow['ITEM_ENUM'])
            ),
            'issue' => utf8_encode($sqlRow['ITEM_CHRON']),
            'year' => utf8_encode($sqlRow['ITEM_YEAR']),
            'title' => empty($sqlRow['TITLE_BRIEF'])
                ? $sqlRow['TITLE'] : $sqlRow['TITLE_BRIEF']
        );
    }
<<<<<<< HEAD
    
=======

>>>>>>> ef08ee22
    /**
     * Get Patron Storage Retrieval Requests
     *
     * This is responsible for retrieving all call slips by a specific patron.
     *
     * @param array $patron The patron array from patronLogin
     *
     * @return array        Array of the patron's storage retrieval requests.
     */
    public function getMyStorageRetrievalRequests($patron)
    {
        $list = array();

        $sqlArray = $this->getMyStorageRetrievalRequestsSQL($patron);

        $sql = $this->buildSqlFromArray($sqlArray);
        try {
            $sqlStmt = $this->db->prepare($sql['string']);
            $this->debugsql(__FUNCTION__, $sql['string'], $sql['bind']);
            $sqlStmt->execute($sql['bind']);
            while ($sqlRow = $sqlStmt->fetch(PDO::FETCH_ASSOC)) {
                $list[] = $this->processMyStorageRetrievalRequestsData($sqlRow);
            }
            return $list;
        } catch (PDOException $e) {
            throw new ILSException($e->getMessage());
        }
    }
<<<<<<< HEAD
    
=======

>>>>>>> ef08ee22
    /**
     * Get Patron Profile
     *
     * This is responsible for retrieving the profile for a specific patron.
     *
     * @param array $patron The patron array
     *
     * @throws ILSException
     * @return array        Array of the patron's profile data on success.
     */
    public function getMyProfile($patron)
    {
        $sql = "SELECT PATRON.LAST_NAME, PATRON.FIRST_NAME, " .
               "PATRON.HISTORICAL_CHARGES, PATRON_ADDRESS.ADDRESS_LINE1, " .
               "PATRON_ADDRESS.ADDRESS_LINE2, PATRON_ADDRESS.ZIP_POSTAL, ".
               "PATRON_PHONE.PHONE_NUMBER, PATRON_GROUP.PATRON_GROUP_NAME " .
               "FROM $this->dbName.PATRON, $this->dbName.PATRON_ADDRESS, ".
               "$this->dbName.PATRON_PHONE, $this->dbName.PATRON_BARCODE, " .
               "$this->dbName.PATRON_GROUP " .
               "WHERE PATRON.PATRON_ID = PATRON_ADDRESS.PATRON_ID (+) " .
               "AND PATRON_ADDRESS.ADDRESS_ID = PATRON_PHONE.ADDRESS_ID (+) " .
               "AND PATRON.PATRON_ID = PATRON_BARCODE.PATRON_ID (+) " .
               "AND PATRON_BARCODE.PATRON_GROUP_ID = " .
               "PATRON_GROUP.PATRON_GROUP_ID (+) " .
               "AND PATRON.PATRON_ID = :id";
        try {
            $sqlStmt = $this->executeSQL($sql, array(':id' => $patron['id']));
            $patron = array();
            while ($row = $sqlStmt->fetch(PDO::FETCH_ASSOC)) {
                if (!empty($row['FIRST_NAME'])) {
                    $patron['firstname'] = utf8_encode($row['FIRST_NAME']);
                }
                if (!empty($row['LAST_NAME'])) {
                    $patron['lastname'] = utf8_encode($row['LAST_NAME']);
                }
                if (!empty($row['PHONE_NUMBER'])) {
                    $patron['phone'] = utf8_encode($row['PHONE_NUMBER']);
                }
                if (!empty($row['PATRON_GROUP_NAME'])) {
                    $patron['group'] = utf8_encode($row['PATRON_GROUP_NAME']);
                }
                $validator = new EmailAddressValidator();
                $addr1 = utf8_encode($row['ADDRESS_LINE1']);
                if ($validator->isValid($addr1)) {
                    $patron['email'] = $addr1;
                } else if (!isset($patron['address1'])) {
                    if (!empty($addr1)) {
                        $patron['address1'] = $addr1;
                    }
                    if (!empty($row['ADDRESS_LINE2'])) {
                        $patron['address2'] = utf8_encode($row['ADDRESS_LINE2']);
                    }
                    if (!empty($row['ZIP_POSTAL'])) {
                        $patron['zip'] = utf8_encode($row['ZIP_POSTAL']);
                    }
                }
            }
            return (empty($patron) ? null : $patron);
        } catch (PDOException $e) {
            throw new ILSException($e->getMessage());
        }
    }

    /**
     * Get Hold Link
     *
     * The goal for this method is to return a URL to a "place hold" web page on
     * the ILS OPAC. This is used for ILSs that do not support an API or method
     * to place Holds.
     *
     * @param string $recordId The id of the bib record
     * @param array  $details  Item details from getHoldings return array
     *
     * @return string          URL to ILS's OPAC's place hold screen.
     * @SuppressWarnings(PHPMD.UnusedFormalParameter)
     */
    public function getHoldLink($recordId, $details)
    {
        // There is no easy way to link directly to hold screen; let's just use
        // the record view.  For better hold behavior, use the VoyagerRestful
        // driver.
        return $this->config['Catalog']['pwebrecon'] . '?BBID=' . $recordId;
    }

    /**
     * Get New Items
     *
     * Retrieve the IDs of items recently added to the catalog.
     *
     * @param int $page    Page number of results to retrieve (counting starts at 1)
     * @param int $limit   The size of each page of results to retrieve
     * @param int $daysOld The maximum age of records to retrieve in days (max. 30)
     * @param int $fundId  optional fund ID to use for limiting results (use a value
     * returned by getFunds, or exclude for no limit); note that "fund" may be a
     * misnomer - if funds are not an appropriate way to limit your new item
     * results, you can return a different set of values from getFunds. The
     * important thing is that this parameter supports an ID returned by getFunds,
     * whatever that may mean.
     *
     * @throws ILSException
     * @return array       Associative array with 'count' and 'results' keys
     */
    public function getNewItems($page, $limit, $daysOld, $fundId = null)
    {
        $items = array();

        $bindParams = array(
            ':enddate' => date('d-m-Y', strtotime('now')),
            ':startdate' => date('d-m-Y', strtotime("-$daysOld day"))
        );

        $sql = "select count(distinct LINE_ITEM.BIB_ID) as count " .
               "from $this->dbName.LINE_ITEM, " .
               "$this->dbName.LINE_ITEM_COPY_STATUS, " .
               "$this->dbName.LINE_ITEM_FUNDS, $this->dbName.FUND " .
               "where LINE_ITEM.LINE_ITEM_ID = LINE_ITEM_COPY_STATUS.LINE_ITEM_ID " .
               "and LINE_ITEM_COPY_STATUS.COPY_ID = LINE_ITEM_FUNDS.COPY_ID " .
               "and LINE_ITEM_FUNDS.FUND_ID = FUND.FUND_ID ";
        if ($fundId) {
            // Although we're getting an ID value from getFunds() passed in here,
            // it's not actually an ID -- we use names as IDs (see note in getFunds
            // itself for more details).
            $sql .= "and lower(FUND.FUND_NAME) = :fund ";
            $bindParams[':fund'] = strtolower($fundId);
        }
        $sql .= "and LINE_ITEM.CREATE_DATE >= to_date(:startdate, 'dd-mm-yyyy') " .
               "and LINE_ITEM.CREATE_DATE < to_date(:enddate, 'dd-mm-yyyy')";
        try {
            $sqlStmt = $this->executeSQL($sql, $bindParams);
            $row = $sqlStmt->fetch(PDO::FETCH_ASSOC);
            $items['count'] = $row['COUNT'];
        } catch (PDOException $e) {
            throw new ILSException($e->getMessage());
        }

        $page = ($page) ? $page : 1;
        $limit = ($limit) ? $limit : 20;
        $bindParams[':startRow'] = (($page-1)*$limit)+1;
        $bindParams[':endRow'] = ($page*$limit);
        /*
        $sql = "select * from " .
               "(select a.*, rownum rnum from " .
               "(select LINE_ITEM.BIB_ID, BIB_TEXT.TITLE, FUND.FUND_NAME, " .
               "LINE_ITEM.CREATE_DATE, LINE_ITEM_STATUS.LINE_ITEM_STATUS_DESC " .
               "from $this->dbName.BIB_TEXT, $this->dbName.LINE_ITEM, " .
               "$this->dbName.LINE_ITEM_COPY_STATUS, " .
               "$this->dbName.LINE_ITEM_STATUS, $this->dbName.LINE_ITEM_FUNDS, " .
               "$this->dbName.FUND " .
               "where BIB_TEXT.BIB_ID = LINE_ITEM.BIB_ID " .
               "and LINE_ITEM.LINE_ITEM_ID = LINE_ITEM_COPY_STATUS.LINE_ITEM_ID " .
               "and LINE_ITEM_COPY_STATUS.COPY_ID = LINE_ITEM_FUNDS.COPY_ID " .
               "and LINE_ITEM_STATUS.LINE_ITEM_STATUS = " .
               "LINE_ITEM_COPY_STATUS.LINE_ITEM_STATUS " .
               "and LINE_ITEM_FUNDS.FUND_ID = FUND.FUND_ID ";
        */
        $sql = "select * from " .
               "(select a.*, rownum rnum from " .
               "(select LINE_ITEM.BIB_ID, LINE_ITEM.CREATE_DATE " .
               "from $this->dbName.LINE_ITEM, " .
               "$this->dbName.LINE_ITEM_COPY_STATUS, " .
               "$this->dbName.LINE_ITEM_STATUS, $this->dbName.LINE_ITEM_FUNDS, " .
               "$this->dbName.FUND " .
               "where LINE_ITEM.LINE_ITEM_ID = LINE_ITEM_COPY_STATUS.LINE_ITEM_ID " .
               "and LINE_ITEM_COPY_STATUS.COPY_ID = LINE_ITEM_FUNDS.COPY_ID " .
               "and LINE_ITEM_STATUS.LINE_ITEM_STATUS = " .
               "LINE_ITEM_COPY_STATUS.LINE_ITEM_STATUS " .
               "and LINE_ITEM_FUNDS.FUND_ID = FUND.FUND_ID ";
        if ($fundId) {
            $sql .= "and lower(FUND.FUND_NAME) = :fund ";
        }
        $sql .= "and LINE_ITEM.CREATE_DATE >= to_date(:startdate, 'dd-mm-yyyy') " .
               "and LINE_ITEM.CREATE_DATE < to_date(:enddate, 'dd-mm-yyyy') " .
               "group by LINE_ITEM.BIB_ID, LINE_ITEM.CREATE_DATE " .
               "order by LINE_ITEM.CREATE_DATE desc) a " .
               "where rownum <= :endRow) " .
               "where rnum >= :startRow";
        try {
            $sqlStmt = $this->executeSQL($sql, $bindParams);
            while ($row = $sqlStmt->fetch(PDO::FETCH_ASSOC)) {
                $items['results'][]['id'] = $row['BIB_ID'];
            }
            return $items;
        } catch (PDOException $e) {
            throw new ILSException($e->getMessage());
        }
    }

    /**
     * Get Funds
     *
     * Return a list of funds which may be used to limit the getNewItems list.
     *
     * @throws ILSException
     * @return array An associative array with key = fund ID, value = fund name.
     */
    public function getFunds()
    {
        $list = array();

        // Are funds disabled?  If so, do no work!
        if (isset($this->config['Funds']['disabled'])
            && $this->config['Funds']['disabled']
        ) {
            return $list;
        }

        // Load and normalize whitelist and blacklist if necessary:
        if (isset($this->config['Funds']['whitelist'])
            && is_array($this->config['Funds']['whitelist'])
        ) {
            $whitelist = array();
            foreach ($this->config['Funds']['whitelist'] as $current) {
                $whitelist[] = strtolower($current);
            }
        } else {
            $whitelist = false;
        }
        if (isset($this->config['Funds']['blacklist'])
            && is_array($this->config['Funds']['blacklist'])
        ) {
            $blacklist = array();
            foreach ($this->config['Funds']['blacklist'] as $current) {
                $blacklist[] = strtolower($current);
            }
        } else {
            $blacklist = false;
        }

        // Retrieve the data from Voyager; if we're limiting to a parent fund, we
        // need to apply a special WHERE clause and bind parameter.
        if (isset($this->config['Funds']['parent_fund'])) {
            $bindParams = array(':parent' => $this->config['Funds']['parent_fund']);
            $whereClause = 'WHERE FUND.PARENT_FUND = :parent';
        } else {
            $bindParams = array();
            $whereClause = '';
        }
        $sql = "select distinct lower(FUND.FUND_NAME) as name " .
            "from $this->dbName.FUND {$whereClause} order by name";
        try {
            $sqlStmt = $this->executeSQL($sql, $bindParams);
            while ($row = $sqlStmt->fetch(PDO::FETCH_ASSOC)) {
                // Process blacklist and whitelist to skip illegal values:
                if ((is_array($blacklist) && in_array($row['NAME'], $blacklist))
                    || (is_array($whitelist) && !in_array($row['NAME'], $whitelist))
                ) {
                    continue;
                }

                // Normalize the capitalization of the name:
                $name = ucwords($row['NAME']);

                // Set the array key to the lookup ID used by getNewItems and the
                // array value to the on-screen display name.
                //
                // We actually want to use the NAME of the fund to do lookups, not
                // its ID.  This is because multiple funds may share the same name,
                // and it is useful to collate all these results together.  To
                // achieve the effect, we just fill the same value in as the name
                // and the ID in the return array.
                //
                // If you want to change this code to use numeric IDs instead,
                // you can adjust the SQL above, change the array key used in the
                // line below, and adjust the lookups done in getNewItems().
                $list[$name] = $name;
            }
        } catch (PDOException $e) {
            throw new ILSException($e->getMessage());
        }

        return $list;
    }

    /**
     * Get Departments
     *
     * Obtain a list of departments for use in limiting the reserves list.
     *
     * @throws ILSException
     * @return array An associative array with key = dept. ID, value = dept. name.
     */
    public function getDepartments()
    {
        $deptList = array();

        $sql = "select DEPARTMENT.DEPARTMENT_ID, DEPARTMENT.DEPARTMENT_NAME " .
               "from $this->dbName.RESERVE_LIST, " .
               "$this->dbName.RESERVE_LIST_COURSES, $this->dbName.DEPARTMENT " .
               "where " .
               "RESERVE_LIST.RESERVE_LIST_ID = " .
               "RESERVE_LIST_COURSES.RESERVE_LIST_ID and " .
               "RESERVE_LIST_COURSES.DEPARTMENT_ID = DEPARTMENT.DEPARTMENT_ID " .
               "group by DEPARTMENT.DEPARTMENT_ID, DEPARTMENT_NAME " .
               "order by DEPARTMENT_NAME";
        try {
            $sqlStmt = $this->executeSQL($sql);
            while ($row = $sqlStmt->fetch(PDO::FETCH_ASSOC)) {
                $deptList[$row['DEPARTMENT_ID']] = $row['DEPARTMENT_NAME'];
            }
        } catch (PDOException $e) {
            throw new ILSException($e->getMessage());
        }

        return $deptList;
    }

    /**
     * Get Instructors
     *
     * Obtain a list of instructors for use in limiting the reserves list.
     *
     * @throws ILSException
     * @return array An associative array with key = ID, value = name.
     */
    public function getInstructors()
    {
        $instList = array();

        $sql = "select INSTRUCTOR.INSTRUCTOR_ID, " .
               "INSTRUCTOR.LAST_NAME || ', ' || INSTRUCTOR.FIRST_NAME as NAME " .
               "from $this->dbName.RESERVE_LIST, " .
               "$this->dbName.RESERVE_LIST_COURSES, $this->dbName.INSTRUCTOR " .
               "where RESERVE_LIST.RESERVE_LIST_ID = " .
               "RESERVE_LIST_COURSES.RESERVE_LIST_ID and " .
               "RESERVE_LIST_COURSES.INSTRUCTOR_ID = INSTRUCTOR.INSTRUCTOR_ID " .
               "group by INSTRUCTOR.INSTRUCTOR_ID, LAST_NAME, FIRST_NAME " .
               "order by LAST_NAME";
        try {
            $sqlStmt = $this->executeSQL($sql);
            while ($row = $sqlStmt->fetch(PDO::FETCH_ASSOC)) {
                $instList[$row['INSTRUCTOR_ID']] = $row['NAME'];
            }
        } catch (PDOException $e) {
            throw new ILSException($e->getMessage());
        }

        return $instList;
    }

    /**
     * Get Courses
     *
     * Obtain a list of courses for use in limiting the reserves list.
     *
     * @throws ILSException
     * @return array An associative array with key = ID, value = name.
     */
    public function getCourses()
    {
        $courseList = array();
        
        $sql = "select COURSE.COURSE_NUMBER || ': ' || COURSE.COURSE_NAME as NAME," .
               " COURSE.COURSE_ID " .
               "from $this->dbName.RESERVE_LIST, " .
               "$this->dbName.RESERVE_LIST_COURSES, $this->dbName.COURSE " .
               "where RESERVE_LIST.RESERVE_LIST_ID = " .
               "RESERVE_LIST_COURSES.RESERVE_LIST_ID and " .
               "RESERVE_LIST_COURSES.COURSE_ID = COURSE.COURSE_ID " .
               "group by COURSE.COURSE_ID, COURSE_NUMBER, COURSE_NAME " .
               "order by COURSE_NUMBER";
        try {
            $sqlStmt = $this->executeSQL($sql);
            while ($row = $sqlStmt->fetch(PDO::FETCH_ASSOC)) {
                $courseList[$row['COURSE_ID']] = $row['NAME'];
            }
        } catch (PDOException $e) {
            throw new ILSException($e->getMessage());
        }

        return $courseList;
    }

    /**
     * Find Reserves
     *
     * Obtain information on course reserves.
     *
     * This version of findReserves was contributed by Matthew Hooper and includes
     * support for electronic reserves (though eReserve support is still a work in
     * progress).
     *
     * @param string $course ID from getCourses (empty string to match all)
     * @param string $inst   ID from getInstructors (empty string to match all)
     * @param string $dept   ID from getDepartments (empty string to match all)
     *
     * @throws ILSException
     * @return array An array of associative arrays representing reserve items.
     */
    public function findReserves($course, $inst, $dept)
    {
        $recordList = array();
        $reserveWhere = array();
        $bindParams = array();

        if ($course != '') {
            $reserveWhere[] = "RESERVE_LIST_COURSES.COURSE_ID = :course" ;
            $bindParams[':course'] = $course;
        }
        if ($inst != '') {
            $reserveWhere[] = "RESERVE_LIST_COURSES.INSTRUCTOR_ID = :inst" ;
            $bindParams[':inst'] = $inst;
        }
        if ($dept != '') {
            $reserveWhere[] = "RESERVE_LIST_COURSES.DEPARTMENT_ID = :dept" ;
            $bindParams[':dept'] = $dept;
        }

        $reserveWhere = empty($reserveWhere) ?
            "" : "where (" . implode(' AND ', $reserveWhere) . ")";

        /* OLD SQL -- simpler but without support for the Solr-based reserves
         * module:
        $sql = " select MFHD_MASTER.DISPLAY_CALL_NO, BIB_TEXT.BIB_ID, " .
               " BIB_TEXT.AUTHOR, BIB_TEXT.TITLE, " .
               " BIB_TEXT.PUBLISHER, BIB_TEXT.PUBLISHER_DATE " .
               " FROM $this->dbName.BIB_TEXT, $this->dbName.MFHD_MASTER where " .
               " bib_text.bib_id = (select bib_mfhd.bib_id " .
               " from $this->dbName.bib_mfhd " .
               " where bib_mfhd.mfhd_id = mfhd_master.mfhd_id) " .
               " and " .
               "  mfhd_master.mfhd_id in ( ".
               "  ((select distinct eitem.mfhd_id from $this->dbName.eitem where " .
               "    eitem.eitem_id in " .
               "    (select distinct reserve_list_eitems.eitem_id from " .
               "     $this->dbName.reserve_list_eitems" .
               "     where reserve_list_eitems.reserve_list_id in " .
               "     (select distinct reserve_list_courses.reserve_list_id from " .
               "      $this->dbName.reserve_list_courses " .
               "      $reserveWhere )) )) union " .
               "  ((select distinct mfhd_item.mfhd_id from $this->dbName.mfhd_item" .
               "    where mfhd_item.item_id in " .
               "    (select distinct reserve_list_items.item_id from " .
               "    $this->dbName.reserve_list_items" .
               "    where reserve_list_items.reserve_list_id in " .
               "    (select distinct reserve_list_courses.reserve_list_id from " .
               "      $this->dbName.reserve_list_courses $reserveWhere )) )) " .
               "  ) ";
         */
        $sql = " select MFHD_MASTER.DISPLAY_CALL_NO, BIB_TEXT.BIB_ID, " .
               " BIB_TEXT.AUTHOR, BIB_TEXT.TITLE, " .
               " BIB_TEXT.PUBLISHER, BIB_TEXT.PUBLISHER_DATE, subquery.COURSE_ID, " .
               " subquery.INSTRUCTOR_ID, subquery.DEPARTMENT_ID " .
               " FROM $this->dbName.BIB_TEXT " .
               " JOIN $this->dbName.BIB_MFHD ON BIB_TEXT.BIB_ID=BIB_MFHD.BIB_ID " .
               " JOIN $this->dbName.MFHD_MASTER " .
               " ON BIB_MFHD.MFHD_ID = MFHD_MASTER.MFHD_ID" .
               " JOIN " .
               "  ( ".
               "  ((select distinct eitem.mfhd_id, subsubquery1.COURSE_ID, " .
               "     subsubquery1.INSTRUCTOR_ID, subsubquery1.DEPARTMENT_ID " .
               "     from $this->dbName.eitem join " .
               "    (select distinct reserve_list_eitems.eitem_id, " .
               "     RESERVE_LIST_COURSES.COURSE_ID, " .
               "     RESERVE_LIST_COURSES.INSTRUCTOR_ID, " .
               "     RESERVE_LIST_COURSES.DEPARTMENT_ID from " .
               "     $this->dbName.reserve_list_eitems" .
               "     JOIN $this->dbName.reserve_list_courses ON " .
               "      reserve_list_courses.reserve_list_id = " .
               "      reserve_list_eitems.reserve_list_id" .
               "      $reserveWhere ) subsubquery1 ON " .
               "      subsubquery1.eitem_id = eitem.eitem_id)) union " .
               "  ((select distinct mfhd_item.mfhd_id, subsubquery2.COURSE_ID, " .
               "    subsubquery2.INSTRUCTOR_ID, subsubquery2.DEPARTMENT_ID " .
               "    from $this->dbName.mfhd_item join" .
               "    (select distinct reserve_list_items.item_id, " .
               "     RESERVE_LIST_COURSES.COURSE_ID, " .
               "     RESERVE_LIST_COURSES.INSTRUCTOR_ID, " .
               "     RESERVE_LIST_COURSES.DEPARTMENT_ID from " .
               "    $this->dbName.reserve_list_items" .
               "    JOIN $this->dbName.reserve_list_courses on " .
               "    reserve_list_items.reserve_list_id = " .
               "    reserve_list_courses.reserve_list_id" .
               "    $reserveWhere) subsubquery2 ON " .
               "    subsubquery2.item_id = mfhd_item.item_id )) " .
               "  ) subquery ON mfhd_master.mfhd_id = subquery.mfhd_id ";

        try {
            $sqlStmt = $this->executeSQL($sql, $bindParams);
            while ($row = $sqlStmt->fetch(PDO::FETCH_ASSOC)) {
                $recordList[] = $row;
            }
        } catch (PDOException $e) {
            throw new ILSException($e->getMessage());
        }

        return $recordList;
    }

    /**
     * Get suppressed records.
     *
     * @throws ILSException
     * @return array ID numbers of suppressed records in the system.
     */
    public function getSuppressedRecords()
    {
        $list = array();

        $sql = "select BIB_MASTER.BIB_ID " .
               "from $this->dbName.BIB_MASTER " .
               "where BIB_MASTER.SUPPRESS_IN_OPAC='Y'";
        try {
            $sqlStmt = $this->executeSQL($sql);
            while ($row = $sqlStmt->fetch(PDO::FETCH_ASSOC)) {
                $list[] = $row['BIB_ID'];
            }
        } catch (PDOException $e) {
            throw new ILSException($e->getMessage());
        }

        return $list;
    }

    /**
     * Set a translator
     *
     * @param \Zend\I18n\Translator\Translator $translator Translator
     *
     * @return Voyager
     */
    public function setTranslator(\Zend\I18n\Translator\Translator $translator)
    {
        $this->translator = $translator;
        return $this;
    }

    /**
     * Translate a string if a translator is available.
     *
     * @param string $msg Message to translate
     *
     * @return string
     */
    protected function translate($msg)
    {
        return null !== $this->translator
            ? $this->translator->translate($msg) : $msg;
    }
    
    /**
     * Execute an SQL query
     * 
     * @param string|array $sql  SQL statement (string or array that includes
     * bind params)
     * @param array        $bind Bind parameters (if $sql is string)
     * 
     * @return PDOStatement
     */
    protected function executeSQL($sql, $bind = array())
    {
        if (is_array($sql)) {
            $bind = $sql['bind'];
            $sql = $sql['string'];
        }
        if ($this->logger) {
            list(, $caller) = debug_backtrace(false);
            $this->debugSQL($caller['function'], $sql, $bind);
        }
        $sqlStmt = $this->db->prepare($sql);
        $sqlStmt->execute($bind);

        return $sqlStmt;
    }
}<|MERGE_RESOLUTION|>--- conflicted
+++ resolved
@@ -578,7 +578,7 @@
     {
         // Expressions
         $sqlExpressions = array(
-            "BIB_ITEM.BIB_ID", "MFHD_ITEM.MFHD_ID",
+            "BIB_ITEM.BIB_ID",
             "ITEM_BARCODE.ITEM_BARCODE", "ITEM.ITEM_ID",
             "ITEM.ON_RESERVE", "ITEM.ITEM_SEQUENCE_NUMBER",
             "ITEM.RECALLS_PLACED", "ITEM.HOLDS_PLACED",
@@ -649,35 +649,29 @@
     protected function getHoldingNoItemsSQL($id)
     {
         // Expressions
-        $sqlExpressions = array(
-            "BIB_MFHD.BIB_ID",
-            "MFHD_MASTER.MFHD_ID",
-            "MFHD_DATA.RECORD_SEGMENT", "null as ITEM_ENUM",
-            "'N' as ON_RESERVE", "1 as ITEM_SEQUENCE_NUMBER",
-            "'No information available' as status",
-            "NVL(LOCATION.LOCATION_DISPLAY_NAME, " .
-                "LOCATION.LOCATION_NAME) as location",
-            "MFHD_MASTER.DISPLAY_CALL_NO as callnumber",
-            "BIB_MFHD.BIB_ID", "null as duedate",
-            "0 AS TEMP_LOCATION"
-        );
+        $sqlExpressions = array("null as ITEM_BARCODE", "null as ITEM_ID",
+                                "MFHD_DATA.RECORD_SEGMENT", "null as ITEM_ENUM",
+                                "'N' as ON_RESERVE", "1 as ITEM_SEQUENCE_NUMBER",
+                                "'No information available' as status",
+                                "NVL(LOCATION.LOCATION_DISPLAY_NAME, " .
+                                    "LOCATION.LOCATION_NAME) as location",
+                                "MFHD_MASTER.DISPLAY_CALL_NO as callnumber",
+                                "BIB_MFHD.BIB_ID", "null as duedate",
+                                "0 AS TEMP_LOCATION"
+                               );
 
         // From
-        $sqlFrom = array(
-            $this->dbName.".BIB_MFHD", $this->dbName.".LOCATION",
-            $this->dbName.".MFHD_MASTER", $this->dbName.".MFHD_DATA"
-        );
+        $sqlFrom = array($this->dbName.".BIB_MFHD", $this->dbName.".LOCATION",
+                         $this->dbName.".MFHD_MASTER", $this->dbName.".MFHD_DATA"
+                        );
 
         // Where
-        $sqlWhere = array(
-            "BIB_MFHD.BIB_ID = :id",
-            "LOCATION.LOCATION_ID = MFHD_MASTER.LOCATION_ID",
-            "MFHD_MASTER.MFHD_ID = BIB_MFHD.MFHD_ID",
-            "MFHD_DATA.MFHD_ID = BIB_MFHD.MFHD_ID",
-            "MFHD_MASTER.SUPPRESS_IN_OPAC='N'",
-            "NOT EXISTS (SELECT MFHD_ID FROM MFHD_ITEM" .
-            " WHERE MFHD_ITEM.MFHD_ID=MFHD_MASTER.MFHD_ID)"
-        );
+        $sqlWhere = array("BIB_MFHD.BIB_ID = :id",
+                          "LOCATION.LOCATION_ID = MFHD_MASTER.LOCATION_ID",
+                          "MFHD_MASTER.MFHD_ID = BIB_MFHD.MFHD_ID",
+                          "MFHD_DATA.MFHD_ID = BIB_MFHD.MFHD_ID",
+                          "MFHD_MASTER.SUPPRESS_IN_OPAC='N'"
+                         );
 
         // Order
         $sqlOrder = array("MFHD_DATA.MFHD_ID", "MFHD_DATA.SEQNUM");
@@ -716,13 +710,12 @@
 
             // Concat wrapped rows (MARC data more than 300 bytes gets split
             // into multiple rows)
-            $rowId = isset($row['ITEM_ID']) ? $row['ITEM_ID'] : $row['MFHD_ID'];
-            if (isset($data[$rowId][$number])) {
+            if (isset($data[$row['ITEM_ID']][$number])) {
                 // We don't want to concatenate the same MARC information to
                 // itself over and over due to a record with multiple status
                 // codes -- we should only concat wrapped rows for the FIRST
                 // status code we encounter!
-                $record = & $data[$rowId][$number];
+                $record = & $data[$row['ITEM_ID']][$number];
                 if ($record['STATUS_ARRAY'][0] == $row['STATUS']) {
                     $record['RECORD_SEGMENT'] .= $row['RECORD_SEGMENT'];
                 }
@@ -736,8 +729,8 @@
             } else {
                 // This is the first time we've encountered this row number --
                 // initialize the row and start an array of statuses.
-                $data[$rowId][$number] = $row;
-                $data[$rowId][$number]['STATUS_ARRAY']
+                $data[$row['ITEM_ID']][$number] = $row;
+                $data[$row['ITEM_ID']][$number]['STATUS_ARRAY']
                     = array($row['STATUS']);
             }
         }
@@ -853,7 +846,6 @@
     {
         return array(
             'id' => $sqlRow['BIB_ID'],
-            'holdings_id' => $sqlRow['MFHD_ID'],
             'status' => $sqlRow['STATUS'],
             'location' => $sqlRow['TEMP_LOCATION'] > 0
                 ? $this->getLocationName($sqlRow['TEMP_LOCATION'])
@@ -974,8 +966,8 @@
         $sqlArrayNoItems = $this->getHoldingNoItemsSQL($id);
         $possibleQueries[] = $this->buildSqlFromArray($sqlArrayNoItems);
 
-        // Loop through the queries and collect all results
-        $data = array();
+        // Loop through the possible queries and try each in turn -- the first one
+        // that yields results will cause us to break out of the loop.
         foreach ($possibleQueries as $sql) {
             // Execute SQL
             try {
@@ -989,7 +981,13 @@
                 $sqlRows[] = $row;
             }
 
-            $data = array_merge($data, $this->getHoldingData($sqlRows));            
+            $data = $this->getHoldingData($sqlRows);
+
+            // If we found data, we can leave the foreach loop -- we don't need to
+            // try any more queries.
+            if (count($data) > 0) {
+                break;
+            }
         }
         return $this->processHoldingData($data, $patron);
     }
@@ -1573,11 +1571,7 @@
         $sqlOrderBy = array(
             "to_char(CALL_SLIP.DATE_REQUESTED, 'YYYY-MM-DD HH24:MI:SS')"
         );
-<<<<<<< HEAD
-        
-=======
-
->>>>>>> ef08ee22
+
         // Bind
         $sqlBind = array(':id' => $patron['id']);
 
@@ -1617,11 +1611,7 @@
                 "m-d-y", $sqlRow['STATUS_DATE']
             );
         }
-<<<<<<< HEAD
-        
-=======
-
->>>>>>> ef08ee22
+
         $createDate = $this->translate("Unknown");
         // Convert Voyager Format to display format
         if (!empty($sqlRow['CREATE_DATE'])) {
@@ -1652,11 +1642,7 @@
                 ? $sqlRow['TITLE'] : $sqlRow['TITLE_BRIEF']
         );
     }
-<<<<<<< HEAD
-    
-=======
-
->>>>>>> ef08ee22
+
     /**
      * Get Patron Storage Retrieval Requests
      *
@@ -1685,11 +1671,7 @@
             throw new ILSException($e->getMessage());
         }
     }
-<<<<<<< HEAD
-    
-=======
-
->>>>>>> ef08ee22
+
     /**
      * Get Patron Profile
      *
