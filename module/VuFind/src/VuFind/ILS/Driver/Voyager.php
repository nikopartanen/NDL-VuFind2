--- conflicted
+++ resolved
@@ -667,16 +667,10 @@
                                 "'No information available' as status",
                                 "NVL(LOCATION.LOCATION_DISPLAY_NAME, " .
                                     "LOCATION.LOCATION_NAME) as location",
-                                "null as TEMP_LOCATION",
-                                "null as PERM_LOCATION",
                                 "MFHD_MASTER.DISPLAY_CALL_NO as callnumber",
                                 "BIB_MFHD.BIB_ID", "MFHD_MASTER.MFHD_ID",
-<<<<<<< HEAD
-                                "null as duedate", "0 AS TEMP_LOCATION"
-=======
                                 "null as duedate", "0 AS TEMP_LOCATION",
                                 "0 as PERM_LOCATION"
->>>>>>> 58e7b2bb
                                );
 
         // From
@@ -690,12 +684,8 @@
                           "MFHD_MASTER.MFHD_ID = BIB_MFHD.MFHD_ID",
                           "MFHD_DATA.MFHD_ID = BIB_MFHD.MFHD_ID",
                           "MFHD_MASTER.SUPPRESS_IN_OPAC='N'",
-<<<<<<< HEAD
-                          "NOT EXISTS (SELECT MFHD_ID FROM MFHD_ITEM WHERE MFHD_ITEM.MFHD_ID=MFHD_MASTER.MFHD_ID)"
-=======
                           "NOT EXISTS (SELECT MFHD_ID FROM {$this->dbName}.MFHD_ITEM"
                           . " WHERE MFHD_ITEM.MFHD_ID=MFHD_MASTER.MFHD_ID)"
->>>>>>> 58e7b2bb
                          );
 
         // Order
@@ -764,8 +754,6 @@
     }
 
     /**
-<<<<<<< HEAD
-=======
      * Get Purchase History Data
      *
      * This is responsible for retrieving the acquisitions history data for the
@@ -810,7 +798,6 @@
     }
 
     /**
->>>>>>> 58e7b2bb
      * Get specified fields from an MFHD MARC Record
      *
      * @param object       $record     File_MARC object
@@ -840,18 +827,7 @@
                             if ($line) {
                                 $line .= ' ';
                             }
-<<<<<<< HEAD
-/*                            if ($line
-                                && in_array($fieldCode, array('863', '864', '865'))
-                                && in_array($code, array('i', 'j', 'k', 'l', 'm'))
-                            ) {
-                                $line .= '(' . $subfield->getData() . ')';
-                            } else*/ {
-                                $line .= $subfield->getData();
-                            }
-=======
                             $line .= $subfield->getData();
->>>>>>> 58e7b2bb
                         }
                         if ($line) {
                             if (!$results) {
@@ -1007,15 +983,9 @@
         // Build Holdings Array
         $purchaseHistory = array();
         if (isset($this->config['Holdings']['purchase_history'])
-<<<<<<< HEAD
-            && $this->config['Holdings']['purchase_history']
-        ) {
-            $purchaseHistory = $this->getPurchaseHistory($id);
-=======
             && $this->config['Holdings']['purchase_history'] === 'split'
         ) {
             $purchaseHistory = $this->getPurchaseHistoryData($id);
->>>>>>> 58e7b2bb
         }
         $i = 0;
         foreach ($data as $item) {
@@ -1118,12 +1088,7 @@
         $sqlArrayNoItems = $this->getHoldingNoItemsSQL($id);
         $possibleQueries[] = $this->buildSqlFromArray($sqlArrayNoItems);
 
-<<<<<<< HEAD
-        // Loop through the possible queries and try each in turn -- the first one
-        // that yields results will cause us to break out of the loop.
-=======
         // Loop through the possible queries and merge results.
->>>>>>> 58e7b2bb
         $data = array();
         foreach ($possibleQueries as $sql) {
             // Execute SQL
@@ -1156,46 +1121,12 @@
      */
     public function getPurchaseHistory($id)
     {
-<<<<<<< HEAD
-        if (isset($this->config['Catalog']['purchase_history']) && !$this->config['Catalog']['purchase_history']) {
-            return array();
-        }
-
-        $sql = "select LINE_ITEM_COPY_STATUS.MFHD_ID, SERIAL_ISSUES.ENUMCHRON " .
-               "from $this->dbName.SERIAL_ISSUES, $this->dbName.COMPONENT, ".
-               "$this->dbName.ISSUES_RECEIVED, $this->dbName.SUBSCRIPTION, ".
-               "$this->dbName.LINE_ITEM, $this->dbName.LINE_ITEM_COPY_STATUS " .
-               "where SERIAL_ISSUES.COMPONENT_ID = COMPONENT.COMPONENT_ID " .
-               "and ISSUES_RECEIVED.ISSUE_ID = SERIAL_ISSUES.ISSUE_ID " .
-               "and ISSUES_RECEIVED.COMPONENT_ID = COMPONENT.COMPONENT_ID " .
-               "and COMPONENT.SUBSCRIPTION_ID = SUBSCRIPTION.SUBSCRIPTION_ID " .
-               "and SUBSCRIPTION.LINE_ITEM_ID = LINE_ITEM.LINE_ITEM_ID " .
-               "and LINE_ITEM_COPY_STATUS.LINE_ITEM_ID = LINE_ITEM.LINE_ITEM_ID " .
-               "and SERIAL_ISSUES.RECEIVED > 0 " .
-               "and ISSUES_RECEIVED.OPAC_SUPPRESSED = 1 " .
-               "and LINE_ITEM.BIB_ID = :id " .
-               "order by LINE_ITEM_COPY_STATUS.MFHD_ID, SERIAL_ISSUES.ISSUE_ID DESC";
-        try {
-            $data = array();
-            $sqlStmt = $this->executeSQL($sql, array(':id' => $id));
-            while ($row = $sqlStmt->fetch(PDO::FETCH_ASSOC)) {
-                $data[] = array(
-                    'issue' => $row['ENUMCHRON'],
-                    'holdings_id' => $row['MFHD_ID']
-                );
-            }
-            return $data;
-        } catch (PDOException $e) {
-            throw new ILSException($e->getMessage());
-        }
-=======
         // Return empty array if purchase history is disabled or embedded
         // in holdings
         $setting = isset($this->config['Holdings']['purchase_history'])
             ? $this->config['Holdings']['purchase_history'] : true;
         return (!$setting || $setting === 'split')
             ? array() : $this->getPurchaseHistoryData($id);
->>>>>>> 58e7b2bb
     }
 
     /**
