<?php

/**
 * Voyager ILS Driver
 *
 * PHP version 7
 *
 * Copyright (C) Villanova University 2007.
 * Copyright (C) The National Library of Finland 2014-2016.
 *
 * This program is free software; you can redistribute it and/or modify
 * it under the terms of the GNU General Public License version 2,
 * as published by the Free Software Foundation.
 *
 * This program is distributed in the hope that it will be useful,
 * but WITHOUT ANY WARRANTY; without even the implied warranty of
 * MERCHANTABILITY or FITNESS FOR A PARTICULAR PURPOSE.  See the
 * GNU General Public License for more details.
 *
 * You should have received a copy of the GNU General Public License
 * along with this program; if not, write to the Free Software
 * Foundation, Inc., 51 Franklin Street, Fifth Floor, Boston, MA  02110-1301  USA
 *
 * @category VuFind
 * @package  ILS_Drivers
 * @author   Andrew S. Nagy <vufind-tech@lists.sourceforge.net>
 * @author   Demian Katz <demian.katz@villanova.edu>
 * @author   Luke O'Sullivan <l.osullivan@swansea.ac.uk>
 * @author   Ere Maijala <ere.maijala@helsinki.fi>
 * @license  http://opensource.org/licenses/gpl-2.0.php GNU General Public License
 * @link     https://vufind.org/wiki/development:plugins:ils_drivers Wiki
 */

namespace VuFind\ILS\Driver;

use PDO;
use PDOException;
use VuFind\Date\DateException;
use VuFind\Exception\ILS as ILSException;

/**
 * Voyager Restful ILS Driver
 *
 * @category VuFind
 * @package  ILS_Drivers
 * @author   Andrew S. Nagy <vufind-tech@lists.sourceforge.net>
 * @author   Demian Katz <demian.katz@villanova.edu>
 * @author   Luke O'Sullivan <l.osullivan@swansea.ac.uk>
 * @author   Ere Maijala <ere.maijala@helsinki.fi>
 * @license  http://opensource.org/licenses/gpl-2.0.php GNU General Public License
 * @link     https://vufind.org/wiki/development:plugins:ils_drivers Wiki
 */
class VoyagerRestful extends Voyager implements
    \VuFindHttp\HttpServiceAwareInterface,
    \VuFind\I18n\HasSorterInterface
{
    use \VuFind\Cache\CacheTrait {
        getCacheKey as protected getBaseCacheKey;
    }
    use \VuFindHttp\HttpServiceAwareTrait;
    use \VuFind\I18n\HasSorterTrait;

    /**
     * Web services host
     *
     * @var string
     */
    protected $ws_host;

    /**
     * Web services port
     *
     * @var string
     */
    protected $ws_port;

    /**
     * Web services app
     *
     * @var string
     */
    protected $ws_app;

    /**
     * Web services database key
     *
     * @var string
     */
    protected $ws_dbKey;

    /**
     * Web services patron home UB ID
     *
     * @var string
     */
    protected $ws_patronHomeUbId;

    /**
     * Legal pickup locations
     *
     * @var array
     */
    protected $ws_pickUpLocations;

    /**
     * Default pickup location
     *
     * @var string
     */
    protected $defaultPickUpLocation;

    /**
     * The maximum number of holds to check at a time (0 = no limit)
     *
     * @var int
     */
    protected $holdCheckLimit;

    /**
     * The maximum number of call slips to check at a time (0 = no limit)
     *
     * @var int
     */
    protected $callSlipCheckLimit;

    /**
     * Holds mode
     *
     * @var string
     */
    protected $holdsMode;

    /**
     * Title-level holds mode
     *
     * @var string
     */
    protected $titleHoldsMode;

    /**
     * Web Services cookies. Required for at least renewals (for JSESSIONID) as
     * documented at http://www.exlibrisgroup.org/display/VoyagerOI/Renew
     *
     * @var \Laminas\Http\Response\Header\SetCookie[]
     */
    protected $cookies = false;

    /**
     * Whether recalls are enabled
     *
     * @var bool
     */
    protected $recallsEnabled;

    /**
     * Whether item holds are enabled
     *
     * @var bool
     */
    protected $itemHoldsEnabled;

    /**
     * Whether request groups are enabled
     *
     * @var bool
     */
    protected $requestGroupsEnabled;

    /**
     * Default request group
     *
     * @var bool|string
     */
    protected $defaultRequestGroup;

    /**
     * Whether pickup location must belong to the request group
     *
     * @var bool
     */
    protected $pickupLocationsInRequestGroup;

    /**
     * Whether to check that items exist when placing a hold or recall request
     *
     * @var bool
     */
    protected $checkItemsExist;

    /**
     * Whether to check that items are not available when placing a hold or recall
     * request
     *
     * @var bool
     */
    protected $checkItemsNotAvailable;

    /**
     * Whether to check that the user doesn't already have the record on loan when
     * placing a hold or recall request
     *
     * @var bool
     */
    protected $checkLoans;

    /**
     * Item locations exluded from item availability check.
     *
     * @var string
     */
    protected $excludedItemLocations;

    /**
     * Whether it is allowed to cancel a request for an item that is available for
     * pickup
     *
     * @var bool
     */
    protected $allowCancelingAvailableRequests;

    /**
     * Constructor
     *
     * @param \VuFind\Date\Converter $dateConverter  Date converter object
     * @param string                 $holdsMode      Holds mode setting
     * @param string                 $titleHoldsMode Title holds mode setting
     */
    public function __construct(
        \VuFind\Date\Converter $dateConverter,
        $holdsMode = 'disabled',
        $titleHoldsMode = 'disabled'
    ) {
        parent::__construct($dateConverter);
        $this->holdsMode = $holdsMode;
        $this->titleHoldsMode = $titleHoldsMode;
    }

    /**
     * Initialize the driver.
     *
     * Validate configuration and perform all resource-intensive tasks needed to
     * make the driver active.
     *
     * @throws ILSException
     * @return void
     */
    public function init()
    {
        parent::init();

        // Define Voyager Restful Settings
        $this->ws_host = $this->config['WebServices']['host'];
        $this->ws_port = $this->config['WebServices']['port'];
        $this->ws_app = $this->config['WebServices']['app'];
        $this->ws_dbKey = $this->config['WebServices']['dbKey'];
        $this->ws_patronHomeUbId = $this->config['WebServices']['patronHomeUbId'];
        $this->ws_pickUpLocations
            = $this->config['pickUpLocations'] ?? false;
        $this->defaultPickUpLocation
            = $this->config['Holds']['defaultPickUpLocation'] ?? '';
        if ($this->defaultPickUpLocation === 'user-selected') {
            $this->defaultPickUpLocation = false;
        }
        $this->holdCheckLimit
            = $this->config['Holds']['holdCheckLimit'] ?? '15';
        $this->callSlipCheckLimit
            = $this->config['StorageRetrievalRequests']['checkLimit'] ?? '15';

        $this->recallsEnabled
            = $this->config['Holds']['enableRecalls'] ?? true;

        $this->itemHoldsEnabled
            = $this->config['Holds']['enableItemHolds'] ?? true;

        $this->requestGroupsEnabled
            = isset($this->config['Holds']['extraHoldFields'])
            && in_array(
                'requestGroup',
                explode(':', $this->config['Holds']['extraHoldFields'])
            );
        $this->defaultRequestGroup
            = $this->config['Holds']['defaultRequestGroup'] ?? false;
        if ($this->defaultRequestGroup === 'user-selected') {
            $this->defaultRequestGroup = false;
        }
        $this->pickupLocationsInRequestGroup
            = $this->config['Holds']['pickupLocationsInRequestGroup'] ?? false;

        $this->checkItemsExist
            = $this->config['Holds']['checkItemsExist'] ?? false;
        $this->checkItemsNotAvailable
            = $this->config['Holds']['checkItemsNotAvailable'] ?? false;
        $this->checkLoans
            = $this->config['Holds']['checkLoans'] ?? false;
        $this->excludedItemLocations
            = isset($this->config['Holds']['excludedItemLocations'])
            ? str_replace(':', ',', $this->config['Holds']['excludedItemLocations'])
            : '';
        $this->allowCancelingAvailableRequests
            = $this->config['Holds']['allowCancelingAvailableRequests'] ?? true;
    }

    /**
     * Public Function which retrieves renew, hold and cancel settings from the
     * driver ini file.
     *
     * @param string $function The name of the feature to be checked
     * @param array  $params   Optional feature-specific parameters (array)
     *
     * @return array An array with key-value pairs.
     *
     * @SuppressWarnings(PHPMD.UnusedFormalParameter)
     */
    public function getConfig($function, $params = [])
    {
        if ('getMyTransactions' === $function) {
            // Can't support paging or sorting with the REST API
            return [];
        }
        return parent::getConfig($function, $params);
    }

    /**
     * Add instance-specific context to a cache key suffix (to ensure that
     * multiple drivers don't accidentally share values in the cache.
     *
     * @param string $key Cache key suffix
     *
     * @return string
     */
    protected function getCacheKey($key = null)
    {
        // Override the base class formatting with Voyager-specific details
        // to ensure proper caching in a MultiBackend environment.
        return 'VoyagerRestful-'
            . md5("{$this->ws_host}|{$this->ws_dbKey}|$key");
    }

    /**
     * Support method for VuFind Hold Logic. Take an array of status strings
     * and determines whether or not an item is holdable based on the
     * valid_hold_statuses settings in configuration file
     *
     * @param array $statusArray The status codes to analyze.
     *
     * @return bool Whether an item is holdable
     */
    protected function isHoldable($statusArray)
    {
        // User defined hold behaviour
        $is_holdable = true;

        if (!empty($this->config['Holds']['valid_hold_statuses'])) {
            $valid_hold_statuses_array
                = explode(':', $this->config['Holds']['valid_hold_statuses']);

            foreach ($statusArray as $status) {
                if (!in_array($status, $valid_hold_statuses_array)) {
                    $is_holdable = false;
                }
            }
        }
        return $is_holdable;
    }

    /**
     * Support method for VuFind Hold Logic. Takes an item type id
     * and determines whether or not an item is borrowable based on the
     * non_borrowable settings in configuration file
     *
     * @param string $itemTypeID The item type id to analyze.
     *
     * @return bool Whether an item is borrowable
     */
    protected function isBorrowable($itemTypeID)
    {
        if (isset($this->config['Holds']['borrowable'])) {
            $borrowable = explode(':', $this->config['Holds']['borrowable']);
            if (!in_array($itemTypeID, $borrowable)) {
                return false;
            }
        }
        if (isset($this->config['Holds']['non_borrowable'])) {
            $nonBorrowable = explode(':', $this->config['Holds']['non_borrowable']);
            if (in_array($itemTypeID, $nonBorrowable)) {
                return false;
            }
        }

        return true;
    }

    /**
     * Support method for VuFind Storage Retrieval Request (Call Slip) Logic.
     * Take a holdings row array and determine whether or not a call slip is
     * allowed based on the valid_call_slip_locations settings in configuration
     * file
     *
     * @param array $holdingsRow The holdings row to analyze.
     *
     * @return bool Whether an item is requestable
     */
    protected function isStorageRetrievalRequestAllowed($holdingsRow)
    {
        $holdingsRow = $holdingsRow['_fullRow'];
        if (
            !isset($holdingsRow['TEMP_ITEM_TYPE_ID'])
            || !isset($holdingsRow['ITEM_TYPE_ID'])
        ) {
            // Not a real item
            return false;
        }

        if (isset($this->config['StorageRetrievalRequests']['valid_item_types'])) {
            $validTypes = explode(
                ':',
                $this->config['StorageRetrievalRequests']['valid_item_types']
            );

            $type = $holdingsRow['TEMP_ITEM_TYPE_ID']
                ? $holdingsRow['TEMP_ITEM_TYPE_ID']
                : $holdingsRow['ITEM_TYPE_ID'];
            return in_array($type, $validTypes);
        }
        return true;
    }

    /**
     * Support method for VuFind ILL Logic. Take a holdings row array
     * and determine whether or not an ILL (UB) request is allowed.
     *
     * @param array $holdingsRow The holdings row to analyze.
     *
     * @return bool Whether an item is holdable
     *
     * @SuppressWarnings(PHPMD.UnusedFormalParameter)
     */
    protected function isILLRequestAllowed($holdingsRow)
    {
        return true;
    }

    /**
     * Protected support method for getHolding.
     *
     * @param array $id A Bibliographic id
     *
     * @return array Keyed data for use in an sql query
     */
    protected function getHoldingItemsSQL($id)
    {
        $sqlArray = parent::getHoldingItemsSQL($id);
        $sqlArray['expressions'][] = 'ITEM.ITEM_TYPE_ID';
        $sqlArray['expressions'][] = 'ITEM.TEMP_ITEM_TYPE_ID';

        return $sqlArray;
    }

    /**
     * Protected support method for getHolding.
     *
     * @param array $sqlRow SQL Row Data
     *
     * @return array Keyed data
     */
    protected function processHoldingRow($sqlRow)
    {
        $row = parent::processHoldingRow($sqlRow);
        $row += ['item_id' => $sqlRow['ITEM_ID'], '_fullRow' => $sqlRow];
        return $row;
    }

    /**
     * Protected support method for getHolding.
     *
     * @param array  $data   Item Data
     * @param string $id     The BIB record id
     * @param array  $patron Patron Data
     *
     * @return array Keyed data
     */
    protected function processHoldingData($data, $id, $patron = null)
    {
        $holding = parent::processHoldingData($data, $id, $patron);

        foreach ($holding as $i => $row) {
            $is_borrowable = isset($row['_fullRow']['ITEM_TYPE_ID'])
                ? $this->isBorrowable($row['_fullRow']['ITEM_TYPE_ID']) : false;
            $is_holdable = $this->itemHoldsEnabled
                && $this->isHoldable($row['_fullRow']['STATUS_ARRAY']);
            $isStorageRetrievalRequestAllowed
                = isset($this->config['StorageRetrievalRequests'])
                && $this->isStorageRetrievalRequestAllowed($row);
            $isILLRequestAllowed = isset($this->config['ILLRequests'])
                && $this->isILLRequestAllowed($row);
            // If the item cannot be borrowed or if the item is not holdable,
            // set is_holdable to false
            if (!$is_borrowable || !$is_holdable) {
                $is_holdable = false;
            }

            // Only used for driver generated hold links
            $addLink = false;
            $addStorageRetrievalLink = false;
            $holdType = '';
            $storageRetrieval = '';

            if ($is_holdable) {
                // Hold Type - If we have patron data, we can use it to determine if
                // a hold link should be shown
                if ($patron && $this->holdsMode == 'driver') {
                    // This limit is set as the api is slow to return results
                    if ($i < $this->holdCheckLimit && $this->holdCheckLimit != '0') {
                        $holdType = $this->determineHoldType(
                            $patron['id'],
                            $row['id'],
                            $row['item_id']
                        );
                        $addLink = $holdType ? $holdType : false;
                    } else {
                        $holdType = 'auto';
                        $addLink = 'check';
                    }
                } else {
                    $holdType = 'auto';
                }
            }

            if ($isStorageRetrievalRequestAllowed) {
                if ($patron) {
                    if (
                        $i < $this->callSlipCheckLimit
                        && $this->callSlipCheckLimit != '0'
                    ) {
                        $storageRetrieval = $this->checkItemRequests(
                            $patron['id'],
                            'callslip',
                            $row['id'],
                            $row['item_id']
                        );
                        $addStorageRetrievalLink = $storageRetrieval
                            ? true
                            : false;
                    } else {
                        $storageRetrieval = 'auto';
                        $addStorageRetrievalLink = 'check';
                    }
                } else {
                    $storageRetrieval = 'auto';
                }
            }

            $ILLRequest = '';
            $addILLRequestLink = false;
            // Check only that a patron has logged in
            if (null !== $patron && $isILLRequestAllowed) {
                $ILLRequest = 'auto';
                $addILLRequestLink = 'check';
            }

            $holding[$i] += [
                'is_holdable' => $is_holdable,
                'holdtype' => $holdType,
                'addLink' => $addLink,
                'level' => 'copy',
                'storageRetrievalRequest' => $storageRetrieval,
                'addStorageRetrievalRequestLink' => $addStorageRetrievalLink,
                'ILLRequest' => $ILLRequest,
                'addILLRequestLink' => $addILLRequestLink,
            ];
            unset($holding[$i]['_fullRow']);
        }
        return $holding;
    }

    /**
     * Check if request is valid
     *
     * This is responsible for determining if an item is requestable
     *
     * @param string $id     The Bib ID
     * @param array  $data   An Array of item data
     * @param patron $patron An array of patron data
     *
     * @return bool True if request is valid, false if not
     */
    public function checkRequestIsValid($id, $data, $patron)
    {
        $holdType = $data['holdtype'] ?? 'auto';
        $level = $data['level'] ?? 'copy';
        $mode = ('title' == $level) ? $this->titleHoldsMode : $this->holdsMode;
        if ('driver' == $mode && 'auto' == $holdType) {
            $itemID = $data['item_id'] ?? false;
            $result = $this->determineHoldType($patron['id'], $id, $itemID);
            if (!$result) {
                return false;
            }
        }

        if ('title' == $level && $this->requestGroupsEnabled) {
            // Verify that there are valid request groups
            if (!$this->getRequestGroups($id, $patron)) {
                return false;
            }
        }

        return true;
    }

    /**
     * Check if storage retrieval request is valid
     *
     * This is responsible for determining if an item is requestable
     *
     * @param string $id     The Bib ID
     * @param array  $data   An Array of item data
     * @param patron $patron An array of patron data
     *
     * @return bool True if request is valid, false if not
     */
    public function checkStorageRetrievalRequestIsValid($id, $data, $patron)
    {
        if (
            !isset($this->config['StorageRetrievalRequests'])
            || $this->checkAccountBlocks($patron['id'])
        ) {
            return false;
        }

        $level = $data['level'] ?? 'copy';
        $itemID = ($level != 'title' && isset($data['item_id']))
            ? $data['item_id']
            : false;
        return $this->checkItemRequests($patron['id'], 'callslip', $id, $itemID);
    }

    /**
     * Protected support method for getMyTransactions.
     *
     * @param array $sqlRow An array of keyed data
     * @param array $patron An array of keyed patron data
     *
     * @return array Keyed data for display by template files
     */
    protected function processMyTransactionsData($sqlRow, $patron = false)
    {
        $transactions = parent::processMyTransactionsData($sqlRow, $patron);

        // We'll verify renewability later in getMyTransactions
        $transactions['renewable'] = true;

        return $transactions;
    }

    /**
     * Is the selected pickup location valid for the hold?
     *
     * @param string $pickUpLocation Selected pickup location
     * @param array  $patron         Patron information returned by the patronLogin
     * method.
     * @param array  $holdDetails    Details of hold being placed
     *
     * @return bool
     */
    protected function pickUpLocationIsValid($pickUpLocation, $patron, $holdDetails)
    {
        $pickUpLibs = $this->getPickUpLocations($patron, $holdDetails);
        foreach ($pickUpLibs as $location) {
            if ($location['locationID'] == $pickUpLocation) {
                return true;
            }
        }
        return false;
    }

    /**
     * Get Pick Up Locations
     *
     * This is responsible for gettting a list of valid library locations for
     * holds / recall retrieval
     *
     * @param array $patron      Patron information returned by the patronLogin
     * method.
     * @param array $holdDetails Optional array, only passed in when getting a list
     * in the context of placing or editing a hold.  When placing a hold, it contains
     * most of the same values passed to placeHold, minus the patron data.  When
     * editing a hold it contains all the hold information returned by getMyHolds.
     * May be used to limit the pickup options or may be ignored.  The driver must
     * not add new options to the return array based on this data or other areas of
     * VuFind may behave incorrectly.
     *
     * @throws ILSException
     * @return array        An array of associative arrays with locationID and
     * locationDisplay keys
     *
     * @SuppressWarnings(PHPMD.UnusedFormalParameter)
     */
    public function getPickUpLocations($patron = false, $holdDetails = null)
    {
        $pickResponse = [];
        $params = [];
        if ($this->ws_pickUpLocations) {
            foreach ($this->ws_pickUpLocations as $code => $library) {
                $pickResponse[] = [
                    'locationID' => $code,
                    'locationDisplay' => $library,
                ];
            }
        } else {
            if (
                $this->requestGroupsEnabled
                && $this->pickupLocationsInRequestGroup
                && !empty($holdDetails['requestGroupId'])
            ) {
                $sql = "SELECT CIRC_POLICY_LOCS.LOCATION_ID as location_id, " .
                    "NVL(LOCATION.LOCATION_DISPLAY_NAME, LOCATION.LOCATION_NAME) " .
                    "as location_name from " .
                    $this->dbName . ".CIRC_POLICY_LOCS, $this->dbName.LOCATION, " .
                    "$this->dbName.REQUEST_GROUP_LOCATION rgl " .
                    "where CIRC_POLICY_LOCS.PICKUP_LOCATION = 'Y' " .
                    "and CIRC_POLICY_LOCS.LOCATION_ID = LOCATION.LOCATION_ID " .
                    "and rgl.GROUP_ID=:requestGroupId " .
                    "and rgl.LOCATION_ID = LOCATION.LOCATION_ID";
                $params['requestGroupId'] = $holdDetails['requestGroupId'];
            } else {
                $sql = "SELECT CIRC_POLICY_LOCS.LOCATION_ID as location_id, " .
                    "NVL(LOCATION.LOCATION_DISPLAY_NAME, LOCATION.LOCATION_NAME) " .
                    "as location_name from " .
                    $this->dbName . ".CIRC_POLICY_LOCS, $this->dbName.LOCATION " .
                    "where CIRC_POLICY_LOCS.PICKUP_LOCATION = 'Y' " .
                    "and CIRC_POLICY_LOCS.LOCATION_ID = LOCATION.LOCATION_ID";
            }

            try {
                $sqlStmt = $this->executeSQL($sql, $params);
            } catch (PDOException $e) {
                $this->throwAsIlsException($e);
            }

            // Read results
            while ($row = $sqlStmt->fetch(PDO::FETCH_ASSOC)) {
                $pickResponse[] = [
                    'locationID' => $row['LOCATION_ID'],
                    'locationDisplay' => utf8_encode($row['LOCATION_NAME']),
                ];
            }
        }

        // Do we need to sort pickup locations? If the setting is false, don't
        // bother doing any more work. If it's not set at all, default to
        // alphabetical order.
        $orderSetting = $this->config['Holds']['pickUpLocationOrder'] ?? 'default';
        if (count($pickResponse) > 1 && !empty($orderSetting)) {
            $locationOrder = $orderSetting === 'default'
                ? [] : array_flip(explode(':', $orderSetting));
            $sortFunction = function ($a, $b) use ($locationOrder) {
                $aLoc = $a['locationID'];
                $bLoc = $b['locationID'];
                if (isset($locationOrder[$aLoc])) {
                    if (isset($locationOrder[$bLoc])) {
                        return $locationOrder[$aLoc] - $locationOrder[$bLoc];
                    }
                    return -1;
                }
                if (isset($locationOrder[$bLoc])) {
                    return 1;
                }
                return $this->getSorter()->compare(
                    $a['locationDisplay'],
                    $b['locationDisplay']
                );
            };
            usort($pickResponse, $sortFunction);
        }

        return $pickResponse;
    }

    /**
     * Get Default Pick Up Location
     *
     * Returns the default pick up location set in VoyagerRestful.ini
     *
     * @param array $patron      Patron information returned by the patronLogin
     * method.
     * @param array $holdDetails Optional array, only passed in when getting a list
     * in the context of placing a hold; contains most of the same values passed to
     * placeHold, minus the patron data.  May be used to limit the pickup options
     * or may be ignored.
     *
     * @return false|string      The default pickup location for the patron or false
     * if the user has to choose.
     *
     * @SuppressWarnings(PHPMD.UnusedFormalParameter)
     */
    public function getDefaultPickUpLocation($patron = false, $holdDetails = null)
    {
        return $this->defaultPickUpLocation;
    }

    /**
     * Get Default Request Group
     *
     * Returns the default request group set in VoyagerRestful.ini
     *
     * @param array $patron      Patron information returned by the patronLogin
     * method.
     * @param array $holdDetails Optional array, only passed in when getting a list
     * in the context of placing a hold; contains most of the same values passed to
     * placeHold, minus the patron data.  May be used to limit the request group
     * options or may be ignored.
     *
     * @return false|string      The default request group for the patron or false if
     * the user has to choose.
     *
     * @SuppressWarnings(PHPMD.UnusedFormalParameter)
     */
    public function getDefaultRequestGroup($patron = false, $holdDetails = null)
    {
        return $this->defaultRequestGroup;
    }

    /**
     * Sort function for sorting request groups
     *
     * @param array $a Request group
     * @param array $b Request group
     *
     * @return number
     */
    protected function requestGroupSortFunction($a, $b)
    {
        $requestGroupOrder = isset($this->config['Holds']['requestGroupOrder'])
            ? explode(':', $this->config['Holds']['requestGroupOrder'])
            : [];
        $requestGroupOrder = array_flip($requestGroupOrder);
        if (isset($requestGroupOrder[$a['id']])) {
            if (isset($requestGroupOrder[$b['id']])) {
                return $requestGroupOrder[$a['id']] - $requestGroupOrder[$b['id']];
            }
            return -1;
        }
        if (isset($requestGroupOrder[$b['id']])) {
            return 1;
        }
        return $this->getSorter()->compare($a['name'], $b['name']);
    }

    /**
     * Get request groups
     *
     * @param int   $bibId       BIB ID
     * @param array $patron      Patron information returned by the patronLogin
     * method.
     * @param array $holdDetails Optional array, only passed in when getting a list
     * in the context of placing a hold; contains most of the same values passed to
     * placeHold, minus the patron data.  May be used to limit the request group
     * options or may be ignored.
     *
     * @return array False if request groups not in use or an array of
     * associative arrays with id and name keys
     *
     * @SuppressWarnings(PHPMD.UnusedFormalParameter)
     */
    public function getRequestGroups($bibId, $patron, $holdDetails = null)
    {
        if (!$this->requestGroupsEnabled) {
            return false;
        }

        $sqlExpressions = [
            'rg.GROUP_ID',
            'rg.GROUP_NAME',
        ];
        $sqlFrom = [
            "$this->dbName.REQUEST_GROUP rg",

        ];
        $sqlWhere = [];
        $sqlBind = [];

        if ($this->pickupLocationsInRequestGroup) {
            // Limit to request groups that have valid pickup locations
            $sqlWhere[] = <<<EOT
                rg.GROUP_ID IN (
                  SELECT rgl.GROUP_ID
                  FROM $this->dbName.REQUEST_GROUP_LOCATION rgl
                  WHERE rgl.LOCATION_ID IN (
                    SELECT cpl.LOCATION_ID
                    FROM $this->dbName.CIRC_POLICY_LOCS cpl
                    WHERE cpl.PICKUP_LOCATION='Y'
                  )
                )
                EOT;
        }

        if ($this->checkItemsExist) {
            $sqlWhere[] = <<<EOT
                rg.GROUP_ID IN (
                  SELECT rgl.GROUP_ID
                  FROM $this->dbName.REQUEST_GROUP_LOCATION rgl
                  WHERE rgl.LOCATION_ID IN (
                    SELECT mm.LOCATION_ID FROM $this->dbName.MFHD_MASTER mm
                    WHERE mm.SUPPRESS_IN_OPAC='N'
                    AND mm.MFHD_ID IN (
                      SELECT mi.MFHD_ID
                      FROM $this->dbName.MFHD_ITEM mi, $this->dbName.BIB_ITEM bi
                      WHERE mi.ITEM_ID = bi.ITEM_ID AND bi.BIB_ID=:bibId
                    )
                  )
                )
                EOT;
            $sqlBind['bibId'] = $bibId;
        }

        if ($this->checkItemsNotAvailable) {
            // Build first the inner query that return item statuses for all request
            // groups
            $subExpressions = [
                'sub_rgl.GROUP_ID',
                'sub_i.ITEM_ID',
                'max(sub_ist.ITEM_STATUS) as STATUS',
            ];

            $subFrom = [
                "$this->dbName.ITEM_STATUS sub_ist",
                "$this->dbName.BIB_ITEM sub_bi",
                "$this->dbName.ITEM sub_i",
                "$this->dbName.REQUEST_GROUP_LOCATION sub_rgl",
                "$this->dbName.MFHD_ITEM sub_mi",
                "$this->dbName.MFHD_MASTER sub_mm",
            ];

            $subWhere = [
                'sub_bi.BIB_ID=:subBibId',
                'sub_i.ITEM_ID=sub_bi.ITEM_ID',
                'sub_ist.ITEM_ID=sub_i.ITEM_ID',
                'sub_mi.ITEM_ID=sub_i.ITEM_ID',
                'sub_mm.MFHD_ID=sub_mi.MFHD_ID',
                'sub_rgl.LOCATION_ID=sub_mm.LOCATION_ID',
                "sub_mm.SUPPRESS_IN_OPAC='N'",
            ];

            $subGroup = [
                'sub_rgl.GROUP_ID',
                'sub_i.ITEM_ID',
            ];

            $sqlBind['subBibId'] = $bibId;

            $subArray = [
                'expressions' => $subExpressions,
                'from' => $subFrom,
                'where' => $subWhere,
                'group' => $subGroup,
                'bind' => [],
            ];

            $subSql = $this->buildSqlFromArray($subArray);

            $itemWhere = <<<EOT
                rg.GROUP_ID NOT IN (
                  SELECT status.GROUP_ID
                  FROM ({$subSql['string']}) status
                  WHERE status.status=1
                )
                EOT;

            $key = 'disableAvailabilityCheckForRequestGroups';
            if (isset($this->config['Holds'][$key])) {
                $disabledGroups = array_map(
                    function ($s) {
                        return preg_replace('/[^\d]*/', '', $s);
                    },
                    explode(':', $this->config['Holds'][$key])
                );
                if ($disabledGroups) {
                    $itemWhere = "($itemWhere OR rg.GROUP_ID IN ("
                        . implode(',', $disabledGroups) . '))';
                }
            }
            $sqlWhere[] = $itemWhere;
        }

        $sqlArray = [
            'expressions' => $sqlExpressions,
            'from' => $sqlFrom,
            'where' => $sqlWhere,
            'bind' => $sqlBind,
        ];

        $sql = $this->buildSqlFromArray($sqlArray);

        try {
            $sqlStmt = $this->executeSQL($sql);
        } catch (PDOException $e) {
            $this->throwAsIlsException($e);
        }

        $results = [];
        while ($row = $sqlStmt->fetch(PDO::FETCH_ASSOC)) {
            $results[] = [
                'id' => $row['GROUP_ID'],
                'name' => utf8_encode($row['GROUP_NAME']),
            ];
        }

        // Sort request groups
        usort($results, [$this, 'requestGroupSortFunction']);

        return $results;
    }

    /**
     * Make Request
     *
     * Makes a request to the Voyager Restful API
     *
     * @param array  $hierarchy Array of key-value pairs to embed in the URL path of
     * the request (set value to false to inject a non-paired value).
     * @param array  $params    A keyed array of query data
     * @param string $mode      The http request method to use (Default of GET)
     * @param string $xml       An optional XML string to send to the API
     *
     * @throws ILSException
     * @return obj  A Simple XML Object loaded with the xml data returned by the API
     */
    protected function makeRequest(
        $hierarchy,
        $params = false,
        $mode = 'GET',
        $xml = false
    ) {
        $hierarchyString = [];
        // Build Url Base
        $urlParams = "http://{$this->ws_host}:{$this->ws_port}/{$this->ws_app}";

        // Add Hierarchy
        foreach ($hierarchy as $key => $value) {
            $hierarchyString[] = ($value !== false)
                ? urlencode($key) . '/' . urlencode($value) : urlencode($key);
        }

        // Add Params
        $queryString = [];
        foreach ($params as $key => $param) {
            $queryString[] = urlencode($key) . '=' . urlencode($param);
        }

        // Build Hierarchy
        $urlParams .= '/' . implode('/', $hierarchyString);

        // Build Params
        $urlParams .= '?' . implode('&', $queryString);

        // Create Proxy Request
        $client = $this->httpService->createClient($urlParams);

        // Add any cookies
        if ($this->cookies) {
            $client->addCookie($this->cookies);
        }

        // Set timeout value
        $timeout = $this->config['Catalog']['http_timeout'] ?? 30;
        $client->setOptions(['timeout' => $timeout]);

        // Attach XML if necessary
        if ($xml !== false) {
            $client->setEncType('text/xml');
            $client->setRawBody($xml);
        }

        // Send Request and Retrieve Response
        $startTime = microtime(true);
        try {
            $result = $client->setMethod($mode)->send();
        } catch (\Exception $e) {
            $this->error(
                "$mode request for '$urlParams' with contents '$xml' failed: "
                . $e->getMessage()
            );
            throw new ILSException('Problem with RESTful API.');
        }
        if (!$result->isSuccess()) {
            $this->error(
                "$mode request for '$urlParams' with contents '$xml' failed: "
                . $result->getStatusCode() . ': ' . $result->getReasonPhrase()
            );
            throw new ILSException('Problem with RESTful API.');
        }

        // Store cookies
        $cookie = $result->getCookie();
        if ($cookie) {
            $this->cookies = $cookie;
        }

        // Process response
        $xmlResponse = $result->getBody();
        $this->debug(
            '[' . round(microtime(true) - $startTime, 4) . 's]'
            . " $mode request $urlParams, contents:" . PHP_EOL . $xml
            . PHP_EOL . 'response: ' . PHP_EOL
            . $xmlResponse
        );
        $oldLibXML = libxml_use_internal_errors();
        libxml_use_internal_errors(true);
        $simpleXML = simplexml_load_string($xmlResponse);
        libxml_use_internal_errors($oldLibXML);

        if ($simpleXML === false) {
            return false;
        }
        return $simpleXML;
    }

    /**
     * Encode a string for XML
     *
     * @param string $string String to be encoded
     *
     * @return string Encoded string
     */
    protected function encodeXML($string)
    {
        return htmlspecialchars($string, ENT_COMPAT, 'UTF-8');
    }

    /**
     * Build Basic XML
     *
     * Builds a simple xml string to send to the API
     *
     * @param array $xml A keyed array of xml node names and data
     *
     * @return string    An XML string
     */
    protected function buildBasicXML($xml)
    {
        $xmlString = '';

        foreach ($xml as $root => $nodes) {
            $xmlString .= '<' . $root . '>';

            foreach ($nodes as $nodeName => $nodeValue) {
                $xmlString .= '<' . $nodeName . '>';
                $xmlString .= $this->encodeXML($nodeValue);
                // Split out any attributes
                $nodeName = strtok($nodeName, ' ');
                $xmlString .= '</' . $nodeName . '>';
            }

            // Split out any attributes
            $root = strtok($root, ' ');
            $xmlString .= '</' . $root . '>';
        }

        $xmlComplete = "<?xml version=\"1.0\" encoding=\"UTF-8\"?>" . $xmlString;

        return $xmlComplete;
    }

    /**
     * Given the appropriate portion of the blocks API response, extract a list
     * of block reasons that VuFind is not configured to ignore.
     *
     * @param \SimpleXMLElement $borrowBlocks borrowingBlock section of XML response
     *
     * @return array
     */
    protected function extractBlockReasons($borrowBlocks)
    {
        $ignoredConfig = $this->config['Patron']['ignoredBlockCodes'] ?? '';
        $ignored = array_map('trim', explode(',', $ignoredConfig));
        $blockReason = [];
        foreach ($borrowBlocks as $borrowBlock) {
            if (!in_array((string)$borrowBlock->blockCode, $ignored)) {
                $blockReason[] = (string)$borrowBlock->blockReason;
            }
        }
        return $blockReason;
    }

    /**
     * Check whether the patron is blocked from placing requests (holds/ILL/SRR).
     *
     * @param array $patron Patron data from patronLogin().
     *
     * @return mixed A boolean false if no blocks are in place and an array
     * of block reasons if blocks are in place
     */
    public function getRequestBlocks($patron)
    {
        return $this->checkAccountBlocks($patron['id']);
    }

    /**
     * Check whether the patron has any blocks on their account.
     *
     * @param array $patron Patron data from patronLogin().
     *
     * @return mixed A boolean false if no blocks are in place and an array
     * of block reasons if blocks are in place
     */
    public function getAccountBlocks($patron)
    {
        return $this->checkAccountBlocks($patron['id']);
    }

    /**
     * Check Account Blocks
     *
     * Checks if a user has any blocks against their account which may prevent them
     * performing certain operations
     *
     * @param string $patronId A Patron ID
     *
     * @return mixed           A boolean false if no blocks are in place and an array
     * of block reasons if blocks are in place
     */
    protected function checkAccountBlocks($patronId)
    {
        $cacheId = "blocks|$patronId";
        $blockReason = $this->getCachedData($cacheId);
        if (null === $blockReason) {
            // Build Hierarchy
            $hierarchy = [
                'patron' =>  $patronId,
                'patronStatus' => 'blocks',
            ];

            // Add Required Params
            $params = [
                'patron_homedb' => $this->ws_patronHomeUbId,
                'view' => 'full',
            ];

            $blocks = $this->makeRequest($hierarchy, $params);
            if (
                $blocks
                && (string)$blocks->{'reply-text'} == 'ok'
                && isset($blocks->blocks->institution->borrowingBlock)
            ) {
                $blockReason = $this->extractBlockReasons(
                    $blocks->blocks->institution->borrowingBlock
                );
            } else {
                $blockReason = [];
            }
            $this->putCachedData($cacheId, $blockReason);
        }
        return empty($blockReason) ? false : $blockReason;
    }

    /**
     * Renew My Items
     *
     * Function for attempting to renew a patron's items.  The data in
     * $renewDetails['details'] is determined by getRenewDetails().
     *
     * @param array $renewDetails An array of data required for renewing items
     * including the Patron ID and an array of renewal IDS
     *
     * @return array              An array of renewal information keyed by item ID
     */
    public function renewMyItems($renewDetails)
    {
        $patron = $renewDetails['patron'];
        $finalResult = ['details' => []];

        // Get Account Blocks
        $finalResult['blocks'] = $this->checkAccountBlocks($patron['id']);

        if (!$finalResult['blocks']) {
            // Add Items and Attempt Renewal
            $itemIdentifiers = '';

            foreach ($renewDetails['details'] as $renewID) {
                [$dbKey, $loanId] = explode('|', $renewID);
                if (!$dbKey) {
                    $dbKey = $this->ws_dbKey;
                }

                $loanId = $this->encodeXML($loanId);
                $dbKey = $this->encodeXML($dbKey);

                $itemIdentifiers .= <<<EOT
                          <myac:itemIdentifier>
                           <myac:itemId>$loanId</myac:itemId>
                           <myac:ubId>$dbKey</myac:ubId>
                          </myac:itemIdentifier>
                    EOT;
            }

            $patronId = $this->encodeXML($patron['id']);
            $lastname = $this->encodeXML($patron['lastname']);
            $barcode = $this->encodeXML($patron['cat_username']);
            $localUbId = $this->encodeXML($this->ws_patronHomeUbId);

            // The RenewService has a weird prerequisite that
            // AuthenticatePatronService must be called first and JSESSIONID header
            // be preserved. There's no explanation why this is required, and a
            // quick check implies that RenewService works without it at least in
            // Voyager 8.1, but who knows if it fails with UB or something, so let's
            // try to play along with the rules.
            $xml = <<<EOT
                <?xml version="1.0" encoding="UTF-8"?>
                <ser:serviceParameters
                xmlns:ser="http://www.endinfosys.com/Voyager/serviceParameters">
                  <ser:patronIdentifier lastName="$lastname" patronHomeUbId="$localUbId">
                    <ser:authFactor type="B">$barcode</ser:authFactor>
                  </ser:patronIdentifier>
                </ser:serviceParameters>
                EOT;

            $response = $this->makeRequest(
                ['AuthenticatePatronService' => false],
                [],
                'POST',
                $xml
            );
            if ($response === false) {
                throw new ILSException('renew_error');
            }

            $xml = <<<EOT
                <?xml version="1.0" encoding="UTF-8"?>
                <ser:serviceParameters
                xmlns:ser="http://www.endinfosys.com/Voyager/serviceParameters">
                   <ser:parameters/>
                   <ser:definedParameters xsi:type="myac:myAccountServiceParametersType"
                   xmlns:myac="http://www.endinfosys.com/Voyager/myAccount"
                   xmlns:xsi="http://www.w3.org/2001/XMLSchema-instance">
                $itemIdentifiers
                   </ser:definedParameters>
                  <ser:patronIdentifier lastName="$lastname" patronHomeUbId="$localUbId"
                  patronId="$patronId">
                    <ser:authFactor type="B">$barcode</ser:authFactor>
                  </ser:patronIdentifier>
                </ser:serviceParameters>
                EOT;

            $response = $this->makeRequest(
                ['RenewService' => false],
                [],
                'POST',
                $xml
            );
            if ($response === false) {
                throw new ILSException('renew_error');
            }

            // Process
            $myac_ns = 'http://www.endinfosys.com/Voyager/myAccount';
            $response->registerXPathNamespace(
                'ser',
                'http://www.endinfosys.com/Voyager/serviceParameters'
            );
            $response->registerXPathNamespace('myac', $myac_ns);
            // The service doesn't actually return messages (in Voyager 8.1),
            // but maybe in the future...
            foreach ($response->xpath('//ser:message') as $message) {
                if (
                    $message->attributes()->type == 'system'
                    || $message->attributes()->type == 'error'
                ) {
                    return false;
                }
            }
            foreach ($response->xpath('//myac:clusterChargedItems') as $cluster) {
                $cluster = $cluster->children($myac_ns);
                $dbKey = (string)$cluster->cluster->ubSiteId;
                foreach ($cluster->chargedItem as $chargedItem) {
                    $chargedItem = $chargedItem->children($myac_ns);
                    $renewStatus = $chargedItem->renewStatus;
                    if (!$renewStatus) {
                        continue;
                    }
                    $renewed = false;
                    foreach ($renewStatus->status as $status) {
                        if ((string)$status == 'Renewed') {
                            $renewed = true;
                        }
                    }

                    $result = [];
                    $result['item_id'] = (string)$chargedItem->itemId;
                    $result['sysMessage'] = (string)$renewStatus->status;

                    $dueDate = (string)$chargedItem->dueDate;
                    try {
                        $newDate = $this->dateFormat->convertToDisplayDate(
                            'Y-m-d H:i',
                            $dueDate
                        );
                        $response['new_date'] = $newDate;
                    } catch (DateException $e) {
                        // If we can't parse out the date, use the raw string:
                        $response['new_date'] = $dueDate;
                    }
                    try {
                        $newTime = $this->dateFormat->convertToDisplayTime(
                            'Y-m-d H:i',
                            $dueDate
                        );
                        $response['new_time'] = $newTime;
                    } catch (DateException $e) {
                        // If we can't parse out the time, just ignore it:
                        $response['new_time'] = false;
                    }
                    $result['success'] = $renewed;

                    $finalResult['details'][$result['item_id']] = $result;
                }
            }
        }
        return $finalResult;
    }

    /**
     * Check Item Requests
     *
     * Determines if a user can place a hold or recall on a specific item
     *
     * @param string $patronId The user's Patron ID
     * @param string $request  The request type (hold or recall)
     * @param string $bibId    An item's Bib ID
     * @param string $itemId   An item's Item ID (optional)
     *
     * @return bool true if the request can be made, false if it cannot
     */
    protected function checkItemRequests(
        $patronId,
        $request,
        $bibId,
        $itemId = false
    ) {
        if (!empty($bibId) && !empty($patronId) && !empty($request)) {
            $hierarchy = [];

            // Build Hierarchy
            $hierarchy['record'] = $bibId;

            if ($itemId) {
                $hierarchy['items'] = $itemId;
            }

            $hierarchy[$request] = false;

            // Add Required Params
            $params = [
                'patron' => $patronId,
                'patron_homedb' => $this->ws_patronHomeUbId,
                'view' => 'full',
            ];

            $check = $this->makeRequest($hierarchy, $params, 'GET', false);

            if ($check) {
                // Process
                $check = $check->children();
                $node = 'reply-text';
                $reply = (string)$check->$node;

                // Valid Response
                if ($reply == 'ok') {
                    if ($check->$request) {
                        $requestAttributes = $check->$request->attributes();
                        if ($requestAttributes['allowed'] == 'Y') {
                            return true;
                        }
                    }
                }
            }
        }
        return false;
    }

    /**
     * Make Item Requests
     *
     * Places a Hold or Recall for a particular title or item
     *
     * @param string $patron      Patron information from patronLogin
     * @param string $type        The request type (hold or recall)
     * @param array  $requestData An array of parameters to submit with the request
     *
     * @return array             An array of data from the attempted request
     * including success, status and a System Message (if available)
     */
    protected function makeItemRequests(
        $patron,
        $type,
        $requestData
    ) {
        if (
            empty($patron) || empty($requestData) || empty($requestData['bibId'])
            || empty($type)
        ) {
            return ['success' => false, 'status' => 'hold_error_fail'];
        }

        // Build request
        $patronId = htmlspecialchars($patron['id'], ENT_COMPAT, 'UTF-8');
        $lastname = htmlspecialchars($patron['lastname'], ENT_COMPAT, 'UTF-8');
        $barcode = htmlspecialchars($patron['cat_username'], ENT_COMPAT, 'UTF-8');
        $localUbId = htmlspecialchars($this->ws_patronHomeUbId, ENT_COMPAT, 'UTF-8');
        $type = strtoupper($type);
        $cval = 'anyCopy';
        if (isset($requestData['itemId'])) {
            $cval = 'thisCopy';
        } elseif (isset($requestData['requestGroupId'])) {
            $cval = 'anyCopyAt';
        }

        // Build request
        $xml = <<<EOT
            <?xml version="1.0" encoding="UTF-8"?>
            <ser:serviceParameters
              xmlns:ser="http://www.endinfosys.com/Voyager/serviceParameters">
              <ser:parameters>
                <ser:parameter key="bibDbCode">
                  <ser:value>LOCAL</ser:value>
                </ser:parameter>
                <ser:parameter key="requestCode">
                  <ser:value>$type</ser:value>
                </ser:parameter>
                <ser:parameter key="requestSiteId">
                  <ser:value>$localUbId</ser:value>
                </ser:parameter>
                <ser:parameter key="CVAL">
                  <ser:value>$cval</ser:value>
                </ser:parameter>

            EOT;
        foreach ($requestData as $key => $value) {
            $value = htmlspecialchars($value, ENT_COMPAT, 'UTF-8');
            $xml .= <<<EOT
                    <ser:parameter key="$key">
                      <ser:value>$value</ser:value>
                    </ser:parameter>

                EOT;
        }
        $xml .= <<<EOT
              </ser:parameters>
              <ser:patronIdentifier lastName="$lastname" patronHomeUbId="$localUbId"
                patronId="$patronId">
                <ser:authFactor type="B">$barcode</ser:authFactor>
              </ser:patronIdentifier>
            </ser:serviceParameters>
            EOT;

        $response = $this->makeRequest(
            ['SendPatronRequestService' => false],
            [],
            'POST',
            $xml
        );

        if ($response === false) {
            return $this->holdError('hold_error_system');
        }
        // Process
        $response->registerXPathNamespace(
            'ser',
            'http://www.endinfosys.com/Voyager/serviceParameters'
        );
        $response->registerXPathNamespace(
            'req',
            'http://www.endinfosys.com/Voyager/requests'
        );
        foreach ($response->xpath('//ser:message') as $message) {
            if ($message->attributes()->type == 'success') {
                return [
                    'success' => true,
                    'status' => 'hold_request_success',
                ];
            }
            if ($message->attributes()->type == 'system') {
                return $this->holdError('hold_error_system');
            }
        }

        return $this->holdError('hold_error_blocked');
    }

    /**
     * Determine Hold Type
     *
     * Determines if a user can place a hold or recall on a particular item
     *
     * @param string $patronId The user's Patron ID
     * @param string $bibId    An item's Bib ID
     * @param string $itemId   An item's Item ID (optional)
     *
     * @return string          The name of the request method to use or false on
     * failure
     */
    protected function determineHoldType($patronId, $bibId, $itemId = false)
    {
        if ($itemId && !$this->itemHoldsEnabled) {
            return false;
        }

        // Check for account Blocks
        if ($this->checkAccountBlocks($patronId)) {
            return false;
        }

        // Check Recalls First
        if ($this->recallsEnabled) {
            $recall = $this->checkItemRequests($patronId, 'recall', $bibId, $itemId);
            if ($recall) {
                return 'recall';
            }
        }
        // Check Holds
        $hold = $this->checkItemRequests($patronId, 'hold', $bibId, $itemId);
        if ($hold) {
            return 'hold';
        }
        return false;
    }

    /**
     * Hold Error
     *
     * Returns a Hold Error Message
     *
     * @param string $msg An error message string
     *
     * @return array An array with a success (boolean) and sysMessage key
     */
    protected function holdError($msg)
    {
        return [
            'success' => false,
            'sysMessage' => $msg,
        ];
    }

    /**
     * Check whether the given patron has the given bib record or its item on loan.
     *
     * @param int $patronId Patron ID
     * @param int $bibId    Bib ID
     * @param int $itemId   Item ID (optional)
     *
     * @return bool
     */
    protected function isRecordOnLoan($patronId, $bibId, $itemId = null)
    {
        $sqlExpressions = [
            'count(cta.ITEM_ID) CNT',
        ];

        $sqlFrom = [
            "$this->dbName.BIB_ITEM bi",
            "$this->dbName.CIRC_TRANSACTIONS cta",
        ];

        $sqlWhere = [
            'cta.PATRON_ID=:patronId',
            'bi.BIB_ID=:bibId',
            'bi.ITEM_ID=cta.ITEM_ID',
        ];

        if ($this->requestGroupsEnabled) {
            $sqlFrom[] = "$this->dbName.REQUEST_GROUP_LOCATION rgl";
            $sqlFrom[] = "$this->dbName.MFHD_ITEM mi";
            $sqlFrom[] = "$this->dbName.MFHD_MASTER mm";

            $sqlWhere[] = 'mi.ITEM_ID=cta.ITEM_ID';
            $sqlWhere[] = 'mm.MFHD_ID=mi.MFHD_ID';
            $sqlWhere[] = 'rgl.LOCATION_ID=mm.LOCATION_ID';
            $sqlWhere[] = "mm.SUPPRESS_IN_OPAC='N'";
        }

        $sqlBind = ['patronId' => $patronId, 'bibId' => $bibId];

        if (null !== $itemId) {
            $sqlWhere[] = 'cta.ITEM_ID=:itemId';
            $sqlBind['itemId'] = $itemId;
        }

        $sqlArray = [
            'expressions' => $sqlExpressions,
            'from' => $sqlFrom,
            'where' => $sqlWhere,
            'bind' => $sqlBind,
        ];

        $sql = $this->buildSqlFromArray($sqlArray);

        try {
            $sqlStmt = $this->executeSQL($sql);
            $sqlRow = $sqlStmt->fetch(PDO::FETCH_ASSOC);
        } catch (PDOException $e) {
            $this->throwAsIlsException($e);
        }
        return $sqlRow['CNT'] > 0;
    }

    /**
     * Check whether items exist for the given BIB ID
     *
     * @param int  $bibId          BIB ID
     * @param ?int $requestGroupId Request group ID or null
     *
     * @return bool
     */
    protected function itemsExist($bibId, ?int $requestGroupId = null)
    {
        $sqlExpressions = [
            'count(i.ITEM_ID) CNT',
        ];

        $sqlFrom = [
            "$this->dbName.BIB_ITEM bi",
            "$this->dbName.ITEM i",
            "$this->dbName.MFHD_ITEM mi",
            "$this->dbName.MFHD_MASTER mm",
        ];

        $sqlWhere = [
            'bi.BIB_ID=:bibId',
            'i.ITEM_ID=bi.ITEM_ID',
            'mi.ITEM_ID=i.ITEM_ID',
            'mm.MFHD_ID=mi.MFHD_ID',
            "mm.SUPPRESS_IN_OPAC='N'",
        ];

        if ($this->excludedItemLocations) {
            $sqlWhere[] = 'mm.LOCATION_ID not in (' . $this->excludedItemLocations .
                ')';
        }

        $sqlBind = ['bibId' => $bibId];

        if ($this->requestGroupsEnabled && isset($requestGroupId)) {
            $sqlFrom[] = "$this->dbName.REQUEST_GROUP_LOCATION rgl";

            $sqlWhere[] = 'rgl.LOCATION_ID=mm.LOCATION_ID';
            $sqlWhere[] = 'rgl.GROUP_ID=:requestGroupId';

            $sqlBind['requestGroupId'] = $requestGroupId;
        }

        $sqlArray = [
            'expressions' => $sqlExpressions,
            'from' => $sqlFrom,
            'where' => $sqlWhere,
            'bind' => $sqlBind,
        ];

        $sql = $this->buildSqlFromArray($sqlArray);
        try {
            $sqlStmt = $this->executeSQL($sql);
            $sqlRow = $sqlStmt->fetch(PDO::FETCH_ASSOC);
        } catch (PDOException $e) {
            $this->throwAsIlsException($e);
        }
        return $sqlRow['CNT'] > 0;
    }

    /**
     * Check whether there are items available for loan for the given BIB ID
     *
     * @param int  $bibId          BIB ID
     * @param ?int $requestGroupId Request group ID or null
     *
     * @return bool
     */
    protected function itemsAvailable($bibId, ?int $requestGroupId = null)
    {
        // Build inner query first
        $sqlExpressions = [
            'i.ITEM_ID',
            'max(ist.ITEM_STATUS) as STATUS',
        ];

        $sqlFrom = [
            "$this->dbName.ITEM_STATUS ist",
            "$this->dbName.BIB_ITEM bi",
            "$this->dbName.ITEM i",
            "$this->dbName.MFHD_ITEM mi",
            "$this->dbName.MFHD_MASTER mm",
        ];

        $sqlWhere = [
            'bi.BIB_ID=:bibId',
            'i.ITEM_ID=bi.ITEM_ID',
            'ist.ITEM_ID=i.ITEM_ID',
            'mi.ITEM_ID=i.ITEM_ID',
            'mm.MFHD_ID=mi.MFHD_ID',
            "mm.SUPPRESS_IN_OPAC='N'",
        ];

        if ($this->excludedItemLocations) {
            $sqlWhere[] = 'mm.LOCATION_ID not in (' . $this->excludedItemLocations .
                ')';
        }

        $sqlGroup = [
            'i.ITEM_ID',
        ];

        $sqlBind = ['bibId' => $bibId];

        if ($this->requestGroupsEnabled && isset($requestGroupId)) {
            $sqlFrom[] = "$this->dbName.REQUEST_GROUP_LOCATION rgl";

            $sqlWhere[] = 'rgl.LOCATION_ID=mm.LOCATION_ID';
            $sqlWhere[] = 'rgl.GROUP_ID=:requestGroupId';

            $sqlBind['requestGroupId'] = $requestGroupId;
        }

        $sqlArray = [
            'expressions' => $sqlExpressions,
            'from' => $sqlFrom,
            'where' => $sqlWhere,
            'group' => $sqlGroup,
            'bind' => $sqlBind,
        ];

        $sql = $this->buildSqlFromArray($sqlArray);
        $outersql = "select count(avail.item_id) CNT from (${sql['string']}) avail" .
            ' where avail.STATUS=1'; // 1 = not charged

        try {
            $sqlStmt = $this->executeSQL($outersql, $sql['bind']);
            $sqlRow = $sqlStmt->fetch(PDO::FETCH_ASSOC);
        } catch (PDOException $e) {
            $this->throwAsIlsException($e);
        }
        return $sqlRow['CNT'] > 0;
    }

    /**
     * Protected support method for getMyHolds.
     *
     * Fetch both local and remote holds. Remote hold data will be augmented using
     * the API.
     *
     * @param array $patron Patron data for use in an sql query
     *
     * @return array Keyed data for use in an sql query
     */
    protected function getMyHoldsSQL($patron)
    {
        // Most of our SQL settings will be identical to the parent class....
        $sqlArray = parent::getMyHoldsSQL($patron);

        // Add remote holds; MFHD_ITEM and BIB_TEXT entries will be bogus for these,
        // but we'll deal with them later in getMyHolds()
        $sqlArray['expressions'][]
            = "NVL(VOYAGER_DATABASES.DB_CODE, 'LOCAL') as DB_CODE";

        // We need to significantly change the where clauses to account for remote
        // holds
        $sqlArray['where'] = [
            "HOLD_RECALL.PATRON_ID = :id",
            "HOLD_RECALL.HOLD_RECALL_ID = HOLD_RECALL_ITEMS.HOLD_RECALL_ID(+)",
            "HOLD_RECALL_ITEMS.ITEM_ID = MFHD_ITEM.ITEM_ID(+)",
            "(HOLD_RECALL_ITEMS.HOLD_RECALL_STATUS IS NULL OR " .
            "HOLD_RECALL_ITEMS.HOLD_RECALL_STATUS < 3)",
            "HOLD_RECALL.BIB_ID = BIB_TEXT.BIB_ID(+)",
            "HOLD_RECALL.REQUEST_GROUP_ID = REQUEST_GROUP.GROUP_ID(+)",
            "HOLD_RECALL.HOLDING_DB_ID = VOYAGER_DATABASES.DB_ID(+)",
        ];

        return $sqlArray;
    }

    /**
     * Protected support method for getMyHolds.
     *
     * @param array $sqlRow An array of keyed data
     *
     * @throws DateException
     * @return array Keyed data for display by template files
     */
    protected function processMyHoldsData($sqlRow)
    {
        $result = parent::processMyHoldsData($sqlRow);
        $result['db_code'] = $sqlRow['DB_CODE'];
        return $result;
    }

    /**
     * Get Patron Holds
     *
     * This is responsible for retrieving all holds by a specific patron.
     *
     * @param array $patron The patron array from patronLogin
     *
     * @throws DateException
     * @throws ILSException
     * @return array        Array of the patron's holds on success.
     */
    public function getMyHolds($patron)
    {
        $holds = parent::getMyHolds($patron);
        // Check if we have remote holds and augment if necessary
        $augment = false;
        foreach ($holds as $hold) {
            if ($hold['db_code'] != 'LOCAL') {
                $augment = true;
                break;
            }
        }
        if ($augment) {
            // Fetch hold information via the API so that we can include correct
            // title etc. for remote holds.
            $copyFields = [
                'id', 'item_id', 'volume', 'publication_year', 'title',
                'institution_id', 'institution_name',
                'institution_dbkey', 'in_transit',
            ];
            $apiHolds = $this->getHoldsFromApi($patron, true);
            foreach ($apiHolds as $apiHold) {
                // Find the hold and add information to it
                foreach ($holds as &$hold) {
                    if ($hold['reqnum'] == $apiHold['reqnum']) {
                        // Ignore local holds
                        if ($hold['db_code'] == 'LOCAL') {
                            continue 2;
                        }
                        foreach ($copyFields as $field) {
                            $hold[$field] = $apiHold[$field] ?? '';
                        }
                        break;
                    }
                }
            }
        }
        return $holds;
    }

    /**
     * Place Hold
     *
     * Attempts to place a hold or recall on a particular item and returns
     * an array with result details or throws an exception on failure of support
     * classes
     *
     * @param array $holdDetails An array of item and patron data
     *
     * @throws ILSException
     * @return mixed An array of data on the request including
     * whether or not it was successful and a system message (if available)
     */
    public function placeHold($holdDetails)
    {
        $patron = $holdDetails['patron'];
        $type = isset($holdDetails['holdtype']) && !empty($holdDetails['holdtype'])
            ? $holdDetails['holdtype'] : 'auto';
        $level = isset($holdDetails['level']) && !empty($holdDetails['level'])
            ? $holdDetails['level'] : 'copy';
        $pickUpLocation = !empty($holdDetails['pickUpLocation'])
            ? $holdDetails['pickUpLocation'] : $this->defaultPickUpLocation;
        $itemId = $holdDetails['item_id'] ?? false;
        $comment = $holdDetails['comment'] ?? '';
        $bibId = $holdDetails['id'];

        // Request was initiated before patron was logged in -
        // Let's determine Hold Type now
        if ($type == 'auto') {
            $type = $this->determineHoldType($patron['id'], $bibId, $itemId);
            if (!$type) {
                return $this->holdError('hold_error_blocked');
            }
        }

        // Convert last interest date from Display Format to Voyager required format
        try {
            $lastInterestDate = $this->dateFormat->convertFromDisplayDate(
                'Y-m-d',
                $holdDetails['requiredBy']
            );
        } catch (DateException $e) {
            // Hold Date is invalid
            return $this->holdError('hold_date_invalid');
        }

        try {
            $checkTime = $this->dateFormat->convertFromDisplayDate(
                'U',
                $holdDetails['requiredBy']
            );
            if (!is_numeric($checkTime)) {
                throw new DateException('Result should be numeric');
            }
        } catch (DateException $e) {
            $this->throwAsIlsException($e, 'Problem parsing required by date.');
        }

        if (time() > $checkTime) {
            // Hold Date is in the past
            return $this->holdError('hold_date_past');
        }

        // Make Sure Pick Up Library is Valid
        if (!$this->pickUpLocationIsValid($pickUpLocation, $patron, $holdDetails)) {
            return $this->holdError('hold_invalid_pickup');
        }

        if (
            $this->requestGroupsEnabled && !$itemId
            && empty($holdDetails['requestGroupId'])
        ) {
            return $this->holdError('hold_invalid_request_group');
        }

        // Optional check that the bib has items
        if ($this->checkItemsExist) {
            $exist = $this->itemsExist(
                $bibId,
                $holdDetails['requestGroupId'] ?? null
            );
            if (!$exist) {
                return $this->holdError('hold_no_items');
            }
        }

        // Optional check that the bib has no available items
        if ($this->checkItemsNotAvailable) {
            $disabledGroups = [];
            $key = 'disableAvailabilityCheckForRequestGroups';
            if (isset($this->config['Holds'][$key])) {
                $disabledGroups = explode(':', $this->config['Holds'][$key]);
            }
            if (
                !isset($holdDetails['requestGroupId'])
                || !in_array($holdDetails['requestGroupId'], $disabledGroups)
            ) {
                $available = $this->itemsAvailable(
                    $bibId,
                    $holdDetails['requestGroupId'] ?? null
                );
                if ($available) {
                    return $this->holdError('hold_items_available');
                }
            }
        }

        // Optional check that the patron doesn't already have the bib on loan
        if ($this->checkLoans) {
            $checkItemId = $this->checkLoans === 'same-item' && $level == 'copy'
                && $itemId ? $itemId : null;
            if ($this->isRecordOnLoan($patron['id'], $bibId, $checkItemId)) {
                return $this->holdError('hold_record_already_on_loan');
            }
        }

        // Build Request Data
        $requestData = [
            'bibId' => $bibId,
            'PICK' => $pickUpLocation,
            'REQNNA' => $lastInterestDate,
            'REQCOMMENTS' => $comment,
        ];
        if ($level == 'copy' && $itemId) {
            $requestData['itemId'] = $itemId;
        } elseif (isset($holdDetails['requestGroupId'])) {
            $requestData['requestGroupId'] = $holdDetails['requestGroupId'];
        }

        // Attempt Request
        $result = $this->makeItemRequests($patron, $type, $requestData);
        if ($result) {
            return $result;
        }

        return $this->holdError('hold_error_blocked');
    }

    /**
     * Cancel Holds
     *
     * Attempts to Cancel a hold or recall on a particular item. The
     * data in $cancelDetails['details'] is determined by getCancelHoldDetails().
     *
     * @param array $cancelDetails An array of item and patron data
     *
     * @return array               An array of data on each request including
     * whether or not it was successful and a system message (if available)
     */
    public function cancelHolds($cancelDetails)
    {
        $details = $cancelDetails['details'];
        $patron = $cancelDetails['patron'];
        $count = 0;
        $response = [];

        foreach ($details as $cancelDetails) {
            [$itemId, $cancelCode] = explode('|', $cancelDetails);

            // Create Rest API Cancel Key
            $cancelID = $this->ws_dbKey . '|' . $cancelCode;

            // Build Hierarchy
            $hierarchy = [
                'patron' => $patron['id'],
                 'circulationActions' => 'requests',
                 'holds' => $cancelID,
            ];

            // Add Required Params
            $params = [
                'patron_homedb' => $this->ws_patronHomeUbId,
                'view' => 'full',
            ];

            // Get Data
            $cancel = $this->makeRequest($hierarchy, $params, 'DELETE');

            if ($cancel) {
                // Process Cancel
                $cancel = $cancel->children();
                $node = 'reply-text';
                $reply = (string)$cancel->$node;
                $count = ($reply == 'ok') ? $count + 1 : $count;

                $response[$itemId] = [
                    'success' => ($reply == 'ok') ? true : false,
                    'status' => ($reply == 'ok')
                        ? 'hold_cancel_success' : 'hold_cancel_fail',
                    'sysMessage' => ($reply == 'ok') ? false : $reply,
                ];
            } else {
                $response[$itemId] = [
                    'success' => false, 'status' => 'hold_cancel_fail',
                ];
            }
        }
        $result = ['count' => $count, 'items' => $response];
        return $result;
    }

    /**
     * Get Cancel Hold Details
     *
     * In order to cancel a hold, Voyager requires the patron details an item ID
     * and a recall ID. This function returns the item id and recall id as a string
     * separated by a pipe, which is then submitted as form data in Hold.php. This
     * value is then extracted by the CancelHolds function.
     *
     * @param array $holdDetails A single hold array from getMyHolds
     * @param array $patron      Patron information from patronLogin
     *
     * @return string Data for use in a form field
     *
     * @SuppressWarnings(PHPMD.UnusedFormalParameter)
     */
    public function getCancelHoldDetails($holdDetails, $patron = [])
    {
        if (!$this->allowCancelingAvailableRequests && $holdDetails['available']) {
            return '';
        }
        return $holdDetails['item_id'] . '|' . $holdDetails['reqnum'];
    }

    /**
     * Get Renew Details
     *
     * In order to renew an item, Voyager requires the patron details and an item
     * id. This function returns the item id as a string which is then used
     * as submitted form data in checkedOut.php. This value is then extracted by
     * the RenewMyItems function.
     *
     * @param array $checkOutDetails An array of item data
     *
     * @return string Data for use in a form field
     */
    public function getRenewDetails($checkOutDetails)
    {
        $renewDetails = ($checkOutDetails['institution_dbkey'] ?? '')
            . '|' . $checkOutDetails['item_id'];
        return $renewDetails;
    }

    /**
     * Get Patron Transactions
     *
     * This is responsible for retrieving all transactions (i.e. checked out items)
     * by a specific patron.
     *
     * @param array $patron The patron array from patronLogin
     * @param array $params Parameters
     *
     * @throws ILSException
     * @return mixed        Array of the patron's transactions on success.
     */
    public function getMyTransactions($patron, $params = [])
    {
        // Get local loans from the database so that we can get more details
        // than available via the API. We need all records, so paging is not
        // possible.
        unset($params['limit']);
        $transactions = parent::getMyTransactions($patron, $params);

        // Get remote loans and renewability for local loans via the API

        // Build Hierarchy
        $hierarchy = [
            'patron' =>  $patron['id'],
            'circulationActions' => 'loans',
        ];

        // Add Required Params
        $params = [
            'patron_homedb' => $this->ws_patronHomeUbId,
            'view' => 'full',
        ];

        $results = $this->makeRequest($hierarchy, $params);

        if ($results === false) {
            throw new ILSException('System error fetching loans');
        }

        $replyCode = (string)$results->{'reply-code'};
        if ($replyCode != 0 && $replyCode != 8) {
            throw new ILSException('System error fetching loans');
        }
        if (isset($results->loans->institution)) {
            foreach ($results->loans->institution as $institution) {
                foreach ($institution->loan as $loan) {
                    if ($this->isLocalInst((string)$institution->attributes()->id)) {
                        // Take only renewability for local loans, other information
                        // we have already
                        $renewable = (string)$loan->attributes()->canRenew == 'Y';

<<<<<<< HEAD
                        foreach ($transactions['records'] as &$transaction) {
                            if (!isset($transaction['institution_id'])
=======
                        foreach ($transactions as &$transaction) {
                            if (
                                !isset($transaction['institution_id'])
>>>>>>> 3181c1b6
                                && $transaction['item_id'] == (string)$loan->itemId
                            ) {
                                $transaction['renewable'] = $renewable;
                                break;
                            }
                        }
                        continue;
                    }

                    $dueStatus = false;
                    $now = time();
                    $dueTimeStamp = strtotime((string)$loan->dueDate);
                    if ($dueTimeStamp !== false && is_numeric($dueTimeStamp)) {
                        if ($now > $dueTimeStamp) {
                            $dueStatus = 'overdue';
                        } elseif ($now > $dueTimeStamp - (1 * 24 * 60 * 60)) {
                            $dueStatus = 'due';
                        }
                    }

                    try {
                        $dueDate = $this->dateFormat->convertToDisplayDate(
                            'Y-m-d H:i',
                            (string)$loan->dueDate
                        );
                    } catch (DateException $e) {
                        // If we can't parse out the date, use the raw string:
                        $dueDate = (string)$loan->dueDate;
                    }

                    try {
                        $dueTime = $this->dateFormat->convertToDisplayTime(
                            'Y-m-d H:i',
                            (string)$loan->dueDate
                        );
                    } catch (DateException $e) {
                        // If we can't parse out the time, just ignore it:
                        $dueTime = false;
                    }

                    $transactions['records'][] = [
                        // This is bogus, but we need something..
                        'id' => (string)$institution->attributes()->id . '_' .
                                (string)$loan->itemId,
                        'item_id' => (string)$loan->itemId,
                        'duedate' => $dueDate,
                        'dueTime' => $dueTime,
                        'dueStatus' => $dueStatus,
                        'title' => (string)$loan->title,
                        'renewable' => (string)$loan->attributes()->canRenew == 'Y',
                        'institution_id' => (string)$institution->attributes()->id,
                        'institution_name' => (string)$loan->dbName,
                        'institution_dbkey' => (string)$loan->dbKey,
                    ];
                }
            }
        }
        return [
            'count' => count($transactions['records']),
            'records' => $transactions['records']
        ];
    }

    /**
     * Get patron's local or remote holds from the API
     *
     * This is responsible for retrieving all local or remote holds by a specific
     * patron.
     *
     * @param array $patron The patron array from patronLogin
     * @param bool  $local  Whether to fetch local holds instead of remote holds
     *
     * @throws DateException
     * @throws ILSException
     * @return array        Array of the patron's holds on success.
     */
    protected function getHoldsFromApi($patron, $local)
    {
        // Build Hierarchy
        $hierarchy = [
            'patron' =>  $patron['id'],
            'circulationActions' => 'requests',
            'holds' => false,
        ];

        // Add Required Params
        $params = [
            'patron_homedb' => $this->ws_patronHomeUbId,
            'view' => 'full',
        ];

        $results = $this->makeRequest($hierarchy, $params);

        if ($results === false) {
            throw new ILSException('System error fetching remote holds');
        }

        $replyCode = (string)$results->{'reply-code'};
        if ($replyCode != 0 && $replyCode != 8) {
            throw new ILSException('System error fetching remote holds');
        }
        $holds = [];
        if (isset($results->holds->institution)) {
            foreach ($results->holds->institution as $institution) {
                // Filter by the $local parameter
                $isLocal = $this->isLocalInst(
                    (string)$institution->attributes()->id
                );
                if ($local != $isLocal) {
                    continue;
                }

                foreach ($institution->hold as $hold) {
                    $item = $hold->requestItem;

                    $holds[] = [
                        'id' => '',
                        'type' => (string)$item->holdType,
                        'location' => (string)$item->pickupLocation,
                        'expire' => (string)$item->expiredDate
                            ? $this->dateFormat->convertToDisplayDate(
                                'Y-m-d',
                                (string)$item->expiredDate
                            )
                            : '',
                        // Looks like expired date shows creation date for
                        // UB requests, but who knows
                        'create' => (string)$item->expiredDate
                            ? $this->dateFormat->convertToDisplayDate(
                                'Y-m-d',
                                (string)$item->expiredDate
                            )
                            : '',
                        'position' => (string)$item->queuePosition,
                        'available' => (string)$item->status == '2',
                        'reqnum' => (string)$item->holdRecallId,
                        'item_id' => (string)$item->itemId,
                        'volume' => '',
                        'publication_year' => '',
                        'title' => (string)$item->itemTitle,
                        'institution_id' => (string)$institution->attributes()->id,
                        'institution_name' => (string)$item->dbName,
                        'institution_dbkey' => (string)$item->dbKey,
                        'in_transit' => (substr((string)$item->statusText, 0, 13)
                            == 'In transit to')
                          ? substr((string)$item->statusText, 14)
                          : '',
                    ];
                }
            }
        }
        return $holds;
    }

    /**
     * Get Patron Storage Retrieval Requests (Call Slips). Gets callslips via
     * the API. Returns only remote slips by default since more complete data
     * can be retrieved directly from the local database; however, the $local
     * parameter exists to support potential local customizations.
     *
     * @param array $patron The patron array from patronLogin
     * @param bool  $local  Whether to include local callslips
     *
     * @return mixed        Array of the patron's storage retrieval requests.
     */
    protected function getCallSlips($patron, $local = false)
    {
        // Build Hierarchy
        $hierarchy = [
            'patron' =>  $patron['id'],
            'circulationActions' => 'requests',
            'callslips' => false,
        ];

        // Add Required Params
        $params = [
            'patron_homedb' => $this->ws_patronHomeUbId,
            'view' => 'full',
        ];

        $results = $this->makeRequest($hierarchy, $params);

        $replyCode = (string)$results->{'reply-code'};
        if ($replyCode != 0 && $replyCode != 8) {
            throw new \Exception('System error fetching call slips');
        }
        $requests = [];
        if (isset($results->callslips->institution)) {
            foreach ($results->callslips->institution as $institution) {
                if (
                    !$local
                    && $this->isLocalInst((string)$institution->attributes()->id)
                ) {
                    // Unless $local is set, ignore local callslips; we have them
                    // already....
                    continue;
                }
                foreach ($institution->callslip as $callslip) {
                    $item = $callslip->requestItem;
                    $requests[] = [
                        'id' => '',
                        'type' => (string)$item->holdType,
                        'location' => (string)$item->pickupLocation,
                        'expire' => (string)$item->expiredDate
                            ? $this->dateFormat->convertToDisplayDate(
                                'Y-m-d',
                                (string)$item->expiredDate
                            )
                            : '',
                        // Looks like expired date shows creation date for
                        // call slip requests, but who knows
                        'create' => (string)$item->expiredDate
                            ? $this->dateFormat->convertToDisplayDate(
                                'Y-m-d',
                                (string)$item->expiredDate
                            )
                            : '',
                        'position' => (string)$item->queuePosition,
                        'available' => (string)$item->status == '4',
                        'reqnum' => (string)$item->holdRecallId,
                        'item_id' => (string)$item->itemId,
                        'volume' => '',
                        'publication_year' => '',
                        'title' => (string)$item->itemTitle,
                        'institution_id' => (string)$institution->attributes()->id,
                        'institution_name' => (string)$item->dbName,
                        'institution_dbkey' => (string)$item->dbKey,
                        'processed' => substr((string)$item->statusText, 0, 6)
                            == 'Filled'
                            ? $this->dateFormat->convertToDisplayDate(
                                'Y-m-d',
                                substr((string)$item->statusText, 7)
                            )
                            : '',
                        'canceled' => substr((string)$item->statusText, 0, 8)
                            == 'Canceled'
                            ? $this->dateFormat->convertToDisplayDate(
                                'Y-m-d',
                                substr((string)$item->statusText, 9)
                            )
                            : '',
                    ];
                }
            }
        }
        return $requests;
    }

    /**
     * Place Storage Retrieval Request (Call Slip)
     *
     * Attempts to place a call slip request on a particular item and returns
     * an array with result details
     *
     * @param array $details An array of item and patron data
     *
     * @return mixed An array of data on the request including
     * whether or not it was successful and a system message (if available)
     */
    public function placeStorageRetrievalRequest($details)
    {
        $patron = $details['patron'];
        $level = isset($details['level']) && !empty($details['level'])
            ? $details['level'] : 'copy';
        $itemId = $details['item_id'] ?? false;
        $mfhdId = $details['holdings_id'] ?? false;
        $comment = $details['comment'] ?? '';
        $bibId = $details['id'];

        // Make Sure Pick Up Location is Valid
        if (
            isset($details['pickUpLocation'])
            && !$this->pickUpLocationIsValid(
                $details['pickUpLocation'],
                $patron,
                $details
            )
        ) {
            return $this->holdError('hold_invalid_pickup');
        }

        // Attempt Request
        $hierarchy = [];

        // Build Hierarchy
        $hierarchy['record'] = $bibId;

        if ($itemId && $level != 'title') {
            $hierarchy['items'] = $itemId;
        }

        $hierarchy['callslip'] = false;

        // Add Required Params
        $params = [
            'patron' => $patron['id'],
            'patron_homedb' => $this->ws_patronHomeUbId,
            'view' => 'full',
        ];

        $xml = [];
        if ('title' == $level) {
            $xml['call-slip-title-parameters'] = [
                'comment' => $comment,
                'reqinput field="1"' => $details['volume'],
                'reqinput field="2"' => $details['issue'],
                'reqinput field="3"' => $details['year'],
                'dbkey' => $this->ws_dbKey,
                'mfhdId' => $mfhdId,
            ];
            if (isset($details['pickUpLocation'])) {
                $xml['call-slip-title-parameters']['pickup-location']
                    = $details['pickUpLocation'];
            }
        } else {
            $xml['call-slip-parameters'] = [
                'comment' => $comment,
                'dbkey' => $this->ws_dbKey,
            ];
            if (isset($details['pickUpLocation'])) {
                $xml['call-slip-parameters']['pickup-location']
                    = $details['pickUpLocation'];
            }
        }

        // Generate XML
        $requestXML = $this->buildBasicXML($xml);

        // Get Data
        $result = $this->makeRequest($hierarchy, $params, 'PUT', $requestXML);

        if ($result) {
            // Process
            $result = $result->children();
            $reply = (string)$result->{'reply-text'};

            $responseNode = 'title' == $level
                ? 'create-call-slip-title'
                : 'create-call-slip';
            $note = (isset($result->$responseNode))
                ? trim((string)$result->$responseNode->note) : false;

            // Valid Response
            $response = [];
            if ($reply == 'ok' && $note == 'Your request was successful.') {
                $response['success'] = true;
                $response['status'] = 'storage_retrieval_request_place_success';
            } else {
                // Failed
                $response['sysMessage'] = $note;
            }
            return $response;
        }

        return $this->holdError('storage_retrieval_request_error_blocked');
    }

    /**
     * Cancel Storage Retrieval Requests (Call Slips)
     *
     * Attempts to Cancel a call slip on a particular item. The
     * data in $cancelDetails['details'] is determined by
     * getCancelStorageRetrievalRequestDetails().
     *
     * @param array $cancelDetails An array of item and patron data
     *
     * @return array               An array of data on each request including
     * whether or not it was successful and a system message (if available)
     */
    public function cancelStorageRetrievalRequests($cancelDetails)
    {
        $details = $cancelDetails['details'];
        $patron = $cancelDetails['patron'];
        $count = 0;
        $response = [];

        foreach ($details as $cancelDetails) {
            [$dbKey, $itemId, $cancelCode] = explode('|', $cancelDetails);

            // Create Rest API Cancel Key
            $cancelID = ($dbKey ? $dbKey : $this->ws_dbKey) . '|' . $cancelCode;

            // Build Hierarchy
            $hierarchy = [
                'patron' => $patron['id'],
                'circulationActions' => 'requests',
                'callslips' => $cancelID,
            ];

            // Add Required Params
            $params = [
                'patron_homedb' => $this->ws_patronHomeUbId,
                'view' => 'full',
            ];

            // Get Data
            $cancel = $this->makeRequest($hierarchy, $params, 'DELETE');

            if ($cancel) {
                // Process Cancel
                $cancel = $cancel->children();
                $reply = (string)$cancel->{'reply-text'};
                $count = ($reply == 'ok') ? $count + 1 : $count;

                $response[$itemId] = [
                    'success' => ($reply == 'ok') ? true : false,
                    'status' => ($reply == 'ok')
                        ? 'storage_retrieval_request_cancel_success'
                        : 'storage_retrieval_request_cancel_fail',
                    'sysMessage' => ($reply == 'ok') ? false : $reply,
                ];
            } else {
                $response[$itemId] = [
                    'success' => false,
                    'status' => 'storage_retrieval_request_cancel_fail',
                ];
            }
        }
        $result = ['count' => $count, 'items' => $response];
        return $result;
    }

    /**
     * Get Cancel Storage Retrieval Request (Call Slip) Details
     *
     * In order to cancel a call slip, Voyager requires the item ID and a
     * request ID. This function returns the item id and call slip id as a
     * string separated by a pipe, which is then submitted as form data. This
     * value is then extracted by the CancelStorageRetrievalRequests function.
     *
     * @param array $details An array of item data
     * @param array $patron  Patron information from patronLogin
     *
     * @return string Data for use in a form field
     *
     * @SuppressWarnings(PHPMD.UnusedFormalParameter)
     */
    public function getCancelStorageRetrievalRequestDetails($details, $patron)
    {
        $details
            = ($details['institution_dbkey'] ?? '')
            . '|' . $details['item_id']
            . '|' . $details['reqnum'];
        return $details;
    }

    /**
     * A helper function that retrieves UB request details for ILL and caches them
     * for a short while for faster access.
     *
     * @param string $id     BIB id
     * @param array  $patron Patron
     *
     * @return bool|array False if UB request is not available or an array
     * of details on success
     */
    protected function getUBRequestDetails($id, $patron)
    {
        $cacheId = "ub|$id|{$patron['id']}";
        $data = $this->getCachedData($cacheId);
        if (!empty($data)) {
            return $data;
        }

        if (strpos($patron['id'], '.') === false) {
            $this->debug(
                "getUBRequestDetails: no prefix in patron id '{$patron['id']}'"
            );
            $this->putCachedData($cacheId, false);
            return false;
        }
        [$source, $patronId] = explode('.', $patron['id'], 2);
        if (!isset($this->config['ILLRequestSources'][$source])) {
            $this->debug("getUBRequestDetails: source '$source' unknown");
            $this->putCachedData($cacheId, false);
            return false;
        }

        [, $catUsername] = explode('.', $patron['cat_username'], 2);
        $patronId = $this->encodeXML($patronId);
        $patronHomeUbId = $this->encodeXML(
            $this->config['ILLRequestSources'][$source]
        );
        $lastname = $this->encodeXML($patron['lastname']);
        $barcode = $this->encodeXML($catUsername);
        $bibId = $this->encodeXML($id);
        $bibDbName = $this->encodeXML($this->config['Catalog']['database']);
        $localUbId = $this->encodeXML($this->ws_patronHomeUbId);

        // Call PatronRequestsService first to check that UB is an available request
        // type. Additionally, this seems to be mandatory, as PatronRequestService
        // may fail otherwise.
        $xml = <<<EOT
            <?xml version="1.0" encoding="UTF-8"?>
            <ser:serviceParameters
            xmlns:ser="http://www.endinfosys.com/Voyager/serviceParameters">
              <ser:parameters>
                <ser:parameter key="bibId">
                  <ser:value>$bibId</ser:value>
                </ser:parameter>
                <ser:parameter key="bibDbCode">
                  <ser:value>LOCAL</ser:value>
                </ser:parameter>
              </ser:parameters>
              <ser:patronIdentifier lastName="$lastname" patronHomeUbId="$patronHomeUbId"
              patronId="$patronId">
                <ser:authFactor type="B">$barcode</ser:authFactor>
              </ser:patronIdentifier>
            </ser:serviceParameters>
            EOT;

        $response = $this->makeRequest(
            ['PatronRequestsService' => false],
            [],
            'POST',
            $xml
        );

        if ($response === false) {
            $this->putCachedData($cacheId, false);
            return false;
        }
        // Process
        $response->registerXPathNamespace(
            'ser',
            'http://www.endinfosys.com/Voyager/serviceParameters'
        );
        $response->registerXPathNamespace(
            'req',
            'http://www.endinfosys.com/Voyager/requests'
        );
        foreach ($response->xpath('//ser:message') as $message) {
            // Any message means a problem, right?
            $this->putCachedData($cacheId, false);
            return false;
        }
        $requestCount = count(
            $response->xpath("//req:requestIdentifier[@requestCode='UB']")
        );
        if ($requestCount == 0) {
            // UB request not available
            $this->putCachedData($cacheId, false);
            return false;
        }

        $xml = <<<EOT
            <?xml version="1.0" encoding="UTF-8"?>
            <ser:serviceParameters
            xmlns:ser="http://www.endinfosys.com/Voyager/serviceParameters">
              <ser:parameters>
                <ser:parameter key="bibId">
                  <ser:value>$bibId</ser:value>
                </ser:parameter>
                <ser:parameter key="bibDbCode">
                  <ser:value>LOCAL</ser:value>
                </ser:parameter>
                <ser:parameter key="bibDbName">
                  <ser:value>$bibDbName</ser:value>
                </ser:parameter>
                <ser:parameter key="requestCode">
                  <ser:value>UB</ser:value>
                </ser:parameter>
                <ser:parameter key="requestSiteId">
                  <ser:value>$localUbId</ser:value>
                </ser:parameter>
              </ser:parameters>
              <ser:patronIdentifier lastName="$lastname" patronHomeUbId="$patronHomeUbId"
              patronId="$patronId">
                <ser:authFactor type="B">$barcode</ser:authFactor>
              </ser:patronIdentifier>
            </ser:serviceParameters>
            EOT;

        $response = $this->makeRequest(
            ['PatronRequestService' => false],
            [],
            'POST',
            $xml
        );

        if ($response === false) {
            $this->putCachedData($cacheId, false);
            return false;
        }
        // Process
        $response->registerXPathNamespace(
            'ser',
            'http://www.endinfosys.com/Voyager/serviceParameters'
        );
        $response->registerXPathNamespace(
            'req',
            'http://www.endinfosys.com/Voyager/requests'
        );
        foreach ($response->xpath('//ser:message') as $message) {
            // Any message means a problem, right?
            $this->putCachedData($cacheId, false);
            return false;
        }
        $items = [];
        $libraries = [];
        $locations = [];
        $requiredByDate = '';
        foreach ($response->xpath('//req:field') as $field) {
            switch ($field->attributes()->labelKey) {
                case 'selectItem':
                    foreach ($field->xpath('./req:select/req:option') as $option) {
                        $items[] = [
                            'id' => (string)$option->attributes()->id,
                            'name' => (string)$option,
                        ];
                    }
                    break;
                case 'pickupLib':
                    foreach ($field->xpath('./req:select/req:option') as $option) {
                        $libraries[] = [
                            'id' => (string)$option->attributes()->id,
                            'name' => (string)$option,
                            'isDefault' => $option->attributes()->isDefault == 'Y',
                        ];
                    }
                    break;
                case 'pickUpAt':
                    foreach ($field->xpath('./req:select/req:option') as $option) {
                        $locations[] = [
                            'id' => (string)$option->attributes()->id,
                            'name' => (string)$option,
                            'isDefault' => $option->attributes()->isDefault == 'Y',
                        ];
                    }
                    break;
                case 'notNeededAfter':
                    $node = current($field->xpath('./req:text'));
                    $requiredByDate = $this->dateFormat->convertToDisplayDate(
                        'Y-m-d H:i',
                        (string)$node
                    );
                    break;
            }
        }
        $results = [
            'items' => $items,
            'libraries' => $libraries,
            'locations' => $locations,
            'requiredBy' => $requiredByDate,
        ];
        $this->putCachedData($cacheId, $results);
        return $results;
    }

    /**
     * Check if ILL Request is valid
     *
     * This is responsible for determining if an item is requestable
     *
     * @param string $id     The Bib ID
     * @param array  $data   An Array of item data
     * @param patron $patron An array of patron data
     *
     * @return bool True if request is valid, false if not
     */
    public function checkILLRequestIsValid($id, $data, $patron)
    {
        if (!isset($this->config['ILLRequests'])) {
            $this->debug('ILL Requests not configured');
            return false;
        }

        $level = $data['level'] ?? 'copy';
        $itemID = ($level != 'title' && isset($data['item_id']))
            ? $data['item_id']
            : false;

        if ($level == 'copy' && $itemID === false) {
            $this->debug('Item ID missing');
            return false;
        }

        $results = $this->getUBRequestDetails($id, $patron);
        if ($results === false) {
            $this->debug('getUBRequestDetails returned false');
            return false;
        }
        if ($level == 'copy') {
            $found = false;
            foreach ($results['items'] as $item) {
                if ($item['id'] == "$itemID.$id") {
                    $found = true;
                    break;
                }
            }
            if (!$found) {
                $this->debug('Item not requestable');
                return false;
            }
        }

        return true;
    }

    /**
     * Get ILL (UB) Pickup Libraries
     *
     * This is responsible for getting information on the possible pickup libraries
     *
     * @param string $id     Record ID
     * @param array  $patron Patron
     *
     * @return bool|array False if request not allowed, or an array of associative
     * arrays with libraries.
     */
    public function getILLPickupLibraries($id, $patron)
    {
        if (!isset($this->config['ILLRequests'])) {
            return false;
        }

        $results = $this->getUBRequestDetails($id, $patron);
        if ($results === false) {
            $this->debug('getUBRequestDetails returned false');
            return false;
        }

        return $results['libraries'];
    }

    /**
     * Get ILL (UB) Pickup Locations
     *
     * This is responsible for getting a list of possible pickup locations for a
     * library
     *
     * @param string $id        Record ID
     * @param string $pickupLib Pickup library ID
     * @param array  $patron    Patron
     *
     * @return bool|array False if request not allowed, or an array of
     * locations.
     *
     * @SuppressWarnings(PHPMD.UnusedFormalParameter)
     */
    public function getILLPickupLocations($id, $pickupLib, $patron)
    {
        if (!isset($this->config['ILLRequests'])) {
            return false;
        }

        [$source, $patronId] = explode('.', $patron['id'], 2);
        if (!isset($this->config['ILLRequestSources'][$source])) {
            return $this->holdError('ill_request_unknown_patron_source');
        }

        [, $catUsername] = explode('.', $patron['cat_username'], 2);
        $patronId = $this->encodeXML($patronId);
        $patronHomeUbId = $this->encodeXML(
            $this->config['ILLRequestSources'][$source]
        );
        $lastname = $this->encodeXML($patron['lastname']);
        $barcode = $this->encodeXML($catUsername);
        $pickupLib = $this->encodeXML($pickupLib);

        $xml = <<<EOT
            <?xml version="1.0" encoding="UTF-8"?>
            <ser:serviceParameters
            xmlns:ser="http://www.endinfosys.com/Voyager/serviceParameters">
              <ser:parameters>
                <ser:parameter key="pickupLibId">
                  <ser:value>$pickupLib</ser:value>
                </ser:parameter>
              </ser:parameters>
              <ser:patronIdentifier lastName="$lastname" patronHomeUbId="$patronHomeUbId"
              patronId="$patronId">
                <ser:authFactor type="B">$barcode</ser:authFactor>
              </ser:patronIdentifier>
            </ser:serviceParameters>
            EOT;

        $response = $this->makeRequest(
            ['UBPickupLibService' => false],
            [],
            'POST',
            $xml
        );

        if ($response === false) {
            throw new ILSException('ill_request_error_technical');
        }
        // Process
        $response->registerXPathNamespace(
            'ser',
            'http://www.endinfosys.com/Voyager/serviceParameters'
        );
        $response->registerXPathNamespace(
            'req',
            'http://www.endinfosys.com/Voyager/requests'
        );
        if ($response->xpath('//ser:message')) {
            // Any message means a problem, right?
            throw new ILSException('ill_request_error_technical');
        }
        $locations = [];
        foreach ($response->xpath('//req:location') as $location) {
            $locations[] = [
                'id' => (string)$location->attributes()->id,
                'name' => (string)$location,
                'isDefault' => $location->attributes()->isDefault == 'Y',
            ];
        }
        return $locations;
    }

    /**
     * Place ILL (UB) Request
     *
     * Attempts to place an UB request on a particular item and returns
     * an array with result details or a PEAR error on failure of support classes
     *
     * @param array $details An array of item and patron data
     *
     * @return mixed An array of data on the request including
     * whether or not it was successful and a system message (if available)
     */
    public function placeILLRequest($details)
    {
        $patron = $details['patron'];
        [$source, $patronId] = explode('.', $patron['id'], 2);
        if (!isset($this->config['ILLRequestSources'][$source])) {
            return $this->holdError('ill_request_error_unknown_patron_source');
        }

        [, $catUsername] = explode('.', $patron['cat_username'], 2);
        $patronId = htmlspecialchars($patronId, ENT_COMPAT, 'UTF-8');
        $patronHomeUbId = $this->encodeXML(
            $this->config['ILLRequestSources'][$source]
        );
        $lastname = $this->encodeXML($patron['lastname']);
        $ubId = $this->encodeXML($patronHomeUbId);
        $barcode = $this->encodeXML($catUsername);
        $pickupLocation = $this->encodeXML($details['pickUpLibraryLocation']);
        $pickupLibrary = $this->encodeXML($details['pickUpLibrary']);
        $itemId = $this->encodeXML($details['item_id'] . '.' . $details['id']);
        $comment = $this->encodeXML(
            $details['comment'] ?? ''
        );
        $bibId = $this->encodeXML($details['id']);
        $bibDbName = $this->encodeXML($this->config['Catalog']['database']);
        $localUbId = $this->encodeXML($this->ws_patronHomeUbId);

        // Convert last interest date from Display Format to Voyager required format
        try {
            $lastInterestDate = $this->dateFormat->convertFromDisplayDate(
                'Y-m-d',
                $details['requiredBy']
            );
        } catch (DateException $e) {
            // Date is invalid
            return $this->holdError('ill_request_date_invalid');
        }

        // Verify pickup library and location
        $pickupLocationValid = false;
        $pickupLocations = $this->getILLPickupLocations(
            $details['id'],
            $details['pickUpLibrary'],
            $patron
        );
        foreach ($pickupLocations as $location) {
            if ($location['id'] == $details['pickUpLibraryLocation']) {
                $pickupLocationValid = true;
                break;
            }
        }
        if (!$pickupLocationValid) {
            return [
                'success' => false,
                'sysMessage' => 'ill_request_place_fail_missing',
            ];
        }

        // Attempt Request
        $xml = <<<EOT
            <?xml version="1.0" encoding="UTF-8"?>
            <ser:serviceParameters
            xmlns:ser="http://www.endinfosys.com/Voyager/serviceParameters">
              <ser:parameters>
                <ser:parameter key="bibId">
                  <ser:value>$bibId</ser:value>
                </ser:parameter>
                <ser:parameter key="bibDbCode">
                  <ser:value>LOCAL</ser:value>
                </ser:parameter>
                <ser:parameter key="bibDbName">
                  <ser:value>$bibDbName</ser:value>
                </ser:parameter>
                <ser:parameter key="Select_Library">
                  <ser:value>$localUbId</ser:value>
                </ser:parameter>
                <ser:parameter key="requestCode">
                  <ser:value>UB</ser:value>
                </ser:parameter>
                <ser:parameter key="requestSiteId">
                  <ser:value>$localUbId</ser:value>
                </ser:parameter>
                <ser:parameter key="itemId">
                  <ser:value>$itemId</ser:value>
                </ser:parameter>
                <ser:parameter key="Select_Pickup_Lib">
                  <ser:value>$pickupLibrary</ser:value>
                </ser:parameter>
                <ser:parameter key="PICK">
                  <ser:value>$pickupLocation</ser:value>
                </ser:parameter>
                <ser:parameter key="REQNNA">
                  <ser:value>$lastInterestDate</ser:value>
                </ser:parameter>
                <ser:parameter key="REQCOMMENTS">
                  <ser:value>$comment</ser:value>
                </ser:parameter>
              </ser:parameters>
              <ser:patronIdentifier lastName="$lastname" patronHomeUbId="$ubId"
              patronId="$patronId">
                <ser:authFactor type="B">$barcode</ser:authFactor>
              </ser:patronIdentifier>
            </ser:serviceParameters>
            EOT;

        $response = $this->makeRequest(
            ['SendPatronRequestService' => false],
            [],
            'POST',
            $xml
        );

        if ($response === false) {
            return $this->holdError('ill_request_error_technical');
        }
        // Process
        $response->registerXPathNamespace(
            'ser',
            'http://www.endinfosys.com/Voyager/serviceParameters'
        );
        $response->registerXPathNamespace(
            'req',
            'http://www.endinfosys.com/Voyager/requests'
        );
        foreach ($response->xpath('//ser:message') as $message) {
            if ($message->attributes()->type == 'success') {
                return [
                    'success' => true,
                    'status' => 'ill_request_place_success',
                ];
            }
            if ($message->attributes()->type == 'system') {
                return $this->holdError('ill_request_error_technical');
            }
        }

        return $this->holdError('ill_request_error_blocked');
    }

    /**
     * Get Patron ILL Requests
     *
     * This is responsible for retrieving all UB requests by a specific patron.
     *
     * @param array $patron The patron array from patronLogin
     *
     * @throws ILSException
     * @return mixed        Array of the patron's holds on success.
     */
    public function getMyILLRequests($patron)
    {
        return array_merge(
            $this->getHoldsFromApi($patron, false),
            $this->getCallSlips($patron, false) // remote only
        );
    }

    /**
     * Cancel ILL (UB) Requests
     *
     * Attempts to Cancel an UB request on a particular item. The
     * data in $cancelDetails['details'] is determined by
     * getCancelILLRequestDetails().
     *
     * @param array $cancelDetails An array of item and patron data
     *
     * @return array               An array of data on each request including
     * whether or not it was successful and a system message (if available)
     */
    public function cancelILLRequests($cancelDetails)
    {
        $details = $cancelDetails['details'];
        $patron = $cancelDetails['patron'];
        $count = 0;
        $response = [];

        foreach ($details as $cancelDetails) {
            [$dbKey, $itemId, $type, $cancelCode] = explode('|', $cancelDetails);

            // Create Rest API Cancel Key
            $cancelID = ($dbKey ? $dbKey : $this->ws_dbKey) . '|' . $cancelCode;

            // Build Hierarchy
            $hierarchy = [
                'patron' => $patron['id'],
                 'circulationActions' => 'requests',
            ];
            // An UB request is
            if ($type == 'C') {
                $hierarchy['callslips'] = $cancelID;
            } else {
                $hierarchy['holds'] = $cancelID;
            }

            // Add Required Params
            $params = [
                'patron_homedb' => $this->ws_patronHomeUbId,
                'view' => 'full',
            ];

            // Get Data
            $cancel = $this->makeRequest($hierarchy, $params, 'DELETE');

            if ($cancel) {
                // Process Cancel
                $cancel = $cancel->children();
                $node = 'reply-text';
                $reply = (string)$cancel->$node;
                $count = ($reply == 'ok') ? $count + 1 : $count;

                $response[$itemId] = [
                    'success' => ($reply == 'ok') ? true : false,
                    'status' => ($reply == 'ok')
                        ? 'ill_request_cancel_success' : 'ill_request_cancel_fail',
                    'sysMessage' => ($reply == 'ok') ? false : $reply,
                ];
            } else {
                $response[$itemId] = [
                    'success' => false,
                    'status' => 'ill_request_cancel_fail',
                ];
            }
        }
        $result = ['count' => $count, 'items' => $response];
        return $result;
    }

    /**
     * Get Cancel ILL (UB) Request Details
     *
     * In Voyager an UB request is either a call slip (pending delivery) or a hold
     * (pending checkout). In order to cancel an UB request, Voyager requires the
     * patron details, an item ID, request type and a recall ID. This function
     * returns the information as a string separated by pipes, which is then
     * submitted as form data and extracted by the CancelILLRequests function.
     *
     * @param array $details An array of item data
     * @param array $patron  Patron information from patronLogin
     *
     * @return string Data for use in a form field
     *
     * @SuppressWarnings(PHPMD.UnusedFormalParameter)
     */
    public function getCancelILLRequestDetails($details, $patron)
    {
        $details = ($details['institution_dbkey'] ?? '')
            . '|' . $details['item_id']
            . '|' . $details['type']
            . '|' . $details['reqnum'];
        return $details;
    }

    /**
     * Support method: is this institution code a local one?
     *
     * @param string $institution Institution code
     *
     * @return bool
     */
    protected function isLocalInst($institution)
    {
        // In some versions of Voyager, this will be 'LOCAL' while
        // in others, it may be something like '1@LOCAL' -- for now,
        // let's try checking the last 5 characters. If other options
        // exist in the wild, we can make this method more sophisticated.
        return substr($institution, -5) == 'LOCAL';
    }

    /**
     * Change Password
     *
     * Attempts to change patron password (PIN code)
     *
     * @param array $details An array of patron id and old and new password:
     *
     * 'patron'      The patron array from patronLogin
     * 'oldPassword' Old password
     * 'newPassword' New password
     *
     * @return array An array of data on the request including
     * whether or not it was successful and a system message (if available)
     */
    public function changePassword($details)
    {
        $patron = $details['patron'];
        $id = htmlspecialchars($patron['id'], ENT_COMPAT, 'UTF-8');
        $lastname = htmlspecialchars($patron['lastname'], ENT_COMPAT, 'UTF-8');
        $ubId = htmlspecialchars($this->ws_patronHomeUbId, ENT_COMPAT, 'UTF-8');
        $oldPIN = trim(
            htmlspecialchars(
                $this->sanitizePIN($details['oldPassword']),
                ENT_COMPAT,
                'UTF-8'
            )
        );

        if ($oldPIN === '') {
            // Voyager requires the PIN code to be set even if it was empty
            $oldPIN = '     ';

            // In this case we have to check that the user didn't previously have a
            // PIN code since Voyager doesn't validate the 'empty' old PIN
            $sql = "SELECT PATRON_PIN FROM {$this->dbName}.PATRON WHERE"
                . ' PATRON_ID=:id';
            $sqlStmt = $this->executeSQL($sql, ['id' => $patron['id']]);
            if (
                !($row = $sqlStmt->fetch(PDO::FETCH_ASSOC))
                || null !== $row['PATRON_PIN']
            ) {
                return [
                    'success' => false, 'status' => 'authentication_error_invalid',
                ];
            }
        }
        $newPIN = trim(
            htmlspecialchars(
                $this->sanitizePIN($details['newPassword']),
                ENT_COMPAT,
                'UTF-8'
            )
        );
        if ($newPIN === '') {
            return [
                'success' => false, 'status' => 'password_error_invalid',
            ];
        }
        $barcode = htmlspecialchars($patron['cat_username'], ENT_COMPAT, 'UTF-8');

        $xml = <<<EOT
            <?xml version="1.0" encoding="UTF-8"?>
            <ser:serviceParameters
            xmlns:ser="http://www.endinfosys.com/Voyager/serviceParameters">
               <ser:parameters>
                  <ser:parameter key="oldPatronPIN">
                     <ser:value>$oldPIN</ser:value>
                  </ser:parameter>
                  <ser:parameter key="newPatronPIN">
                     <ser:value>$newPIN</ser:value>
                  </ser:parameter>
               </ser:parameters>
               <ser:patronIdentifier lastName="$lastname" patronHomeUbId="$ubId" patronId="$id">
                  <ser:authFactor type="B">$barcode</ser:authFactor>
               </ser:patronIdentifier>
            </ser:serviceParameters>
            EOT;

        $result = $this->makeRequest(
            ['ChangePINService' => false],
            [],
            'POST',
            $xml
        );

        $result->registerXPathNamespace(
            'ser',
            'http://www.endinfosys.com/Voyager/serviceParameters'
        );
        $error = $result->xpath("//ser:message[@type='error']");
        if (!empty($error)) {
            $error = reset($error);
            $code = $error->attributes()->errorCode;
            $exceptionNamespace = 'com.endinfosys.voyager.patronpin.PatronPIN.';
            if ($code == $exceptionNamespace . 'ValidateException') {
                return [
                    'success' => false, 'status' => 'authentication_error_invalid',
                ];
            }
            if ($code == $exceptionNamespace . 'ValidateUniqueException') {
                return [
                    'success' => false, 'status' => 'password_error_not_unique',
                ];
            }
            if ($code == $exceptionNamespace . 'ValidateLengthException') {
                // This error may happen even with correct settings if the new PIN
                // contains invalid characters.
                return [
                    'success' => false, 'status' => 'password_error_invalid',
                ];
            }
            throw new ILSException((string)$error);
        }
        return ['success' => true, 'status' => 'change_password_ok'];
    }

    /**
     * Helper method to determine whether or not a certain method can be
     * called on this driver.  Required method for any smart drivers.
     *
     * @param string $method The name of the called method.
     * @param array  $params Array of passed parameters
     *
     * @return bool True if the method can be called with the given parameters,
     * false otherwise.
     *
     * @SuppressWarnings(PHPMD.UnusedFormalParameter)
     */
    public function supportsMethod($method, $params)
    {
        // Special case: change password is only available if properly configured.
        if ($method == 'changePassword') {
            return isset($this->config['changePassword']);
        }
        return is_callable([$this, $method]);
    }
}<|MERGE_RESOLUTION|>--- conflicted
+++ resolved
@@ -313,11 +313,13 @@
      */
     public function getConfig($function, $params = [])
     {
-        if ('getMyTransactions' === $function) {
-            // Can't support paging or sorting with the REST API
-            return [];
-        }
-        return parent::getConfig($function, $params);
+        if (isset($this->config[$function])) {
+            $functionConfig = $this->config[$function];
+        } else {
+            $functionConfig = false;
+        }
+
+        return $functionConfig;
     }
 
     /**
@@ -2190,18 +2192,15 @@
      * by a specific patron.
      *
      * @param array $patron The patron array from patronLogin
-     * @param array $params Parameters
      *
      * @throws ILSException
      * @return mixed        Array of the patron's transactions on success.
      */
-    public function getMyTransactions($patron, $params = [])
+    public function getMyTransactions($patron)
     {
         // Get local loans from the database so that we can get more details
-        // than available via the API. We need all records, so paging is not
-        // possible.
-        unset($params['limit']);
-        $transactions = parent::getMyTransactions($patron, $params);
+        // than available via the API.
+        $transactions = parent::getMyTransactions($patron);
 
         // Get remote loans and renewability for local loans via the API
 
@@ -2235,14 +2234,9 @@
                         // we have already
                         $renewable = (string)$loan->attributes()->canRenew == 'Y';
 
-<<<<<<< HEAD
-                        foreach ($transactions['records'] as &$transaction) {
-                            if (!isset($transaction['institution_id'])
-=======
                         foreach ($transactions as &$transaction) {
                             if (
                                 !isset($transaction['institution_id'])
->>>>>>> 3181c1b6
                                 && $transaction['item_id'] == (string)$loan->itemId
                             ) {
                                 $transaction['renewable'] = $renewable;
@@ -2283,7 +2277,7 @@
                         $dueTime = false;
                     }
 
-                    $transactions['records'][] = [
+                    $transactions[] = [
                         // This is bogus, but we need something..
                         'id' => (string)$institution->attributes()->id . '_' .
                                 (string)$loan->itemId,
@@ -2300,10 +2294,7 @@
                 }
             }
         }
-        return [
-            'count' => count($transactions['records']),
-            'records' => $transactions['records']
-        ];
+        return $transactions;
     }
 
     /**
