<?php
/**
 * Voyager ILS Driver
 *
 * PHP version 5
 *
 * Copyright (C) Villanova University 2007.
 * Copyright (C) The National Library of Finland 2014.
 *
 * This program is free software; you can redistribute it and/or modify
 * it under the terms of the GNU General Public License version 2,
 * as published by the Free Software Foundation.
 *
 * This program is distributed in the hope that it will be useful,
 * but WITHOUT ANY WARRANTY; without even the implied warranty of
 * MERCHANTABILITY or FITNESS FOR A PARTICULAR PURPOSE.  See the
 * GNU General Public License for more details.
 *
 * You should have received a copy of the GNU General Public License
 * along with this program; if not, write to the Free Software
 * Foundation, Inc., 59 Temple Place, Suite 330, Boston, MA  02111-1307  USA
 *
 * @category VuFind2
 * @package  ILS_Drivers
 * @author   Andrew S. Nagy <vufind-tech@lists.sourceforge.net>
 * @author   Demian Katz <demian.katz@villanova.edu>
 * @author   Luke O'Sullivan <l.osullivan@swansea.ac.uk>
 * @author   Ere Maijala <ere.maijala@helsinki.fi>
 * @license  http://opensource.org/licenses/gpl-2.0.php GNU General Public License
 * @link     http://vufind.org/wiki/vufind2:building_an_ils_driver Wiki
 */
namespace VuFind\ILS\Driver;
use PDO, PDOException, VuFind\Exception\Date as DateException,
    VuFind\Exception\ILS as ILSException,
    Zend\Session\Container as SessionContainer;

/**
 * Voyager Restful ILS Driver
 *
 * @category VuFind2
 * @package  ILS_Drivers
 * @author   Andrew S. Nagy <vufind-tech@lists.sourceforge.net>
 * @author   Demian Katz <demian.katz@villanova.edu>
 * @author   Luke O'Sullivan <l.osullivan@swansea.ac.uk>
 * @author   Ere Maijala <ere.maijala@helsinki.fi>
 * @license  http://opensource.org/licenses/gpl-2.0.php GNU General Public License
 * @link     http://vufind.org/wiki/vufind2:building_an_ils_driver Wiki
 */
class VoyagerRestful extends Voyager implements \VuFindHttp\HttpServiceAwareInterface
{
    /**
     * Web services host
     *
     * @var string
     */
    protected $ws_host;

    /**
     * Web services port
     *
     * @var string
     */
    protected $ws_port;

    /**
     * Web services app
     *
     * @var string
     */
    protected $ws_app;

    /**
     * Web services database key
     *
     * @var string
     */
    protected $ws_dbKey;

    /**
     * Web services patron home UB ID
     *
     * @var string
     */
    protected $ws_patronHomeUbId;

    /**
     * Legal pickup locations
     *
     * @var array
     */
    protected $ws_pickUpLocations;

    /**
     * Default pickup location
     *
     * @var string
     */
    protected $defaultPickUpLocation;

    /**
     * The maximum number of holds to check at a time (0 = no limit)
     *
     * @var int
     */
    protected $holdCheckLimit;

    /**
     * The maximum number of call slips to check at a time (0 = no limit)
     *
     * @var int
     */
    protected $callSlipCheckLimit;

    /**
     * HTTP service
     *
     * @var \VuFindHttp\HttpServiceInterface
     */
    protected $httpService = null;

    /**
     * Holds mode
     *
     * @var string
     */
    protected $holdsMode;

    /**
     * Title-level holds mode
     *
     * @var string
     */
    protected $titleHoldsMode;

    /**
     * Container for storing cached ILS data.
     *
     * @var SessionContainer
     */
    protected $session;

    /**
     * Web Services cookies. Required for at least renewals (for JSESSIONID) as
     * documented at http://www.exlibrisgroup.org/display/VoyagerOI/Renew
     *
     * @var \Zend\Http\Response\Header\SetCookie[]
     */
    protected $cookies = false;

    /**
     * Whether request groups are enabled
     *
     * @var bool
     */
    protected $requestGroupsEnabled;

    /**
     * Default request group
     *
     * @var bool|string
     */
    protected $defaultRequestGroup;

    /**
     * Whether pickup location must belong to the request group
     *
     * @var bool
     */
    protected $pickupLocationsInRequestGroup;

    /**
     * Whether to check that items exist when placing a hold or recall request
     *
     * @var bool
     */
    protected $checkItemsExist;

    /**
     * Whether to check that items are not available when placing a hold or recall
     * request
     *
     * @var bool
     */
    protected $checkItemsNotAvailable;

    /**
     * Constructor
     *
     * @param \VuFind\Date\Converter $dateConverter  Date converter object
     * @param string                 $holdsMode      Holds mode setting
     * @param string                 $titleHoldsMode Title holds mode setting
     */
    public function __construct(\VuFind\Date\Converter $dateConverter,
        $holdsMode = 'disabled', $titleHoldsMode = 'disabled'
    ) {
        parent::__construct($dateConverter);
        $this->holdsMode = $holdsMode;
        $this->titleHoldsMode = $titleHoldsMode;
    }

    /**
     * Set the HTTP service to be used for HTTP requests.
     *
     * @param HttpServiceInterface $service HTTP service
     *
     * @return void
     */
    public function setHttpService(\VuFindHttp\HttpServiceInterface $service)
    {
        $this->httpService = $service;
    }

    /**
     * Initialize the driver.
     *
     * Validate configuration and perform all resource-intensive tasks needed to
     * make the driver active.
     *
     * @throws ILSException
     * @return void
     */
    public function init()
    {
        parent::init();

        // Define Voyager Restful Settings
        $this->ws_host = $this->config['WebServices']['host'];
        $this->ws_port = $this->config['WebServices']['port'];
        $this->ws_app = $this->config['WebServices']['app'];
        $this->ws_dbKey = $this->config['WebServices']['dbKey'];
        $this->ws_patronHomeUbId = $this->config['WebServices']['patronHomeUbId'];
        $this->ws_pickUpLocations
            = (isset($this->config['pickUpLocations']))
            ? $this->config['pickUpLocations'] : false;
        $this->defaultPickUpLocation
            = isset($this->config['Holds']['defaultPickUpLocation'])
            ? $this->config['Holds']['defaultPickUpLocation']
            : '';
<<<<<<< HEAD
        if ($this->defaultPickUpLocation == '0') {
=======
        if ($this->defaultPickUpLocation === 'user-selected') {
>>>>>>> 58e7b2bb
            $this->defaultPickUpLocation = false;
        }
        $this->holdCheckLimit
            = isset($this->config['Holds']['holdCheckLimit'])
            ? $this->config['Holds']['holdCheckLimit'] : "15";
        $this->callSlipCheckLimit
            = isset($this->config['CallSlips']['callSlipCheckLimit'])
            ? $this->config['CallSlips']['callSlipCheckLimit'] : "15";

        $this->requestGroupsEnabled
            = isset($this->config['Holds']['enableRequestGroups'])
            ? $this->config['Holds']['enableRequestGroups'] : false;
        $this->defaultRequestGroup
            = isset($this->config['Holds']['defaultRequestGroup'])
            ? $this->config['Holds']['defaultRequestGroup'] : false;
        if ($this->defaultRequestGroup === 'user-selected') {
            $this->defaultRequestGroup = false;
        }
        $this->pickupLocationsInRequestGroup
            = isset($this->config['Holds']['pickupLocationsInRequestGroup'])
            ? $this->config['Holds']['pickupLocationsInRequestGroup'] : false;

        $this->checkItemsExist
            = isset($this->config['Holds']['checkItemsExist'])
            ? $this->config['Holds']['checkItemsExist'] : false;
        $this->checkItemsNotAvailable
            = isset($this->config['Holds']['checkItemsNotAvailable'])
            ? $this->config['Holds']['checkItemsNotAvailable'] : false;


        // Establish a namespace in the session for persisting cached data
        $this->session = new SessionContainer('VoyagerRestful_' . $this->dbName);
    }

    /**
     * Public Function which retrieves renew, hold and cancel settings from the
     * driver ini file.
     *
     * @param string $function The name of the feature to be checked
     *
     * @return array An array with key-value pairs.
     */
    public function getConfig($function)
    {
        if (isset($this->config[$function]) ) {
            $functionConfig = $this->config[$function];
        } else {
            $functionConfig = false;
        }

        // Make sure request group selection is displayed if request groups are
        // enabled
        if ($function == 'Holds' && $this->requestGroupsEnabled
            && strpos($functionConfig['extraHoldFields'], 'requestGroup') === false
        ) {
            if (!empty($functionConfig['extraHoldFields'])) {
                $functionConfig['extraHoldFields'] .= ':requestGroup';
            } else {
                $functionConfig['extraHoldFields'] = 'requestGroup';
            }
        }

        return $functionConfig;
    }

    /**
     * Helper function for fetching cached data.
     * Data is cached for up to 30 seconds so that it would be faster to process
     * e.g. requests where multiple calls to the backend are made.
     *
     * @param string $id Cache entry id
     *
     * @return mixed|null Cached entry or null if not cached or expired
     */
    protected function getCachedData($id)
    {
        if (isset($this->session->cache[$id])) {
            $item = $this->session->cache[$id];
            if (time() - $item['time'] > 30) {
                return $item['entry'];
            }
        }
        return null;
    }

    /**
     * Helper function for storing cached data.
     * Data is cached for up to 30 seconds so that it would be faster to process
     * e.g. requests where multiple calls to the backend are made.
     *
     * @param string $id    Cache entry id
     * @param mixed  $entry Entry to be cached
     *
     * @return void
     */
    protected function putCachedData($id, $entry)
    {
        if (!isset($this->session->cache)) {
            $this->session->cache = array();
        }
        $this->session->cache[$id] = array(
            'time' => time(),
            'entry' => $entry
        );
    }

    /**
     * Support method for VuFind Hold Logic. Take an array of status strings
     * and determines whether or not an item is holdable based on the
     * valid_hold_statuses settings in configuration file
     *
     * @param array $statusArray The status codes to analyze.
     *
     * @return bool Whether an item is holdable
     */
    protected function isHoldable($statusArray)
    {
        // User defined hold behaviour
        $is_holdable = true;

        if (isset($this->config['Holds']['valid_hold_statuses'])) {
            $valid_hold_statuses_array
                = explode(":", $this->config['Holds']['valid_hold_statuses']);

            if (count($valid_hold_statuses_array > 0)) {
                foreach ($statusArray as $status) {
                    if (!in_array($status, $valid_hold_statuses_array)) {
                        $is_holdable = false;
                    }
                }
            }
        }
        return $is_holdable;
    }

    /**
     * Support method for VuFind Hold Logic. Takes an item type id
     * and determines whether or not an item is borrowable based on the
     * non_borrowable settings in configuration file
     *
     * @param string $itemTypeID The item type id to analyze.
     *
     * @return bool Whether an item is borrowable
     */
    protected function isBorrowable($itemTypeID)
    {
        $is_borrowable = true;
        if (isset($this->config['Holds']['non_borrowable'])) {
            $non_borrow = explode(":", $this->config['Holds']['non_borrowable']);
            if (in_array($itemTypeID, $non_borrow)) {
                $is_borrowable = false;
            }
        }

        return $is_borrowable;
    }

    /**
     * Support method for VuFind Storage Retrieval Request (Call Slip) Logic.
     * Take a holdings row array and determine whether or not a call slip is
     * allowed based on the valid_call_slip_locations settings in configuration
     * file
     *
     * @param array $holdingsRow The holdings row to analyze.
     *
     * @return bool Whether an item is requestable
     */
    protected function isStorageRetrievalRequestAllowed($holdingsRow)
    {
        $holdingsRow = $holdingsRow['_fullRow'];
        if (isset($this->config['CallSlips']['valid_item_types'])) {
            $validTypes = explode(
                ':', $this->config['CallSlips']['valid_item_types']
            );

            $type = $holdingsRow['TEMP_ITEM_TYPE_ID']
                ? $holdingsRow['TEMP_ITEM_TYPE_ID']
                : $holdingsRow['ITEM_TYPE_ID'];
            return in_array($type, $validTypes);
        }
        return true;
    }

    /**
     * Support method for VuFind ILL Logic. Take a holdings row array
     * and determine whether or not an ILL (UB) request is allowed.
     *
     * @param array $holdingsRow The holdings row to analyze.
     *
     * @return bool Whether an item is holdable
     * @SuppressWarnings(PHPMD.UnusedFormalParameter)
     */
    protected function isILLRequestAllowed($holdingsRow)
    {
        return true;
    }

    /**
     * Protected support method for getHolding.
     *
     * @param array $id A Bibliographic id
     *
     * @return array Keyed data for use in an sql query
     */
    protected function getHoldingItemsSQL($id)
    {
        $sqlArray = parent::getHoldingItemsSQL($id);
        $sqlArray['expressions'][] = "ITEM.ITEM_TYPE_ID";
        $sqlArray['expressions'][] = "ITEM.TEMP_ITEM_TYPE_ID";

        return $sqlArray;
    }

    /**
     * Protected support method for getHolding.
     *
     * @param array $sqlRow SQL Row Data
     *
     * @return array Keyed data
     */
    protected function processHoldingRow($sqlRow)
    {
        $row = parent::processHoldingRow($sqlRow);
        $row += array('item_id' => $sqlRow['ITEM_ID'], '_fullRow' => $sqlRow);
        return $row;
    }

    /**
     * Protected support method for getHolding.
     *
     * @param array  $data   Item Data
     * @param string $id     The BIB record id
     * @param mixed  $patron Patron Data or boolean false
     *
     * @return array Keyed data
     */
    protected function processHoldingData($data, $id, $patron = false)
    {
        $holding = parent::processHoldingData($data, $id, $patron);

        foreach ($holding as $i => $row) {
            $is_borrowable = isset($row['_fullRow']['ITEM_TYPE_ID'])
                ? $this->isBorrowable($row['_fullRow']['ITEM_TYPE_ID']) : false;
            $is_holdable = $this->isHoldable($row['_fullRow']['STATUS_ARRAY']);
            $isStorageRetrievalRequestAllowed
                = isset($this->config['StorageRetrievalRequests'])
                && $this->isStorageRetrievalRequestAllowed($row);
            $isILLRequestAllowed = isset($this->config['ILLRequests'])
                && $this->isILLRequestAllowed($row);
            // If the item cannot be borrowed or if the item is not holdable,
            // set is_holdable to false
            if (!$is_borrowable || !$is_holdable) {
                $is_holdable = false;
            }

            // Only used for driver generated hold links
            $addLink = false;
            $addStorageRetrievalLink = false;
            $holdType = '';
            $storageRetrieval = '';

            // Hold Type - If we have patron data, we can use it to determine if a
            // hold link should be shown
            if ($patron && $this->holdsMode == "driver") {
                // This limit is set as the api is slow to return results
                if ($i < $this->holdCheckLimit && $this->holdCheckLimit != "0") {
                    $holdType = $this->determineHoldType(
                        $patron['id'], $row['id'], $row['item_id']
                    );
                    $addLink = $holdType ? $holdType : false;
                } else {
                    $holdType = "auto";
                    $addLink = "check";
                }
            } else {
                $holdType = "auto";
            }

            if ($isStorageRetrievalRequestAllowed) {
                if ($patron) {
                    if ($i < $this->callSlipCheckLimit
                        && $this->callSlipCheckLimit != "0"
                    ) {
                        $storageRetrieval = $this->checkItemRequests(
                            $patron['id'],
                            'callslip',
                            $row['id'],
                            $row['item_id']
                        );
                        $addStorageRetrievalLink = $storageRetrieval
                            ? true
                            : false;
                    } else {
                        $storageRetrieval = "auto";
                        $addStorageRetrievalLink = "check";
                    }
                } else {
                    $storageRetrieval = "auto";
                }
            }

            $ILLRequest = '';
            $addILLRequestLink = false;
            if ($patron && $isILLRequestAllowed) {
                $ILLRequest = 'auto';
                $addILLRequestLink = 'check';
            }

            $holding[$i] += array(
                'is_holdable' => $is_holdable,
                'holdtype' => $holdType,
                'addLink' => $addLink,
                'level' => "copy",
                'storageRetrievalRequest' => $storageRetrieval,
                'addStorageRetrievalRequestLink' => $addStorageRetrievalLink,
                'ILLRequest' => $ILLRequest,
                'addILLRequestLink' => $addILLRequestLink
            );
            unset($holding[$i]['_fullRow']);
        }
        return $holding;
    }

    /**
     * checkRequestIsValid
     *
     * This is responsible for determining if an item is requestable
     *
     * @param string $id     The Bib ID
     * @param array  $data   An Array of item data
     * @param patron $patron An array of patron data
     *
     * @return string True if request is valid, false if not
     */
    public function checkRequestIsValid($id, $data, $patron)
    {
        $holdType = isset($data['holdtype']) ? $data['holdtype'] : "auto";
        $level = isset($data['level']) ? $data['level'] : "copy";
        $mode = ("title" == $level) ? $this->titleHoldsMode : $this->holdsMode;
        if ("driver" == $mode && "auto" == $holdType) {
            $itemID = isset($data['item_id']) ? $data['item_id'] : false;
            $result = $this->determineHoldType($patron['id'], $id, $itemID);
            if (!$result || $result == 'block') {
                return false;
            }
        }

        if ('title' == $level && $this->requestGroupsEnabled) {
            // Verify that there are valid request groups
            if (!$this->getRequestGroups($id, $patron)) {
                return false;
            }
        }

        return true;
    }

    /**
     * checkStorageRetrievalRequestIsValid
     *
     * This is responsible for determining if an item is requestable
     *
     * @param string $id     The Bib ID
     * @param array  $data   An Array of item data
     * @param patron $patron An array of patron data
     *
     * @return string True if request is valid, false if not
     */
    public function checkStorageRetrievalRequestIsValid($id, $data, $patron)
    {
        if (!isset($this->config['StorageRetrievalRequests'])) {
            return false;
        }
        if ($this->checkAccountBlocks($patron['id'])) {
            return 'block';
        }

        $level = isset($data['level']) ? $data['level'] : "copy";
        $itemID = ($level != 'title' && isset($data['item_id']))
            ? $data['item_id']
            : false;
        $result = $this->checkItemRequests(
            $patron['id'], 'callslip', $id, $itemID
        );
        if (!$result || $result == 'block') {
            return $result;
        }
        return true;
    }

    /**
     * Protected support method for getMyTransactions.
     *
     * @param array $sqlRow An array of keyed data
     * @param array $patron An array of keyed patron data
     *
     * @return array Keyed data for display by template files
     */
    protected function processMyTransactionsData($sqlRow, $patron = false)
    {
        $transactions = parent::processMyTransactionsData($sqlRow, $patron);

        // We'll verify renewability later in getMyTransactions
        $transactions['renewable'] = true;
        $transactions['message'] = false;

        return $transactions;
    }

    /**
     * Is the selected pickup location valid for the hold?
     *
     * @param string $pickUpLocation Selected pickup location
     * @param array  $patron         Patron information returned by the patronLogin
     * method.
     * @param array  $holdDetails    Details of hold being placed
     *
     * @return bool
     */
    protected function pickUpLocationIsValid($pickUpLocation, $patron, $holdDetails)
    {
        $pickUpLibs = $this->getPickUpLocations($patron, $holdDetails);
        foreach ($pickUpLibs as $location) {
            if ($location['locationID'] == $pickUpLocation) {
                return true;
            }
        }
        return false;
    }

    /**
     * Get Pick Up Locations
     *
     * This is responsible for gettting a list of valid library locations for
     * holds / recall retrieval
     *
     * @param array $patron      Patron information returned by the patronLogin
     * method.
     * @param array $holdDetails Optional array, only passed in when getting a list
     * in the context of placing a hold; contains most of the same values passed to
     * placeHold, minus the patron data.  May be used to limit the pickup options
     * or may be ignored.  The driver must not add new options to the return array
     * based on this data or other areas of VuFind may behave incorrectly.
     *
     * @throws ILSException
     * @return array        An array of associative arrays with locationID and
     * locationDisplay keys
     * @SuppressWarnings(PHPMD.UnusedFormalParameter)
     */
    public function getPickUpLocations($patron = false, $holdDetails = null)
    {
        $params = array();
        if ($this->ws_pickUpLocations) {
            foreach ($this->ws_pickUpLocations as $code => $library) {
                $pickResponse[] = array(
                    'locationID' => $code,
                    'locationDisplay' => $library
                );
            }
        } else {
            if ($this->requestGroupsEnabled
                && $this->pickupLocationsInRequestGroup
                && !empty($holdDetails['requestGroupId'])
            ) {
                $sql = "SELECT CIRC_POLICY_LOCS.LOCATION_ID as location_id, " .
                    "NVL(LOCATION.LOCATION_DISPLAY_NAME, LOCATION.LOCATION_NAME) " .
                    "as location_name from " .
                    $this->dbName . ".CIRC_POLICY_LOCS, $this->dbName.LOCATION, " .
                    "$this->dbName.REQUEST_GROUP_LOCATION rgl " .
                    "where CIRC_POLICY_LOCS.PICKUP_LOCATION = 'Y' ".
                    "and CIRC_POLICY_LOCS.LOCATION_ID = LOCATION.LOCATION_ID " .
                    "and rgl.GROUP_ID=:requestGroupId " .
                    "and rgl.LOCATION_ID = LOCATION.LOCATION_ID";
                $params['requestGroupId'] = $holdDetails['requestGroupId'];
            } else {
                $sql = "SELECT CIRC_POLICY_LOCS.LOCATION_ID as location_id, " .
                    "NVL(LOCATION.LOCATION_DISPLAY_NAME, LOCATION.LOCATION_NAME) " .
                    "as location_name from " .
                    $this->dbName . ".CIRC_POLICY_LOCS, $this->dbName.LOCATION " .
                    "where CIRC_POLICY_LOCS.PICKUP_LOCATION = 'Y' ".
                    "and CIRC_POLICY_LOCS.LOCATION_ID = LOCATION.LOCATION_ID";
            }

            try {
                $sqlStmt = $this->db->prepare($sql);
                $sqlStmt->execute($params);
            } catch (PDOException $e) {
                throw new ILSException($e->getMessage());
            }

            // Read results
            while ($row = $sqlStmt->fetch(PDO::FETCH_ASSOC)) {
                $pickResponse[] = array(
                    "locationID" => $row['LOCATION_ID'],
                    "locationDisplay" => utf8_encode($row['LOCATION_NAME'])
                );
            }
        }
        return $pickResponse;
    }

    /**
     * Get Default Pick Up Location
     *
     * Returns the default pick up location set in VoyagerRestful.ini
     *
     * @param array $patron      Patron information returned by the patronLogin
     * method.
     * @param array $holdDetails Optional array, only passed in when getting a list
     * in the context of placing a hold; contains most of the same values passed to
     * placeHold, minus the patron data.  May be used to limit the pickup options
     * or may be ignored.
     *
     * @return false|string      The default pickup location for the patron or false
     * if the user has to choose.
     * @SuppressWarnings(PHPMD.UnusedFormalParameter)
     */
    public function getDefaultPickUpLocation($patron = false, $holdDetails = null)
    {
        return $this->defaultPickUpLocation;
    }

    /**
     * Get Default Request Group
     *
     * Returns the default request group set in VoyagerRestful.ini
     *
     * @param array $patron      Patron information returned by the patronLogin
     * method.
     * @param array $holdDetails Optional array, only passed in when getting a list
     * in the context of placing a hold; contains most of the same values passed to
     * placeHold, minus the patron data.  May be used to limit the request group
     * options or may be ignored.
     *
     * @return false|string      The default request group for the patron or false if
     * the user has to choose.
     * @SuppressWarnings(PHPMD.UnusedFormalParameter)
     */
    public function getDefaultRequestGroup($patron = false, $holdDetails = null)
    {
        return $this->defaultRequestGroup;
    }

    /**
     * Sort function for sorting request groups
     *
     * @param array $a Request group
     * @param array $b Request group
     *
     * @return number
     */
    protected function requestGroupSortFunction($a, $b)
    {
        $requestGroupOrder = isset($this->config['Holds']['requestGroupOrder'])
            ? explode(':', $this->config['Holds']['requestGroupOrder'])
            : array();
        $requestGroupOrder = array_flip($requestGroupOrder);
        if (isset($requestGroupOrder[$a['id']])) {
            if (isset($requestGroupOrder[$b['id']])) {
                return $requestGroupOrder[$a['id']] - $requestGroupOrder[$b['id']];
            }
            return -1;
        }
        if (isset($requestGroupOrder[$b['id']])) {
            return 1;
        }
        return strcasecmp($a['name'], $b['name']);
    }

    /**
     * Get request groups
     *
     * @param integer $bibId  BIB ID
     * @param array   $patron Patron information returned by the patronLogin
     * method.
     *
     * @return array  False if request groups not in use or an array of
     * associative arrays with id and name keys
     */
    public function getRequestGroups($bibId, $patron)
    {
        if (!$this->requestGroupsEnabled) {
            return false;
        }

        if ($this->checkItemsExist) {
            // First get hold information for the list of items Voyager
            // thinks are holdable
            $request = $this->determineHoldType($patron['id'], $bibId);
            if ($request != 'hold' && $result != 'recall') {
                return false;
            }

            $hierarchy = array();

            // Build Hierarchy
            $hierarchy['record'] = $bibId;
            $hierarchy[$request] = false;

            // Add Required Params
            $params = array(
                "patron" => $patron['id'],
                "patron_homedb" => $this->ws_patronHomeUbId,
                "view" => "full"
            );

            $results = $this->makeRequest($hierarchy, $params, "GET", false);

            if ($results === false) {
                throw new ILSException('Could not fetch hold information');
            }

            $items = array();
            foreach ($results->hold as $hold) {
                foreach ($hold->items->item as $item) {
                    $items[(string)$item->item_id] = 1;
                }
            }
        }

        // Find request groups (with items if item check is enabled)
        if ($this->checkItemsExist) {
            $sqlExpressions = array(
                'rg.GROUP_ID',
                'rg.GROUP_NAME',
                'bi.ITEM_ID'
            );

            $sqlFrom = array(
                "$this->dbName.BIB_ITEM bi",
                "$this->dbName.MFHD_ITEM mi",
                "$this->dbName.MFHD_MASTER mm",
                "$this->dbName.REQUEST_GROUP rg",
                "$this->dbName.REQUEST_GROUP_LOCATION rgl",
            );

            $sqlWhere = array(
                'bi.BIB_ID=:bibId',
                'mi.ITEM_ID=bi.ITEM_ID',
                'mm.MFHD_ID=mi.MFHD_ID',
                'rgl.LOCATION_ID=mm.LOCATION_ID',
                'rg.GROUP_ID=rgl.GROUP_ID'
            );

            $sqlBind = array(
                'bibId' => $bibId
            );
        } else {
            $sqlExpressions = array(
                'rg.GROUP_ID',
                'rg.GROUP_NAME',
            );

            $sqlFrom = array(
                "$this->dbName.REQUEST_GROUP rg",
                "$this->dbName.REQUEST_GROUP_LOCATION rgl"
            );

            $sqlWhere = array(
                'rg.GROUP_ID=rgl.GROUP_ID'
            );

            $sqlBind = array(
            );

            if ($this->pickupLocationsInRequestGroup) {
                // Limit to request groups that have valid pickup locations
                $sqlFrom[] = "$this->dbName.REQUEST_GROUP_LOCATION rgl";
                $sqlFrom[] = "$this->dbName.CIRC_POLICY_LOCS cpl";

                $sqlWhere[] = "rgl.GROUP_ID=rg.GROUP_ID";
                $sqlWhere[] = "cpl.LOCATION_ID=rgl.LOCATION_ID";
                $sqlWhere[] = "cpl.PICKUP_LOCATION='Y'";
            }
        }

        if ($this->checkItemsNotAvailable) {

            // Build inner query first
            $subExpressions = array(
                'sub_rgl.GROUP_ID',
                'sub_i.ITEM_ID',
                'max(sub_ist.ITEM_STATUS) as STATUS'
            );

            $subFrom = array(
                "$this->dbName.ITEM_STATUS sub_ist",
                "$this->dbName.BIB_ITEM sub_bi",
                "$this->dbName.ITEM sub_i",
                "$this->dbName.REQUEST_GROUP_LOCATION sub_rgl",
                "$this->dbName.MFHD_ITEM sub_mi",
                "$this->dbName.MFHD_MASTER sub_mm"
            );

            $subWhere = array(
                'sub_bi.BIB_ID=:subBibId',
                'sub_i.ITEM_ID=sub_bi.ITEM_ID',
                'sub_ist.ITEM_ID=sub_i.ITEM_ID',
                'sub_mi.ITEM_ID=sub_i.ITEM_ID',
                'sub_mm.MFHD_ID=sub_mi.MFHD_ID',
                'sub_rgl.LOCATION_ID=sub_mm.LOCATION_ID'
            );

            $subGroup = array(
                'sub_rgl.GROUP_ID',
                'sub_i.ITEM_ID'
            );

            $sqlBind['subBibId'] = $bibId;

            $subArray = array(
                'expressions' => $subExpressions,
                'from' => $subFrom,
                'where' => $subWhere,
                'group' => $subGroup,
                'bind' => array()
            );

            $subSql = $this->buildSqlFromArray($subArray);

            $sqlWhere[] = "not exists (select status.GROUP_ID from " .
                "({$subSql['string']}) status where status.status=1 " .
                "and status.GROUP_ID = rgl.GROUP_ID)";
        }

        $sqlArray = array(
            'expressions' => $sqlExpressions,
            'from' => $sqlFrom,
            'where' => $sqlWhere,
            'bind' => $sqlBind
        );

        $sql = $this->buildSqlFromArray($sqlArray);

        try {
            $this->debugSQL(__FUNCTION__, $sql['string'], $sql['bind']);
            $sqlStmt = $this->db->prepare($sql['string']);
            $sqlStmt->execute($sql['bind']);
        } catch (PDOException $e) {
            return new PEAR_Error($e->getMessage());
        }

        $groups = array();
        while ($row = $sqlStmt->fetch(PDO::FETCH_ASSOC)) {
            if (!$this->checkItemsExist || isset($items[$row['ITEM_ID']])) {
                $groups[$row['GROUP_ID']] = utf8_encode($row['GROUP_NAME']);
            }
        }

        $results = array();
        foreach ($groups as $groupId => $groupName) {
            $results[] = array('id' => $groupId, 'name' => $groupName);
        }

        // Sort request groups
        usort($results, array($this, 'requestGroupSortFunction'));

        return $results;
    }

    /**
     * Make Request
     *
     * Makes a request to the Voyager Restful API
     *
     * @param array  $hierarchy Array of key-value pairs to embed in the URL path of
     * the request (set value to false to inject a non-paired value).
     * @param array  $params    A keyed array of query data
     * @param string $mode      The http request method to use (Default of GET)
     * @param string $xml       An optional XML string to send to the API
     *
     * @throws ILSException
     * @return obj  A Simple XML Object loaded with the xml data returned by the API
     */
    protected function makeRequest($hierarchy, $params = false, $mode = "GET",
        $xml = false
    ) {
        // Build Url Base
        $urlParams = "http://{$this->ws_host}:{$this->ws_port}/{$this->ws_app}";

        // Add Hierarchy
        foreach ($hierarchy as $key => $value) {
            $hierarchyString[] = ($value !== false)
                ? urlencode($key) . "/" . urlencode($value) : urlencode($key);
        }

        // Add Params
        $queryString = array();
        foreach ($params as $key => $param) {
            $queryString[] = urlencode($key). "=" . urlencode($param);
        }

        // Build Hierarchy
        $urlParams .= "/" . implode("/", $hierarchyString);

        // Build Params
        $urlParams .= "?" . implode("&", $queryString);

        // Create Proxy Request
        $client = $this->httpService->createClient($urlParams);

        // Add any cookies
        if ($this->cookies) {
            $client->addCookie($this->cookies);
        }

        // Set timeout value
        $timeout = isset($this->config['Catalog']['http_timeout'])
            ? $this->config['Catalog']['http_timeout'] : 30;
        $client->setOptions(array('timeout' => $timeout));

        // Attach XML if necessary
        if ($xml !== false) {
            $client->setRawBody($xml);
        }

        // Send Request and Retrieve Response
        $startTime = microtime(true);
        $result = $client->setMethod($mode)->send();
        if (!$result->isSuccess()) {
            $this->error(
                "$mode request for '$urlParams' with contents '$xml' failed: "
                . $result->getStatusCode() . ': ' . $result->getReasonPhrase()
            );
            throw new ILSException('Problem with RESTful API.');
        }

        // Store cookies
        $cookie = $result->getCookie();
        if ($cookie) {
            $this->cookies = $cookie;
        }

        // Process response
        $xmlResponse = $result->getBody();
        $this->debug(
            '[' . round(microtime(true) - $startTime, 4) . 's]'
            . " $mode request $urlParams, contents:" . PHP_EOL . $xml
            . PHP_EOL . 'response: ' . PHP_EOL
            . $xmlResponse
        );
        $oldLibXML = libxml_use_internal_errors();
        libxml_use_internal_errors(true);
        $simpleXML = simplexml_load_string($xmlResponse);
        libxml_use_internal_errors($oldLibXML);

        if ($simpleXML === false) {
            return false;
        }
        return $simpleXML;
    }

    /**
     * Encode a string for XML
     *
     * @param string $string String to be encoded
     *
     * @return string Encoded string
     */
    protected function encodeXML($string)
    {
        return htmlspecialchars($string, ENT_COMPAT, "UTF-8");
    }

    /**
     * Build Basic XML
     *
     * Builds a simple xml string to send to the API
     *
     * @param array $xml A keyed array of xml node names and data
     *
     * @return string    An XML string
     */
    protected function buildBasicXML($xml)
    {
        $xmlString = "";

        foreach ($xml as $root => $nodes) {
            $xmlString .= "<" . $root . ">";

            foreach ($nodes as $nodeName => $nodeValue) {
                $xmlString .= "<" . $nodeName . ">";
                $xmlString .= $this->encodeXML($nodeValue);
                // Split out any attributes
                $nodeName = strtok($nodeName, ' ');
                $xmlString .= "</" . $nodeName . ">";
            }

            // Split out any attributes
            $root = strtok($root, ' ');
            $xmlString .= "</" . $root . ">";
        }

        $xmlComplete = "<?xml version=\"1.0\" encoding=\"UTF-8\"?>" . $xmlString;

        return $xmlComplete;
    }

    /**
     * Check Account Blocks
     *
     * Checks if a user has any blocks against their account which may prevent them
     * performing certain operations
     *
     * @param string $patronId A Patron ID
     *
     * @return mixed           A boolean false if no blocks are in place and an array
     * of block reasons if blocks are in place
     */
    protected function checkAccountBlocks($patronId)
    {
        $cacheId = "blocks_$patronId";
        $data = $this->getCachedData($cacheId);
        if (!is_null($data)) {
            return $data;
        }

        $blockReason = false;

        // Build Hierarchy
        $hierarchy = array(
            "patron" =>  $patronId,
            "patronStatus" => "blocks"
        );

        // Add Required Params
        $params = array(
            "patron_homedb" => $this->ws_patronHomeUbId,
            "view" => "full"
        );

        $blockReason = array();

        $blocks = $this->makeRequest($hierarchy, $params);
        if ($blocks) {
            $node = "reply-text";
            $reply = (string)$blocks->$node;

            // Valid Response
            if ($reply == "ok" && isset($blocks->blocks)) {
                foreach ($blocks->blocks->institution->borrowingBlock
                    as $borrowBlock
                ) {
                    $blockReason[] = (string)$borrowBlock->blockReason;
                }
            }
        }
        $this->putCachedData($cacheId, $blockReason);
        return $blockReason;
    }

    /**
     * Renew My Items
     *
     * Function for attempting to renew a patron's items.  The data in
     * $renewDetails['details'] is determined by getRenewDetails().
     *
     * @param array $renewDetails An array of data required for renewing items
     * including the Patron ID and an array of renewal IDS
     *
     * @return array              An array of renewal information keyed by item ID
     */
    /**
     * Renew My Items
     *
     * Function for attempting to renew a patron's items.  The data in
     * $renewDetails['details'] is determined by getRenewDetails().
     *
     * @param array $renewDetails An array of data required for renewing items
     * including the Patron ID and an array of renewal IDS
     *
     * @return array              An array of renewal information keyed by item ID
     */
    public function renewMyItems($renewDetails)
    {
        $patron = $renewDetails['patron'];
        $finalResult = array('details' => array());

        // Get Account Blocks
        $finalResult['blocks'] = $this->checkAccountBlocks($patron['id']);

        if (!$finalResult['blocks']) {
            // Add Items and Attempt Renewal
            $itemIdentifiers = '';

            foreach ($renewDetails['details'] as $renewID) {
                list($dbKey, $loanId) = explode('|', $renewID);
                if (!$dbKey) {
                    $dbKey = $this->ws_dbKey;
                }

                $loanId = $this->encodeXML($loanId);
                $dbKey = $this->encodeXML($dbKey);

                $itemIdentifiers .= <<<EOT
      <myac:itemIdentifier>
       <myac:itemId>$loanId</myac:itemId>
       <myac:ubId>$dbKey</myac:ubId>
      </myac:itemIdentifier>
EOT;
            }

            $patronId = $this->encodeXML($patron['id']);
            $lastname = $this->encodeXML($patron['lastname']);
            $barcode = $this->encodeXML($patron['cat_username']);
            $localUbId = $this->encodeXML($this->ws_patronHomeUbId);

            // The RenewService has a weird prerequisite that
            // AuthenticatePatronService must be called first and JSESSIONID header
            // be preserved. There's no explanation why this is required, and a
            // quick check implies that RenewService works without it at least in
            // Voyager 8.1, but who knows if it fails with UB or something, so let's
            // try to play along with the rules.
            $xml = <<<EOT
<?xml version="1.0" encoding="UTF-8"?>
<ser:serviceParameters
xmlns:ser="http://www.endinfosys.com/Voyager/serviceParameters">
  <ser:patronIdentifier lastName="$lastname" patronHomeUbId="$localUbId">
    <ser:authFactor type="B">$barcode</ser:authFactor>
  </ser:patronIdentifier>
</ser:serviceParameters>
EOT;

            $response = $this->makeRequest(
                array('AuthenticatePatronService' => false), array(), 'POST', $xml
            );
            if ($response === false) {
                throw new ILSException('renew_error_system');
            }

            $xml = <<<EOT
<?xml version="1.0" encoding="UTF-8"?>
<ser:serviceParameters
xmlns:ser="http://www.endinfosys.com/Voyager/serviceParameters">
   <ser:parameters/>
   <ser:definedParameters xsi:type="myac:myAccountServiceParametersType"
   xmlns:myac="http://www.endinfosys.com/Voyager/myAccount"
   xmlns:xsi="http://www.w3.org/2001/XMLSchema-instance">
$itemIdentifiers
   </ser:definedParameters>
  <ser:patronIdentifier lastName="$lastname" patronHomeUbId="$localUbId"
  patronId="$patronId">
    <ser:authFactor type="B">$barcode</ser:authFactor>
  </ser:patronIdentifier>
</ser:serviceParameters>
EOT;

            $response = $this->makeRequest(
                array('RenewService' => false), array(), 'POST', $xml
            );
            if ($response === false) {
                throw new ILSException('renew_error_system');
            }

            // Process
            $myac_ns = 'http://www.endinfosys.com/Voyager/myAccount';
            $response->registerXPathNamespace(
                'ser', 'http://www.endinfosys.com/Voyager/serviceParameters'
            );
            $response->registerXPathNamespace('myac', $myac_ns);
            // The service doesn't actually return messages (in Voyager 8.1),
            // but maybe in the future...
            foreach ($response->xpath('//ser:message') as $message) {
                if ($message->attributes()->type == 'system') {
                    return false;
                }
            }
            foreach ($response->xpath('//myac:clusterChargedItems') as $cluster) {
                $cluster = $cluster->children($myac_ns);
                $dbKey = (string)$cluster->cluster->ubSiteId;
                foreach ($cluster->chargedItem as $chargedItem) {
                    $chargedItem = $chargedItem->children($myac_ns);
                    $renewStatus = $chargedItem->renewStatus;
                    if (!$renewStatus) {
                        continue;
                    }
                    $renewed = false;
                    foreach ($renewStatus->status as $status) {
                        if ((string)$status == 'Renewed') {
                            $renewed = true;
                        }
                    }

                    $result = array();
                    $result['item_id'] = (string)$chargedItem->itemId;
                    $result['sysMessage'] = (string)$renewStatus->status;

                    $dueDate = (string)$chargedItem->dueDate;
                    try {
                        $newDate = $this->dateFormat->convertToDisplayDate(
                            "Y-m-d H:i", $dueDate
                        );
                        $response['new_date'] = $newDate;
                    } catch (DateException $e) {
                        // If we can't parse out the date, use the raw string:
                        $response['new_date'] = $dueDate;
                    }
                    try {
                        $newTime = $this->dateFormat->convertToDisplayTime(
                            "Y-m-d H:i", $dueDate
                        );
                        $response['new_time'] = $newTime;
                    } catch (DateException $e) {
                        // If we can't parse out the time, just ignore it:
                        $response['new_time'] = false;
                    }
                    $result['new_date'] = $newDate;
                    $result['new_time'] = $newTime;
                    $result['success'] = $renewed;

                    $finalResult['details'][$result['item_id']] = $result;
                }
            }
        }
        return $finalResult;
    }

    /**
     * Check Item Requests
     *
     * Determines if a user can place a hold or recall on a specific item
     *
     * @param string $patronId The user's Patron ID
     * @param string $request  The request type (hold or recall)
     * @param string $bibId    An item's Bib ID
     * @param string $itemId   An item's Item ID (optional)
     *
     * @return boolean         true if the request can be made, false if it cannot
     */
    protected function checkItemRequests($patronId, $request, $bibId,
        $itemId = false
    ) {
        if (!empty($bibId) && !empty($patronId) && !empty($request) ) {

            $hierarchy = array();

            // Build Hierarchy
            $hierarchy['record'] = $bibId;

            if ($itemId) {
                $hierarchy['items'] = $itemId;
            }

            $hierarchy[$request] = false;

            // Add Required Params
            $params = array(
                "patron" => $patronId,
                "patron_homedb" => $this->ws_patronHomeUbId,
                "view" => "full"
            );

            $check = $this->makeRequest($hierarchy, $params, "GET", false);

            if ($check) {
                // Process
                $check = $check->children();
                $node = "reply-text";
                $reply = (string)$check->$node;

                // Valid Response
                if ($reply == "ok") {
                    if ($check->$request ) {
                        $requestAttributes = $check->$request->attributes();
                        if ($requestAttributes['allowed'] == "Y") {
                            return true;
                        }
                    }
                }
            }
        }
        return false;
    }

    /**
     * Make Item Requests
     *
     * Places a Hold or Recall for a particular title or item
     *
     * @param string $patron      Patron information from patronLogin
     * @param string $type        The request type (hold or recall)
     * @param array  $requestData An array of parameters to submit with the request
     *
     * @return array             An array of data from the attempted request
     * including success, status and a System Message (if available)
     */
    protected function makeItemRequests($patron, $type, $requestData
    ) {
        if (empty($patron) || empty($requestData) || empty($requestData['bibId'])
            || empty($type)
        ) {
            return array('success' => false, 'status' =>"hold_error_fail");
        }

        // Build request
        $patronId = htmlspecialchars($patron['id'], ENT_COMPAT, 'UTF-8');
        $lastname = htmlspecialchars($patron['lastname'], ENT_COMPAT, 'UTF-8');
        $barcode = htmlspecialchars($patron['cat_username'], ENT_COMPAT, 'UTF-8');
        $localUbId = htmlspecialchars($this->ws_patronHomeUbId, ENT_COMPAT, 'UTF-8');
        $type = strtoupper($type);
        $cval = 'anyCopy';
        if (isset($requestData['itemId'])) {
            $cval = 'thisCopy';
        } elseif (isset($requestData['requestGroupId'])) {
            $cval = 'anyCopyAt';
        }

        // Build request
        $xml =  <<<EOT
<?xml version="1.0" encoding="UTF-8"?>
<ser:serviceParameters xmlns:ser="http://www.endinfosys.com/Voyager/serviceParameters">
  <ser:parameters>
    <ser:parameter key="bibDbCode">
      <ser:value>LOCAL</ser:value>
    </ser:parameter>
    <ser:parameter key="requestCode">
      <ser:value>$type</ser:value>
    </ser:parameter>
    <ser:parameter key="requestSiteId">
      <ser:value>$localUbId</ser:value>
    </ser:parameter>
    <ser:parameter key="CVAL">
      <ser:value>$cval</ser:value>
    </ser:parameter>

EOT;
        foreach ($requestData as $key => $value) {
            $value = htmlspecialchars($value, ENT_COMPAT, 'UTF-8');
            $xml .= <<<EOT
    <ser:parameter key="$key">
      <ser:value>$value</ser:value>
    </ser:parameter>

EOT;
        }
        $xml .= <<<EOT
  </ser:parameters>
  <ser:patronIdentifier lastName="$lastname" patronHomeUbId="$localUbId" patronId="$patronId">
    <ser:authFactor type="B">$barcode</ser:authFactor>
  </ser:patronIdentifier>
</ser:serviceParameters>
EOT;

        $response = $this->makeRequest(array('SendPatronRequestService' => false), array(), 'POST', $xml);

        if ($response === false) {
            return $this->holdError('hold_error_system');
        }
        // Process
        $response->registerXPathNamespace('ser', 'http://www.endinfosys.com/Voyager/serviceParameters');
        $response->registerXPathNamespace('req', 'http://www.endinfosys.com/Voyager/requests');
        foreach ($response->xpath('//ser:message') as $message) {
            if ($message->attributes()->type == 'success') {
                return array(
                    'success' => true,
                    'status' => 'hold_request_success'
                );
            }
            if ($message->attributes()->type == 'system') {
                return $this->holdError('hold_error_system');
            }
        }

        return $this->holdError('hold_error_blocked');
    }

    /**
     * Determine Hold Type
     *
     * Determines if a user can place a hold or recall on a particular item
     *
     * @param string $patronId The user's Patron ID
     * @param string $bibId    An item's Bib ID
     * @param string $itemId   An item's Item ID (optional)
     *
     * @return string          The name of the request method to use or false on
     * failure
     */
    protected function determineHoldType($patronId, $bibId, $itemId = false)
    {
        // Check for account Blocks
        if ($this->checkAccountBlocks($patronId)) {
            return "block";
        }

        // Check Recalls First
        $recall = $this->checkItemRequests($patronId, "recall", $bibId, $itemId);
        if ($recall) {
            return "recall";
        } else {
            // Check Holds
            $hold = $this->checkItemRequests($patronId, "hold", $bibId, $itemId);
            if ($hold) {
                return "hold";
            }
        }
        return false;
    }

    /**
     * Hold Error
     *
     * Returns a Hold Error Message
     *
     * @param string $msg An error message string
     *
     * @return array An array with a success (boolean) and sysMessage key
     */
    protected function holdError($msg)
    {
        return array(
                    "success" => false,
                    "sysMessage" => $msg
        );
    }

    /**
     * Place Hold
     *
     * Attempts to place a hold or recall on a particular item and returns
     * an array with result details or throws an exception on failure of support
     * classes
     *
     * @param array $holdDetails An array of item and patron data
     *
     * @throws ILSException
     * @return mixed An array of data on the request including
     * whether or not it was successful and a system message (if available)
     */
    public function placeHold($holdDetails)
    {
        $patron = $holdDetails['patron'];
        $type = isset($holdDetails['holdtype']) && !empty($holdDetails['holdtype'])
            ? $holdDetails['holdtype'] : "auto";
        $level = isset($holdDetails['level']) && !empty($holdDetails['level'])
            ? $holdDetails['level'] : "copy";
        $pickUpLocation = !empty($holdDetails['pickUpLocation'])
            ? $holdDetails['pickUpLocation'] : $this->defaultPickUpLocation;
        $itemId = isset($holdDetails['item_id']) ? $holdDetails['item_id'] : false;
        $comment = $holdDetails['comment'];
        $bibId = $holdDetails['id'];

        // Request was initiated before patron was logged in -
        // Let's determine Hold Type now
        if ($type == "auto") {
            $type = $this->determineHoldType($patron['id'], $bibId, $itemId);
            if (!$type || $type == "block") {
                return $this->holdError("hold_error_blocked");
            }
        }

        // Convert last interest date from Display Format to Voyager required format
        try {
            $lastInterestDate = $this->dateFormat->convertFromDisplayDate(
                "Y-m-d", $holdDetails['requiredBy']
            );
        } catch (DateException $e) {
            // Hold Date is invalid
            return $this->holdError("hold_date_invalid");
        }

        try {
            $checkTime =  $this->dateFormat->convertFromDisplayDate(
                "U", $holdDetails['requiredBy']
            );
            if (!is_numeric($checkTime)) {
                throw new DateException('Result should be numeric');
            }
        } catch (DateException $e) {
            throw new ILSException('Problem parsing required by date.');
        }

        if (time() > $checkTime) {
            // Hold Date is in the past
            return $this->holdError("hold_date_past");
        }

        // Make Sure Pick Up Library is Valid
        if (!$this->pickUpLocationIsValid($pickUpLocation, $patron, $holdDetails)) {
            return $this->holdError("hold_invalid_pickup");
        }

        if ($this->requestGroupsEnabled && !$itemId
            && (!isset($holdDetails['requestGroupId'])
                || $holdDetails['requestGroupId'] === '')
        ) {
            return $this->holdError('hold_invalid_request_group');
        }

        // Build Request Data
        $requestData = array(
            'bibId' => $bibId,
            'PICK' => $pickUpLocation,
            'REQNNA' => $lastInterestDate,
            'REQCOMMENTS' => $comment
        );
        if ($level == 'copy' && $itemId) {
            $requestData['itemId'] = $itemId;
        } elseif (isset($holdDetails['requestGroupId'])) {
            $requestData['requestGroupId'] = $holdDetails['requestGroupId'];
        }

        // Attempt Request
        $result = $this->makeItemRequests($patron, $type, $requestData);
        if ($result) {
            return $result;
        }

        return $this->holdError("hold_error_blocked");
    }

    /**
     * Cancel Holds
     *
     * Attempts to Cancel a hold or recall on a particular item. The
     * data in $cancelDetails['details'] is determined by getCancelHoldDetails().
     *
     * @param array $cancelDetails An array of item and patron data
     *
     * @return array               An array of data on each request including
     * whether or not it was successful and a system message (if available)
     */
    public function cancelHolds($cancelDetails)
    {
        $details = $cancelDetails['details'];
        $patron = $cancelDetails['patron'];
        $count = 0;
        $response = array();

        foreach ($details as $cancelDetails) {
            list($itemId, $cancelCode) = explode("|", $cancelDetails);

             // Create Rest API Cancel Key
            $cancelID = $this->ws_dbKey . "|" . $cancelCode;

            // Build Hierarchy
            $hierarchy = array(
                "patron" => $patron['id'],
                 "circulationActions" => "requests",
                 "holds" => $cancelID
            );

            // Add Required Params
            $params = array(
                "patron_homedb" => $this->ws_patronHomeUbId,
                "view" => "full"
            );

            // Get Data
            $cancel = $this->makeRequest($hierarchy, $params, "DELETE");

            if ($cancel) {
                // Process Cancel
                $cancel = $cancel->children();
                $node = "reply-text";
                $reply = (string)$cancel->$node;
                $count = ($reply == "ok") ? $count+1 : $count;

                $response[$itemId] = array(
                    'success' => ($reply == "ok") ? true : false,
                    'status' => ($reply == "ok")
                        ? "hold_cancel_success" : "hold_cancel_fail",
                    'sysMessage' => ($reply == "ok") ? false : $reply,
                );

            } else {
                $response[$itemId] = array(
                    'success' => false, 'status' => "hold_cancel_fail"
                );
            }
        }
        $result = array('count' => $count, 'items' => $response);
        return $result;
    }

    /**
     * Get Cancel Hold Details
     *
     * In order to cancel a hold, Voyager requires the patron details an item ID
     * and a recall ID. This function returns the item id and recall id as a string
     * separated by a pipe, which is then submitted as form data in Hold.php. This
     * value is then extracted by the CancelHolds function.
     *
     * @param array $holdDetails An array of item data
     *
     * @return string Data for use in a form field
     */
    public function getCancelHoldDetails($holdDetails)
    {
        $cancelDetails = $holdDetails['item_id']."|".$holdDetails['reqnum'];
        return $cancelDetails;
    }

    /**
     * Get Renew Details
     *
     * In order to renew an item, Voyager requires the patron details and an item
     * id. This function returns the item id as a string which is then used
     * as submitted form data in checkedOut.php. This value is then extracted by
     * the RenewMyItems function.
     *
     * @param array $checkOutDetails An array of item data
     *
     * @return string Data for use in a form field
     */
    public function getRenewDetails($checkOutDetails)
    {
        $renewDetails = (isset($checkOutDetails['institution_dbkey'])
            ? $checkOutDetails['institution_dbkey']
            : '')
            . '|' . $checkOutDetails['item_id'];
        return $renewDetails;
    }

    /**
     * Get Patron Transactions
     *
     * This is responsible for retrieving all transactions (i.e. checked out items)
     * by a specific patron.
     *
     * @param array $patron The patron array from patronLogin
     *
     * @throws ILSException
     * @return mixed        Array of the patron's transactions on success.
     */
    public function getMyTransactions($patron)
    {
        // Get local loans from the database so that we can get more details
        // than available via the API.
        $transactions = parent::getMyTransactions($patron);

        // Get remote loans and renewability for local loans via the API

        // Build Hierarchy
        $hierarchy = array(
            'patron' =>  $patron['id'],
            'circulationActions' => 'loans'
        );

        // Add Required Params
        $params = array(
            "patron_homedb" => $this->ws_patronHomeUbId,
            "view" => "full"
        );

        $results = $this->makeRequest($hierarchy, $params);

        if ($results === false) {
            throw new ILSException('System error fetching loans');
        }

        $replyCode = (string)$results->{'reply-code'};
        if ($replyCode != 0 && $replyCode != 8) {
            throw new ILSException('System error fetching loans');
        }
        if (isset($results->loans->institution)) {
            foreach ($results->loans->institution as $institution) {
                foreach ($institution->loan as $loan) {
                    if ((string)$institution->attributes()->id == 'LOCAL') {
                        // Take only renewability for local loans, other information
                        // we have already
                        $renewable = (string)$loan->attributes()->canRenew == 'Y';

                        foreach ($transactions as &$transaction) {
                            if (!isset($transaction['institution_id'])
                                && $transaction['item_id'] == (string)$loan->itemId
                            ) {
                                $transaction['renewable'] = $renewable;
                                break;
                            }
                        }
                        continue;
                    }

                    $dueStatus = false;
                    $now = time();
                    $dueTimeStamp = strtotime((string)$loan->dueDate);
                    if ($dueTimeStamp !== false && is_numeric($dueTimeStamp)) {
                        if ($now > $dueTimeStamp) {
                            $dueStatus = 'overdue';
                        } else if ($now > $dueTimeStamp-(1*24*60*60)) {
                            $dueStatus = 'due';
                        }
                    }

                    try {
                        $dueDate = $this->dateFormat->convertToDisplayDate(
                            'Y-m-d H:i', (string)$loan->dueDate
                        );
                    } catch (DateException $e) {
                        // If we can't parse out the date, use the raw string:
                        $dueDate = (string)$loan->dueDate;
                    }

                    try {
                        $dueTime = $this->dateFormat->convertToDisplayTime(
                            'Y-m-d H:i', (string)$loan->dueDate
                        );
                    } catch (DateException $e) {
                        // If we can't parse out the time, just ignore it:
                        $dueTime = false;
                    }

                    $transactions[] = array(
                        // This is bogus, but we need something..
                        'id' => (string)$institution->attributes()->id . '_' .
                                (string)$loan->itemId,
                        'item_id' => (string)$loan->itemId,
                        'duedate' => $dueDate,
                        'dueTime' => $dueTime,
                        'dueStatus' => $dueStatus,
                        'title' => (string)$loan->title,
                        'renewable' => (string)$loan->attributes()->canRenew == 'Y',
                        'institution_id' => (string)$institution->attributes()->id,
                        'institution_name' => (string)$loan->dbName,
                        'institution_dbkey' => (string)$loan->dbKey,
                    );
                }
            }
        }
        return $transactions;
    }

    /**
     * Get Patron Remote Holds
     *
     * This is responsible for retrieving all remote holds by a specific patron.
     *
     * @param array $patron The patron array from patronLogin
     *
     * @throws DateException
     * @throws ILSException
     * @return array        Array of the patron's holds on success.
     */
    protected function getRemoteHolds($patron)
    {
        // Build Hierarchy
        $hierarchy = array(
            'patron' =>  $patron['id'],
            'circulationActions' => 'requests',
            'holds' => false
        );

        // Add Required Params
        $params = array(
            "patron_homedb" => $this->ws_patronHomeUbId,
            "view" => "full"
        );

        $results = $this->makeRequest($hierarchy, $params);

        if ($results === false) {
            throw new ILSException('System error fetching remote holds');
        }

        $replyCode = (string)$results->{'reply-code'};
        if ($replyCode != 0 && $replyCode != 8) {
            throw new ILSException('System error fetching remote holds');
        }
        $holds = array();
        if (isset($results->holds->institution)) {
            foreach ($results->holds->institution as $institution) {
                // Only take remote holds
                if ($institution == 'LOCAL') {
                    continue;
                }

                foreach ($institution->hold as $hold) {
                    $item = $hold->requestItem;

                    $holds[] = array(
                        'id' => '',
                        'type' => (string)$item->holdType,
                        'location' => (string)$item->pickupLocation,
                        'expire' => (string)$item->expiredDate
                            ? $this->dateFormat->convertToDisplayDate(
                                'Y-m-d', (string)$item->expiredDate
                            )
                            : '',
                        // Looks like expired date shows creation date for
                        // UB requests, but who knows
                        'create' => (string)$item->expiredDate
                            ? $this->dateFormat->convertToDisplayDate(
                                'Y-m-d', (string)$item->expiredDate
                            )
                            : '',
                        'position' => (string)$item->queuePosition,
                        'available' => (string)$item->status == '2',
                        'reqnum' => (string)$item->holdRecallId,
                        'item_id' => (string)$item->itemId,
                        'volume' => '',
                        'publication_year' => '',
                        'title' => (string)$item->itemTitle,
                        'institution_id' => (string)$institution->attributes()->id,
                        'institution_name' => (string)$item->dbName,
                        'institution_dbkey' => (string)$item->dbKey,
                        'in_transit' => (substr((string)$item->statusText, 0, 13)
                            == 'In transit to')
                          ? substr((string)$item->statusText, 14)
                          : ''
                    );
                }
            }
        }
        return $holds;
    }

    /**
     * Get Patron Remote Storage Retrieval Requests (Call Slips). Gets remote
     * callslips via the API.
     *
     * @param array $patron The patron array from patronLogin
     *
     * @return mixed        Array of the patron's storage retrieval requests.
     */
    protected function getRemoteCallSlips($patron)
    {
        // Build Hierarchy
        $hierarchy = array(
            'patron' =>  $patron['id'],
            'circulationActions' => 'requests',
            'callslips' => false
        );

        // Add Required Params
        $params = array(
            "patron_homedb" => $this->ws_patronHomeUbId,
            "view" => "full"
        );

        $results = $this->makeRequest($hierarchy, $params);

        $replyCode = (string)$results->{'reply-code'};
        if ($replyCode != 0 && $replyCode != 8) {
            throw new Exception('System error fetching call slips');
        }
        $requests = array();
        if (isset($results->callslips->institution)) {
            foreach ($results->callslips->institution as $institution) {
                if ((string)$institution->attributes()->id == 'LOCAL') {
                    // Ignore local callslips, we have them already
                    continue;
                }
                foreach ($institution->callslip as $callslip) {
                    $item = $callslip->requestItem;
                    $requests[] = array(
                        'id' => '',
                        'type' => (string)$item->holdType,
                        'location' => (string)$item->pickupLocation,
                        'expire' => (string)$item->expiredDate
                            ? $this->dateFormat->convertToDisplayDate(
                                'Y-m-d', (string)$item->expiredDate
                            )
                            : '',
                        // Looks like expired date shows creation date for
                        // call slip requests, but who knows
                        'create' => (string)$item->expiredDate
                            ? $this->dateFormat->convertToDisplayDate(
                                'Y-m-d', (string)$item->expiredDate
                            )
                            : '',
                        'position' => (string)$item->queuePosition,
                        'available' => (string)$item->status == '4',
                        'reqnum' => (string)$item->holdRecallId,
                        'item_id' => (string)$item->itemId,
                        'volume' => '',
                        'publication_year' => '',
                        'title' => (string)$item->itemTitle,
                        'institution_id' => (string)$institution->attributes()->id,
                        'institution_name' => (string)$item->dbName,
                        'institution_dbkey' => (string)$item->dbKey,
                        'processed' => substr((string)$item->statusText, 0, 6)
                            == 'Filled'
                            ? $this->dateFormat->convertToDisplayDate(
                                'Y-m-d', substr((string)$item->statusText, 7)
                            )
                            : '',
                        'canceled' => substr((string)$item->statusText, 0, 8)
                            == 'Canceled'
                            ? $this->dateFormat->convertToDisplayDate(
                                'Y-m-d', substr((string)$item->statusText, 9)
                            )
                            : ''
                    );
                }
            }
        }
        return $requests;
    }

    /**
     * Place Storage Retrieval Request (Call Slip)
     *
     * Attempts to place a call slip request on a particular item and returns
     * an array with result details
     *
     * @param array $details An array of item and patron data
     *
     * @return mixed An array of data on the request including
     * whether or not it was successful and a system message (if available)
     */
    public function placeStorageRetrievalRequest($details)
    {
        $patron = $details['patron'];
        $level = isset($details['level']) && !empty($details['level'])
            ? $details['level'] : 'copy';
        $itemId = isset($details['item_id']) ? $details['item_id'] : false;
        $mfhdId = isset($details['holdings_id']) ? $details['holdings_id'] : false;
        $comment = $details['comment'];
        $bibId = $details['id'];

        // Make Sure Pick Up Location is Valid
        if (isset($details['pickUpLocation'])
            && !$this->pickUpLocationIsValid(
                $details['pickUpLocation'], $patron, $details
            )
        ) {
            return $this->holdError("hold_invalid_pickup");
        }

        // Attempt Request
        $hierarchy = array();

        // Build Hierarchy
        $hierarchy['record'] = $bibId;

        if ($itemId && $level != 'title') {
            $hierarchy['items'] = $itemId;
        }

        $hierarchy['callslip'] = false;

        // Add Required Params
        $params = array(
            'patron' => $patron['id'],
            'patron_homedb' => $this->ws_patronHomeUbId,
            'view' => 'full'
        );

        if ('title' == $level) {
            $xml['call-slip-title-parameters'] = array(
                'comment' => $comment,
                'reqinput field="1"' => $details['volume'],
                'reqinput field="2"' => $details['issue'],
                'reqinput field="3"' => $details['year'],
                'dbkey' => $this->ws_dbKey,
                'mfhdId' => $mfhdId
            );
            if (isset($details['pickUpLocation'])) {
                $xml['call-slip-title-parameters']['pickup-location']
                    = $details['pickUpLocation'];
            }
        } else {
            $xml['call-slip-parameters'] = array(
                'comment' => $comment,
                'dbkey' => $this->ws_dbKey
            );
            if (isset($details['pickUpLocation'])) {
                $xml['call-slip-parameters']['pickup-location']
                    = $details['pickUpLocation'];
            }
        }

        // Generate XML
        $requestXML = $this->buildBasicXML($xml);

        // Get Data
        $result = $this->makeRequest($hierarchy, $params, 'PUT', $requestXML);

        if ($result) {
            // Process
            $result = $result->children();
            $reply = (string)$result->{'reply-text'};

            $responseNode = 'title' == $level
                ? 'create-call-slip-title'
                : 'create-call-slip';
            $note = (isset($result->$responseNode))
                ? trim((string)$result->$responseNode->note) : false;

            // Valid Response
            if ($reply == 'ok' && $note == 'Your request was successful.') {
                $response['success'] = true;
                $response['status'] = 'storage_retrieval_request_place_success';
            } else {
                // Failed
                $response['sysMessage'] = $note;
            }
            return $response;
        }

        return $this->holdError('storage_retrieval_request_error_blocked');
    }

    /**
     * Cancel Storage Retrieval Requests (Call Slips)
     *
     * Attempts to Cancel a call slip on a particular item. The
     * data in $cancelDetails['details'] is determined by
     * getCancelStorageRetrievalRequestDetails().
     *
     * @param array $cancelDetails An array of item and patron data
     *
     * @return array               An array of data on each request including
     * whether or not it was successful and a system message (if available)
     */
    public function cancelStorageRetrievalRequests($cancelDetails)
    {
        $details = $cancelDetails['details'];
        $patron = $cancelDetails['patron'];
        $count = 0;
        $response = array();

        foreach ($details as $cancelDetails) {
            list($dbKey, $itemId, $cancelCode) = explode("|", $cancelDetails);

             // Create Rest API Cancel Key
            $cancelID = ($dbKey ? $dbKey : $this->ws_dbKey) . "|" . $cancelCode;

            // Build Hierarchy
            $hierarchy = array(
                'patron' => $patron['id'],
                'circulationActions' => 'requests',
                'callslips' => $cancelID
            );

            // Add Required Params
            $params = array(
                'patron_homedb' => $this->ws_patronHomeUbId,
                'view' => 'full'
            );

            // Get Data
            $cancel = $this->makeRequest($hierarchy, $params, 'DELETE');

            if ($cancel) {
                // Process Cancel
                $cancel = $cancel->children();
                $reply = (string)$cancel->{'reply-text'};
                $count = ($reply == 'ok') ? $count + 1 : $count;

                $response[$itemId] = array(
                    'success' => ($reply == 'ok') ? true : false,
                    'status' => ($reply == 'ok')
                        ? 'storage_retrieval_request_cancel_success'
                        : 'storage_retrieval_request_cancel_fail',
                    'sysMessage' => ($reply == 'ok') ? false : $reply,
                );

            } else {
                $response[$itemId] = array(
                    'success' => false,
                    'status' => 'storage_retrieval_request_cancel_fail'
                );
            }
        }
        $result = array('count' => $count, 'items' => $response);
        return $result;
    }

    /**
     * Get Cancel Storage Retrieval Request (Call Slip) Details
     *
     * In order to cancel a call slip, Voyager requires the item ID and a
     * request ID. This function returns the item id and call slip id as a
     * string separated by a pipe, which is then submitted as form data. This
     * value is then extracted by the CancelStorageRetrievalRequests function.
     *
     * @param array $details An array of item data
     *
     * @return string Data for use in a form field
     */
    public function getCancelStorageRetrievalRequestDetails($details)
    {
        $details
            = (isset($details['institution_dbkey'])
                ? $details['institution_dbkey']
                : ''
            )
            . '|' . $details['item_id']
            . '|' . $details['reqnum'];
        return $details;
    }

    /**
     * A helper function that retrieves UB request details for ILL and caches them
     * for a short while for faster access.
     *
     * @param string $id     BIB id
     * @param array  $patron Patron
     *
     * @return boolean|array False if UB request is not available or an array
     * of details on success
     */
    protected function getUBRequestDetails($id, $patron)
    {
        $requestId = "ub_{$id}_" . $patron['id'];
        $data = $this->getCachedData($requestId);
        if (!empty($data)) {
            return $data;
        }

        if (strstr($patron['id'], '.') === false) {
            $this->debug(
                "getUBRequestDetails: no prefix in patron id '{$patron['id']}'"
            );
            $this->putCachedData($requestId, false);
            return false;
        }
        list($source, $patronId) = explode('.', $patron['id'], 2);
        if (!isset($this->config['ILLRequestSources'][$source])) {
            $this->debug("getUBRequestDetails: source '$source' unknown");
            $this->putCachedData($requestId, false);
            return false;
        }

        list(, $catUsername) = explode('.', $patron['cat_username'], 2);
        $patronId = $this->encodeXML($patronId);
        $patronHomeUbId = $this->encodeXML(
            $this->config['ILLRequestSources'][$source]
        );
        $lastname = $this->encodeXML($patron['lastname']);
        $barcode = $this->encodeXML($catUsername);
        $bibId = $this->encodeXML($id);
        $bibDbName = $this->encodeXML($this->config['Catalog']['database']);
        $localUbId = $this->encodeXML($this->ws_patronHomeUbId);

        // Call PatronRequestsService first to check that UB is an available request
        // type. Additionally, this seems to be mandatory, as PatronRequestService
        // may fail otherwise.
        $xml = <<<EOT
<?xml version="1.0" encoding="UTF-8"?>
<ser:serviceParameters
xmlns:ser="http://www.endinfosys.com/Voyager/serviceParameters">
  <ser:parameters>
    <ser:parameter key="bibId">
      <ser:value>$bibId</ser:value>
    </ser:parameter>
    <ser:parameter key="bibDbCode">
      <ser:value>LOCAL</ser:value>
    </ser:parameter>
  </ser:parameters>
  <ser:patronIdentifier lastName="$lastname" patronHomeUbId="$patronHomeUbId"
  patronId="$patronId">
    <ser:authFactor type="B">$barcode</ser:authFactor>
  </ser:patronIdentifier>
</ser:serviceParameters>
EOT;

        $response = $this->makeRequest(
            array('PatronRequestsService' => false), array(), 'POST', $xml
        );

        if ($response === false) {
            $this->session->UBDetails[$requestId] = array(
                'time' => time(),
                'data' => false
            );
            $this->putCachedData($requestId, false);
            return false;
        }
        // Process
        $response->registerXPathNamespace(
            'ser', 'http://www.endinfosys.com/Voyager/serviceParameters'
        );
        $response->registerXPathNamespace(
            'req', 'http://www.endinfosys.com/Voyager/requests'
        );
        foreach ($response->xpath('//ser:message') as $message) {
            // Any message means a problem, right?
            $this->putCachedData($requestId, false);
            return false;
        }
        $requestCount = count(
            $response->xpath("//req:requestIdentifier[@requestCode='UB']")
        );
        if ($requestCount == 0) {
            // UB request not available
            $this->putCachedData($requestId, false);
            return false;
        }

        $xml =  <<<EOT
<?xml version="1.0" encoding="UTF-8"?>
<ser:serviceParameters
xmlns:ser="http://www.endinfosys.com/Voyager/serviceParameters">
  <ser:parameters>
    <ser:parameter key="bibId">
      <ser:value>$bibId</ser:value>
    </ser:parameter>
    <ser:parameter key="bibDbCode">
      <ser:value>LOCAL</ser:value>
    </ser:parameter>
    <ser:parameter key="bibDbName">
      <ser:value>$bibDbName</ser:value>
    </ser:parameter>
    <ser:parameter key="requestCode">
      <ser:value>UB</ser:value>
    </ser:parameter>
    <ser:parameter key="requestSiteId">
      <ser:value>$localUbId</ser:value>
    </ser:parameter>
  </ser:parameters>
  <ser:patronIdentifier lastName="$lastname" patronHomeUbId="$patronHomeUbId"
  patronId="$patronId">
    <ser:authFactor type="B">$barcode</ser:authFactor>
  </ser:patronIdentifier>
</ser:serviceParameters>
EOT;

        $response = $this->makeRequest(
            array('PatronRequestService' => false), array(), 'POST', $xml
        );

        if ($response === false) {
            $this->putCachedData($requestId, false);
            return false;
        }
        // Process
        $response->registerXPathNamespace(
            'ser', 'http://www.endinfosys.com/Voyager/serviceParameters'
        );
        $response->registerXPathNamespace(
            'req', 'http://www.endinfosys.com/Voyager/requests'
        );
        foreach ($response->xpath('//ser:message') as $message) {
            // Any message means a problem, right?
            $this->putCachedData($requestId, false);
            return false;
        }
        $items = array();
        $libraries = array();
        $locations = array();
        $requiredByDate = '';
        foreach ($response->xpath('//req:field') as $field) {
            switch ($field->attributes()->labelKey) {
            case 'selectItem':
                foreach ($field->xpath('./req:select/req:option') as $option) {
                    $items[] = array(
                        'id' => (string)$option->attributes()->id,
                        'name' => (string)$option
                    );
                }
                break;
            case 'pickupLib':
                foreach ($field->xpath('./req:select/req:option') as $option) {
                    $libraries[] = array(
                        'id' => (string)$option->attributes()->id,
                        'name' => (string)$option,
                        'isDefault' => $option->attributes()->isDefault == 'Y'
                    );
                }
                break;
            case 'pickUpAt':
                foreach ($field->xpath('./req:select/req:option') as $option) {
                    $locations[] = array(
                        'id' => (string)$option->attributes()->id,
                        'name' => (string)$option,
                        'isDefault' => $option->attributes()->isDefault == 'Y'
                    );
                }
                break;
            case 'notNeededAfter':
                $node = current($field->xpath('./req:text'));
                $requiredByDate = $this->dateFormat->convertToDisplayDate(
                    "Y-m-d H:i", (string)$node
                );
                break;
            }
        }
        $results = array(
            'items' => $items,
            'libraries' => $libraries,
            'locations' => $locations,
            'requiredBy' => $requiredByDate
        );
        $this->putCachedData($requestId, $results);
        return $results;
    }

    /**
     * checkILLRequestIsValid
     *
     * This is responsible for determining if an item is requestable
     *
     * @param string $id     The Bib ID
     * @param array  $data   An Array of item data
     * @param patron $patron An array of patron data
     *
     * @return string True if request is valid, false if not
     */
    public function checkILLRequestIsValid($id, $data, $patron)
    {
        if (!isset($this->config['ILLRequests'])) {
            $this->debug('ILL Requests not configured');
            return false;
        }

        $level = isset($data['level']) ? $data['level'] : "copy";
        $itemID = ($level != 'title' && isset($data['item_id']))
            ? $data['item_id']
            : false;

        if ($level == 'copy' && $itemID === false) {
            $this->debug('Item ID missing');
            return false;
        }

        $results = $this->getUBRequestDetails($id, $patron);
        if ($results === false) {
            $this->debug('getUBRequestDetails returned false');
            return false;
        }
        if ($level == 'copy') {
            $found = false;
            foreach ($results['items'] as $item) {
                if ($item['id'] == "$itemID.$id") {
                    $found = true;
                    break;
                }
            }
            if (!$found) {
                $this->debug('Item not requestable');
                return false;
            }
        }

        return true;
    }

    /**
     * Get ILL (UB) Pickup Libraries
     *
     * This is responsible for getting information on the possible pickup libraries
     *
     * @param string $id     Record ID
     * @param array  $patron Patron
     *
     * @return bool|array False if request not allowed, or an array of associative
     * arrays with libraries.
     */
    public function getILLPickupLibraries($id, $patron)
    {
        if (!isset($this->config['ILLRequests'])) {
            return false;
        }

        $results = $this->getUBRequestDetails($id, $patron);
        if ($results === false) {
            $this->debug('getUBRequestDetails returned false');
            return false;
        }

        return $results['libraries'];
    }

    /**
     * Get ILL (UB) Pickup Locations
     *
     * This is responsible for getting a list of possible pickup locations for a
     * library
     *
     * @param string $id        Record ID
     * @param string $pickupLib Pickup library ID
     * @param array  $patron    Patron
     *
     * @return bool|array False if request not allowed, or an array of
     * locations.
     * @SuppressWarnings(PHPMD.UnusedFormalParameter)
     */
    public function getILLPickupLocations($id, $pickupLib, $patron)
    {
        if (!isset($this->config['ILLRequests'])) {
            return false;
        }

        list($source, $patronId) = explode('.', $patron['id'], 2);
        if (!isset($this->config['ILLRequestSources'][$source])) {
            return $this->holdError('ill_request_unknown_patron_source');
        }

        list(, $catUsername) = explode('.', $patron['cat_username'], 2);
        $patronId = $this->encodeXML($patronId);
        $patronHomeUbId = $this->encodeXML(
            $this->config['ILLRequestSources'][$source]
        );
        $lastname = $this->encodeXML($patron['lastname']);
        $barcode = $this->encodeXML($catUsername);
        $pickupLib = $this->encodeXML($pickupLib);

        $xml =  <<<EOT
<?xml version="1.0" encoding="UTF-8"?>
<ser:serviceParameters
xmlns:ser="http://www.endinfosys.com/Voyager/serviceParameters">
  <ser:parameters>
    <ser:parameter key="pickupLibId">
      <ser:value>$pickupLib</ser:value>
    </ser:parameter>
  </ser:parameters>
  <ser:patronIdentifier lastName="$lastname" patronHomeUbId="$patronHomeUbId"
  patronId="$patronId">
    <ser:authFactor type="B">$barcode</ser:authFactor>
  </ser:patronIdentifier>
</ser:serviceParameters>
EOT;

        $response = $this->makeRequest(
            array('UBPickupLibService' => false), array(), 'POST', $xml
        );

        if ($response === false) {
            throw new ILSException('ill_request_error_technical');
        }
        // Process
        $response->registerXPathNamespace(
            'ser', 'http://www.endinfosys.com/Voyager/serviceParameters'
        );
        $response->registerXPathNamespace(
            'req', 'http://www.endinfosys.com/Voyager/requests'
        );
        if ($response->xpath('//ser:message')) {
            // Any message means a problem, right?
            throw new ILSException('ill_request_error_technical');
        }
        $locations = array();
        foreach ($response->xpath('//req:location') as $location) {
            $locations[] = array(
                'id' => (string)$location->attributes()->id,
                'name' => (string)$location,
                'isDefault' => $location->attributes()->isDefault == 'Y'
            );
        }
        return $locations;
    }

    /**
     * Place ILL (UB) Request
     *
     * Attempts to place an UB request on a particular item and returns
     * an array with result details or a PEAR error on failure of support classes
     *
     * @param array $details An array of item and patron data
     *
     * @return mixed An array of data on the request including
     * whether or not it was successful and a system message (if available)
     */
    public function placeILLRequest($details)
    {
        $patron = $details['patron'];
        list($source, $patronId) = explode('.', $patron['id'], 2);
        if (!isset($this->config['ILLRequestSources'][$source])) {
            return $this->holdError('ill_request_error_unknown_patron_source');
        }

        list(, $catUsername) = explode('.', $patron['cat_username'], 2);
        $patronId = htmlspecialchars($patronId, ENT_COMPAT, 'UTF-8');
        $patronHomeUbId = $this->encodeXML(
            $this->config['ILLRequestSources'][$source]
        );
        $lastname = $this->encodeXML($patron['lastname']);
        $ubId = $this->encodeXML($patronHomeUbId);
        $barcode = $this->encodeXML($catUsername);
        $pickupLocation = $this->encodeXML($details['pickUpLibraryLocation']);
        $pickupLibrary = $this->encodeXML($details['pickUpLibrary']);
        $itemId = $this->encodeXML($details['item_id'] . '.' . $details['id']);
        $comment = $this->encodeXML(
            isset($details['comment']) ? $details['comment'] : ''
        );
        $bibId = $this->encodeXML($details['id']);
        $bibDbName = $this->encodeXML($this->config['Catalog']['database']);
        $localUbId = $this->encodeXML($this->ws_patronHomeUbId);

        // Convert last interest date from Display Format to Voyager required format
        try {
            $lastInterestDate = $this->dateFormat->convertFromDisplayDate(
                "Y-m-d", $details['requiredBy']
            );
        } catch (DateException $e) {
            // Date is invalid
            return $this->holdError("ill_request_date_invalid");
        }

        // Verify pickup library and location
        $pickupLocationValid = false;
        $pickupLocations = $this->getILLPickupLocations(
            $details['id'],
            $details['pickUpLibrary'],
            $patron
        );
        foreach ($pickupLocations as $location) {
            if ($location['id'] == $details['pickUpLibraryLocation']) {
                $pickupLocationValid = true;
                break;
            }
        }
        if (!$pickupLocationValid) {
            return array(
                'success' => false,
                'sysMessage' => 'ill_request_place_fail_missing'
            );
        }

        // Attempt Request
        $xml =  <<<EOT
<?xml version="1.0" encoding="UTF-8"?>
<ser:serviceParameters
xmlns:ser="http://www.endinfosys.com/Voyager/serviceParameters">
  <ser:parameters>
    <ser:parameter key="bibId">
      <ser:value>$bibId</ser:value>
    </ser:parameter>
    <ser:parameter key="bibDbCode">
      <ser:value>LOCAL</ser:value>
    </ser:parameter>
    <ser:parameter key="bibDbName">
      <ser:value>$bibDbName</ser:value>
    </ser:parameter>
    <ser:parameter key="Select_Library">
      <ser:value>$localUbId</ser:value>
    </ser:parameter>
    <ser:parameter key="requestCode">
      <ser:value>UB</ser:value>
    </ser:parameter>
    <ser:parameter key="requestSiteId">
      <ser:value>$localUbId</ser:value>
    </ser:parameter>
    <ser:parameter key="itemId">
      <ser:value>$itemId</ser:value>
    </ser:parameter>
    <ser:parameter key="Select_Pickup_Lib">
      <ser:value>$pickupLibrary</ser:value>
    </ser:parameter>
    <ser:parameter key="PICK">
      <ser:value>$pickupLocation</ser:value>
    </ser:parameter>
    <ser:parameter key="REQNNA">
      <ser:value>$lastInterestDate</ser:value>
    </ser:parameter>
    <ser:parameter key="REQCOMMENTS">
      <ser:value>$comment</ser:value>
    </ser:parameter>
  </ser:parameters>
  <ser:patronIdentifier lastName="$lastname" patronHomeUbId="$ubId"
  patronId="$patronId">
    <ser:authFactor type="B">$barcode</ser:authFactor>
  </ser:patronIdentifier>
</ser:serviceParameters>
EOT;

        $response = $this->makeRequest(
            array('SendPatronRequestService' => false), array(), 'POST', $xml
        );

        if ($response === false) {
            return $this->holdError('ill_request_error_technical');
        }
        // Process
        $response->registerXPathNamespace(
            'ser', 'http://www.endinfosys.com/Voyager/serviceParameters'
        );
        $response->registerXPathNamespace(
            'req', 'http://www.endinfosys.com/Voyager/requests'
        );
        foreach ($response->xpath('//ser:message') as $message) {
            if ($message->attributes()->type == 'success') {
                return array(
                    'success' => true,
                    'status' => 'ill_request_success'
                );
            }
            if ($message->attributes()->type == 'system') {
                return $this->holdError('ill_request_error_technical');
            }
        }

        return $this->holdError('ill_request_error_blocked');
    }

    /**
     * Get Patron ILL Requests
     *
     * This is responsible for retrieving all UB requests by a specific patron.
     *
     * @param array $patron The patron array from patronLogin
     *
     * @throws ILSException
     * @return mixed        Array of the patron's holds on success.
     */
    public function getMyILLRequests($patron)
    {
        return array_merge(
            $this->getRemoteHolds($patron),
            $this->getRemoteCallSlips($patron)
        );
    }

    /**
     * Cancel ILL (UB) Requests
     *
     * Attempts to Cancel an UB request on a particular item. The
     * data in $cancelDetails['details'] is determined by
     * getCancelILLRequestDetails().
     *
     * @param array $cancelDetails An array of item and patron data
     *
     * @return array               An array of data on each request including
     * whether or not it was successful and a system message (if available)
     */
    public function cancelILLRequests($cancelDetails)
    {
        $details = $cancelDetails['details'];
        $patron = $cancelDetails['patron'];
        $count = 0;
        $response = array();

        foreach ($details as $cancelDetails) {
            list($dbKey, $itemId, $type, $cancelCode) = explode("|", $cancelDetails);

             // Create Rest API Cancel Key
            $cancelID = ($dbKey ? $dbKey : $this->ws_dbKey) . "|" . $cancelCode;

            // Build Hierarchy
            $hierarchy = array(
                "patron" => $patron['id'],
                 "circulationActions" => 'requests'
            );
            // An UB request is
            if ($type == 'C') {
                $hierarchy['callslips'] = $cancelID;
            } else {
                $hierarchy['holds'] = $cancelID;
            }

            // Add Required Params
            $params = array(
                "patron_homedb" => $this->ws_patronHomeUbId,
                "view" => "full"
            );

            // Get Data
            $cancel = $this->makeRequest($hierarchy, $params, "DELETE");

            if ($cancel) {

                // Process Cancel
                $cancel = $cancel->children();
                $node = "reply-text";
                $reply = (string)$cancel->$node;
                $count = ($reply == "ok") ? $count+1 : $count;

                $response[$itemId] = array(
                    'success' => ($reply == "ok") ? true : false,
                    'status' => ($reply == "ok")
                        ? "ill_request_cancel_success" : "ill_request_cancel_fail",
                    'sysMessage' => ($reply == "ok") ? false : $reply,
                );

            } else {
                $response[$itemId] = array(
                    'success' => false,
                    'status' => "ill_request_cancel_fail"
                );
            }
        }
        $result = array('count' => $count, 'items' => $response);
        return $result;
    }

    /**
     * Get Cancel ILL (UB) Request Details
     *
     * In Voyager an UB request is either a call slip (pending delivery) or a hold
     * (pending checkout). In order to cancel an UB request, Voyager requires the
     * patron details, an item ID, request type and a recall ID. This function
     * returns the information as a string separated by pipes, which is then
     * submitted as form data and extracted by the CancelILLRequests function.
     *
     * @param array $details An array of item data
     *
     * @return string Data for use in a form field
     */
    public function getCancelILLRequestDetails($details)
    {
        $details = (isset($details['institution_dbkey'])
            ? $details['institution_dbkey']
            : '')
            . '|' . $details['item_id']
            . '|' . $details['type']
            . '|' . $details['reqnum'];
        return $details;
    }
}<|MERGE_RESOLUTION|>--- conflicted
+++ resolved
@@ -236,11 +236,7 @@
             = isset($this->config['Holds']['defaultPickUpLocation'])
             ? $this->config['Holds']['defaultPickUpLocation']
             : '';
-<<<<<<< HEAD
-        if ($this->defaultPickUpLocation == '0') {
-=======
         if ($this->defaultPickUpLocation === 'user-selected') {
->>>>>>> 58e7b2bb
             $this->defaultPickUpLocation = false;
         }
         $this->holdCheckLimit
