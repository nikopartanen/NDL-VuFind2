--- conflicted
+++ resolved
@@ -33,26 +33,6 @@
 /**
  * OAI-PMH server unit test.
  *
-<<<<<<< HEAD
- * PHP version 5
- *
- * Copyright (C) Villanova University 2010.
- *
- * This program is free software; you can redistribute it and/or modify
- * it under the terms of the GNU General Public License version 2,
- * as published by the Free Software Foundation.
- *
- * This program is distributed in the hope that it will be useful,
- * but WITHOUT ANY WARRANTY; without even the implied warranty of
- * MERCHANTABILITY or FITNESS FOR A PARTICULAR PURPOSE.  See the
- * GNU General Public License for more details.
- *
- * You should have received a copy of the GNU General Public License
- * along with this program; if not, write to the Free Software
- * Foundation, Inc., 51 Franklin Street, Fifth Floor, Boston, MA  02110-1301  USA
- *
-=======
->>>>>>> 917a8b3b
  * @category Search
  * @package  Service
  * @author   David Maus <maus@hab.de>
