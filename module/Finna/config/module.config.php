<?php
/**
 * Finna Module Configuration
 *
 * PHP version 7
 *
 * Copyright (C) The National Library of Finland 2014-2018.
 *
 * This program is free software; you can redistribute it and/or modify
 * it under the terms of the GNU General Public License version 2,
 * as published by the Free Software Foundation.
 *
 * This program is distributed in the hope that it will be useful,
 * but WITHOUT ANY WARRANTY; without even the implied warranty of
 * MERCHANTABILITY or FITNESS FOR A PARTICULAR PURPOSE.  See the
 * GNU General Public License for more details.
 *
 * You should have received a copy of the GNU General Public License
 * along with this program; if not, write to the Free Software
 * Foundation, Inc., 51 Franklin Street, Fifth Floor, Boston, MA  02110-1301  USA
 *
 * @category VuFind
 * @package  Finna
 * @author   Ere Maijala <ere.maijala@helsinki.fi>
 * @license  http://opensource.org/licenses/gpl-2.0.php GNU General Public License
 * @link     http://github.com/KDK-Alli/NDL-VuFind2   NDL-VuFind2
 */
namespace Finna\Module\Configuration;

$config = [
    'router' => [
        'routes' => [
            'comments-inappropriate' => [
                'type'    => 'Zend\Router\Http\Segment',
                'options' => [
                    'route'    => '/Comments/Inappropriate/[:id]',
                    'constraints' => [
                        'controller' => '[a-zA-Z][a-zA-Z0-9_-]*',
                        'action'     => '[a-zA-Z][a-zA-Z0-9_-]*',
                    ],
                    'defaults' => [
                        'controller' => 'Comments',
                        'action'     => 'Inappropriate',
                    ]
                ]
            ],
            'feed-content-page' => [
                'type'    => 'Zend\Router\Http\Segment',
                'options' => [
                    'route'    => '/FeedContent[/:page][/:element]',
                    'constraints' => [
                        'page'     => '[a-zA-Z][a-zA-Z0-9_-]*'
                    ],
                    'defaults' => [
                        'controller' => 'FeedContent',
                        'action'     => 'Content',
                    ]
                ],
            ],
            'list-page' => [
                'type'    => 'Zend\Router\Http\Segment',
                'options' => [
                    'route'    => '/List[/:lid]',
                    'constraints' => [
                        'lid'     => '[0-9]+',
                    ],
                    'defaults' => [
                        'controller' => 'ListPage',
                        'action'     => 'List',
                    ]
                ],
            ],
            'myresearch-changemessagingsettings' => [
                'type' => 'Zend\Router\Http\Literal',
                'options' => [
                    'route'    => '/MyResearch/ChangeMessagingSettings',
                    'defaults' => [
                        'controller' => 'MyResearch',
                        'action'     => 'ChangeMessagingSettings',
                    ]
                ],
            ],
            'myresearch-changeprofileaddress' => [
                'type' => 'Zend\Router\Http\Literal',
                'options' => [
                    'route'    => '/MyResearch/ChangeProfileAddress',
                    'defaults' => [
                        'controller' => 'MyResearch',
                        'action'     => 'ChangeProfileAddress',
                    ]
                ],
            ],
            'myresearch-unsubscribe' => [
                'type' => 'Zend\Router\Http\Literal',
                'options' => [
                    'route'    => '/MyResearch/Unsubscribe',
                    'defaults' => [
                        'controller' => 'MyResearch',
                        'action'     => 'Unsubscribe',
                    ]
                ],
            ],
            'myresearch-export' => [
                'type' => 'Zend\Router\Http\Literal',
                'options' => [
                    'route'    => '/MyResearch/Export',
                    'defaults' => [
                        'controller' => 'MyResearch',
                        'action'     => 'Export',
                    ]
                ],
            ],
            'myresearch-import' => [
                'type' => 'Zend\Router\Http\Literal',
                'options' => [
                    'route'    => '/MyResearch/Import',
                    'defaults' => [
                        'controller' => 'MyResearch',
                        'action'     => 'Import',
                    ]
                ],
            ],
            'record-feedback' => [
                'type'    => 'Zend\Router\Http\Segment',
                'options' => [
                    'route'    => '/Record/[:id]/Feedback',
                    'constraints' => [
                        'controller' => '[a-zA-Z][a-zA-Z0-9_-]*',
                        'action'     => '[a-zA-Z][a-zA-Z0-9_-]*',
                    ],
                    'defaults' => [
                        'controller' => 'Record',
                        'action'     => 'Feedback',
                    ]
                ]
            ]
        ],
    ],
    'route_manager' => [
        'aliases' => [
            'Zend\Mvc\Router\Http\Segment' => 'Zend\Router\Http\Segment'
        ]
    ],
    'controllers' => [
        'factories' => [
            'Finna\Controller\AjaxController' => 'VuFind\Controller\AjaxControllerFactory',
            'Finna\Controller\BarcodeController' => 'VuFind\Controller\AbstractBaseFactory',
            'Finna\Controller\BrowseController' => 'VuFind\Controller\AbstractBaseWithConfigFactory',
            'Finna\Controller\CartController' => 'VuFind\Controller\CartControllerFactory',
            'Finna\Controller\CollectionController' => 'VuFind\Controller\AbstractBaseWithConfigFactory',
            'Finna\Controller\CombinedController' => 'VuFind\Controller\AbstractBaseFactory',
            'Finna\Controller\CommentsController' => 'VuFind\Controller\AbstractBaseFactory',
            'Finna\Controller\ContentController' => 'VuFind\Controller\AbstractBaseFactory',
            'Finna\Controller\CoverController' => 'Finna\Controller\CoverControllerFactory',
            'Finna\Controller\EdsController' => 'VuFind\Controller\AbstractBaseFactory',
            'Finna\Controller\ErrorController' => 'VuFind\Controller\AbstractBaseFactory',
            'Finna\Controller\ExternalAuthController' => 'VuFind\Controller\AbstractBaseFactory',
            'Finna\Controller\FeedbackController' => 'VuFind\Controller\AbstractBaseFactory',
            'Finna\Controller\FeedContentController' => 'VuFind\Controller\AbstractBaseFactory',
            'Finna\Controller\LibraryCardsController' => 'VuFind\Controller\AbstractBaseFactory',
            'Finna\Controller\LocationServiceController' => 'VuFind\Controller\AbstractBaseFactory',
            'Finna\Controller\MetaLibController' => 'VuFind\Controller\AbstractBaseFactory',
            'Finna\Controller\MetalibRecordController' => 'VuFind\Controller\AbstractBaseFactory',
            'Finna\Controller\MyResearchController' => 'VuFind\Controller\AbstractBaseFactory',
            'Finna\Controller\OrganisationInfoController' => 'VuFind\Controller\AbstractBaseFactory',
            'Finna\Controller\PCIController' => 'VuFind\Controller\AbstractBaseFactory',
            'Finna\Controller\PrimoController' => 'VuFind\Controller\AbstractBaseFactory',
            'Finna\Controller\PrimoRecordController' => 'VuFind\Controller\AbstractBaseFactory',
            'Finna\Controller\RecordController' => 'VuFind\Controller\AbstractBaseWithConfigFactory',
            'Finna\Controller\CollectionController' => 'VuFind\Controller\AbstractBaseWithConfigFactory',
            'Finna\Controller\SearchController' => 'VuFind\Controller\AbstractBaseFactory',
            'Finna\Controller\ListController' => 'Finna\Controller\ListControllerFactory',
        ],
        'aliases' => [
            'Barcode' => 'Finna\Controller\BarcodeController',
            'barcode' => 'Finna\Controller\BarcodeController',
            'Comments' => 'Finna\Controller\CommentsController',
            'comments' => 'Finna\Controller\CommentsController',
            'FeedContent' => 'Finna\Controller\FeedContentController',
            'feedcontent' => 'Finna\Controller\FeedContentController',
            'LocationService' => 'Finna\Controller\LocationServiceController',
            'locationservice' => 'Finna\Controller\LocationServiceController',
            'MetaLib' => 'Finna\Controller\MetaLibController',
            'metalib' => 'Finna\Controller\MetaLibController',
            'MetaLibRecord' => 'Finna\Controller\MetaLibrecordController',
            'metalibrecord' => 'Finna\Controller\MetaLibrecordController',
            'OrganisationInfo' => 'Finna\Controller\OrganisationInfoController',
            'organisationinfo' => 'Finna\Controller\OrganisationInfoController',
            'ListPage' => 'Finna\Controller\ListController',
            'listpage' => 'Finna\Controller\ListController',

            // Overrides:
            'VuFind\Controller\AjaxController' => 'Finna\Controller\AjaxController',
            'VuFind\Controller\BrowseController' => 'Finna\Controller\BrowseController',
            'VuFind\Controller\CartController' => 'Finna\Controller\CartController',
            'VuFind\Controller\CombinedController' => 'Finna\Controller\CombinedController',
            'VuFind\Controller\CollectionController' => 'Finna\Controller\CollectionController',
            'VuFind\Controller\ContentController' => 'Finna\Controller\ContentController',
            'VuFind\Controller\CoverController' => 'Finna\Controller\CoverController',
            'VuFind\Controller\EdsController' => 'Finna\Controller\EdsController',
            'VuFind\Controller\ErrorController' => 'Finna\Controller\ErrorController',
            'VuFind\Controller\ExternalAuthController' => 'Finna\Controller\ExternalAuthController',
            'VuFind\Controller\FeedbackController' => 'Finna\Controller\FeedbackController',
            'VuFind\Controller\LibraryCardsController' => 'Finna\Controller\LibraryCardsController',
            'VuFind\Controller\MyResearchController' => 'Finna\Controller\MyResearchController',
            'VuFind\Controller\PrimoController' => 'Finna\Controller\PrimoController',
            'VuFind\Controller\PrimoRecordController' => 'Finna\Controller\PrimoRecordController',
            'VuFind\Controller\RecordController' => 'Finna\Controller\RecordController',
            'VuFind\Controller\SearchController' => 'Finna\Controller\SearchController',

            // Legacy:
            'PCI' => 'Finna\Controller\PrimoController',
            'pci' => 'Finna\Controller\PrimoController',
        ]
    ],
    'controller_plugins' => [
        'factories' => [
            'Finna\Controller\Plugin\Recaptcha' => 'Finna\Controller\Plugin\RecaptchaFactory',
        ],
        'aliases' => [
            'VuFind\Controller\Plugin\Recaptcha' => 'Finna\Controller\Plugin\Recaptcha'
        ],
    ],
    'service_manager' => [
        'allow_override' => true,
        'factories' => [
            'Finna\Auth\ILSAuthenticator' => 'VuFind\Auth\ILSAuthenticatorFactory',
            'Finna\Auth\Manager' => 'VuFind\Auth\ManagerFactory',
            'Finna\Cache\Manager' => 'VuFind\Cache\ManagerFactory',
            'Finna\Config\PluginManager' => 'VuFind\Config\PluginManagerFactory',
            'Finna\Config\SearchSpecsReader' => 'VuFind\Config\YamlReaderFactory',
            'Finna\Config\YamlReader' => 'VuFind\Config\YamlReaderFactory',
            'Finna\Cover\Loader' => 'VuFind\Cover\LoaderFactory',
            'Finna\Feed\Feed' => 'Finna\Feed\FeedFactory',
            'Finna\Form\Form' => 'Finna\Form\FormFactory',
            'Finna\ILS\Connection' => 'VuFind\ILS\ConnectionFactory',
            'Finna\LocationService\LocationService' => 'Finna\LocationService\LocationServiceFactory',
            'Finna\Mailer\Mailer' => 'VuFind\Mailer\Factory',
<<<<<<< HEAD
            'Finna\OnlinePayment\OnlinePayment' => 'Finna\Service\Factory::getOnlinePaymentManager',
            'Finna\OnlinePayment\Session' => 'Finna\Service\Factory::getOnlinePaymentSession',
            'Finna\OrganisationInfo\OrganisationInfo' => 'Finna\Service\Factory::getOrganisationInfo',
            'Finna\Record\Loader' => 'Finna\Record\LoaderFactory',
=======
            'Finna\OnlinePayment\OnlinePayment' => 'Finna\OnlinePayment\OnlinePaymentFactory',
            'Finna\OnlinePayment\Session' => 'Finna\OnlinePayment\OnlinePaymentSessionFactory',
            'Finna\OrganisationInfo\OrganisationInfo' => 'Finna\OrganisationInfo\OrganisationInfoFactory',
            'Finna\Record\Loader' => 'VuFind\Record\LoaderFactory',
>>>>>>> 17fc7dfa
            'Finna\RecordTab\PluginManager' => 'VuFind\ServiceManager\AbstractPluginManagerFactory',
            'Finna\Role\PermissionManager' => 'VuFind\Role\PermissionManagerFactory',
            'Finna\Search\Memory' => 'VuFind\Search\MemoryFactory',
            'Finna\Search\Solr\HierarchicalFacetHelper' => 'Zend\ServiceManager\Factory\InvokableFactory',

            'FinnaSearch\Service' => 'VuFind\Service\SearchServiceFactory',

            'VuFind\Search\SearchTabsHelper' => 'Finna\Search\SearchTabsHelperFactory',

            'Zend\Session\SessionManager' => 'Finna\Session\ManagerFactory',
        ],
        'aliases' => [
            'VuFind\Auth\Manager' => 'Finna\Auth\Manager',
            'VuFind\Auth\ILSAuthenticator' => 'Finna\Auth\ILSAuthenticator',
            'VuFind\Cache\Manager' => 'Finna\Cache\Manager',
            'VuFind\Config\PluginManager' => 'Finna\Config\PluginManager',
            'VuFind\Config\SearchSpecsReader' => 'Finna\Config\SearchSpecsReader',
            'VuFind\Config\YamlReader' => 'Finna\Config\YamlReader',
            'VuFind\Cover\Loader' => 'Finna\Cover\Loader',
            'VuFind\Form\Form' => 'Finna\Form\Form',
            'VuFind\ILS\Connection' => 'Finna\ILS\Connection',
            'VuFind\Mailer\Mailer' => 'Finna\Mailer\Mailer',
            'VuFind\Record\Loader' => 'Finna\Record\Loader',
            'VuFind\RecordTab\PluginManager' => 'Finna\RecordTab\PluginManager',
            'VuFind\Role\PermissionManager' => 'Finna\Role\PermissionManager',
            'VuFind\Search\Memory' => 'Finna\Search\Memory',
            'VuFind\Search\Solr\HierarchicalFacetHelper' => 'Finna\Search\Solr\HierarchicalFacetHelper',

            'VuFindSearch\Service' => 'FinnaSearch\Service',
        ]
    ],
    // This section contains all VuFind-specific settings (i.e. configurations
    // unrelated to specific Zend Framework 2 components).
    'vufind' => [
        'plugin_managers' => [
            'ajaxhandler' => [
                'factories' => [
                    'Finna\AjaxHandler\AddToList' =>
                        'Finna\AjaxHandler\AddToListFactory',
                    'Finna\AjaxHandler\ChangePickupLocation' =>
                        'VuFind\AjaxHandler\AbstractIlsAndUserActionFactory',
                    'Finna\AjaxHandler\ChangeRequestStatus' =>
                        'VuFind\AjaxHandler\AbstractIlsAndUserActionFactory',
                    'Finna\AjaxHandler\CheckRequestsAreValid' =>
                        'VuFind\AjaxHandler\AbstractIlsAndUserActionFactory',
                    'Finna\AjaxHandler\CommentRecord' =>
                        'Finna\AjaxHandler\CommentRecordFactory',
                    'Finna\AjaxHandler\DeleteRecordComment' =>
                        'VuFind\AjaxHandler\DeleteRecordCommentFactory',
                    'Finna\AjaxHandler\EditList' =>
                        'Finna\AjaxHandler\EditListFactory',
                    'Finna\AjaxHandler\EditListResource' =>
                        'Finna\AjaxHandler\EditListResourceFactory',
                    'Finna\AjaxHandler\GetAuthorityInfo' =>
                        'Finna\AjaxHandler\GetAuthorityInfoFactory',
                    'Finna\AjaxHandler\GetACSuggestions' =>
                        'VuFind\AjaxHandler\GetACSuggestionsFactory',
                    'Finna\AjaxHandler\GetContentFeed' =>
                        'Finna\AjaxHandler\GetContentFeedFactory',
                    'Finna\AjaxHandler\GetDateRangeVisual' =>
                        'Finna\AjaxHandler\GetDateRangeVisualFactory',
                    'Finna\AjaxHandler\GetDescription' =>
                        'Finna\AjaxHandler\GetDescriptionFactory',
                    'Finna\AjaxHandler\GetFacetData' =>
                        'Finna\AjaxHandler\GetFacetDataFactory',
                    'Finna\AjaxHandler\GetFeed' =>
                        'Finna\AjaxHandler\GetFeedFactory',
                    'Finna\AjaxHandler\GetImagePopup' =>
                        'Finna\AjaxHandler\GetImagePopupFactory',
                    'Finna\AjaxHandler\GetOrganisationInfo' =>
                        'Finna\AjaxHandler\GetOrganisationInfoFactory',
                    'Finna\AjaxHandler\GetOrganisationPageFeed' =>
                        'Finna\AjaxHandler\GetOrganisationPageFeedFactory',
                    'Finna\AjaxHandler\GetPiwikPopularSearches' =>
                        'Finna\AjaxHandler\GetPiwikPopularSearchesFactory',
                    'Finna\AjaxHandler\GetSearchTabsRecommendations' =>
                        'Finna\AjaxHandler\GetSearchTabsRecommendationsFactory',
                    'Finna\AjaxHandler\GetSideFacets' =>
                        'VuFind\AjaxHandler\GetSideFacetsFactory',
                    'Finna\AjaxHandler\GetSimilarRecords' =>
                        'Finna\AjaxHandler\GetSimilarRecordsFactory',
                    'Finna\AjaxHandler\GetUserLists' =>
                        'Finna\AjaxHandler\GetUserListsFactory',
                    'Finna\AjaxHandler\ImportFavorites' =>
                        'Finna\AjaxHandler\ImportFavoritesFactory',
                    'Finna\AjaxHandler\OnlinePaymentNotify' =>
                        'Finna\AjaxHandler\AbstractOnlinePaymentActionFactory',
                    'Finna\AjaxHandler\RegisterOnlinePayment' =>
                        'Finna\AjaxHandler\AbstractOnlinePaymentActionFactory',
                ],
                'aliases' => [
                    'addToList' => 'Finna\AjaxHandler\AddToList',
                    'changePickupLocation' => 'Finna\AjaxHandler\ChangePickupLocation',
                    'changeRequestStatus' => 'Finna\AjaxHandler\ChangeRequestStatus',
                    'checkRequestsAreValid' => 'Finna\AjaxHandler\CheckRequestsAreValid',
                    'editList' => 'Finna\AjaxHandler\EditList',
                    'editListResource' => 'Finna\AjaxHandler\EditListResource',
                    'getAuthorityInfo' => 'Finna\AjaxHandler\GetAuthorityInfo',
                    'getContentFeed' => 'Finna\AjaxHandler\GetContentFeed',
                    'getDescription' => 'Finna\AjaxHandler\GetDescription',
                    'getDateRangeVisual' => 'Finna\AjaxHandler\GetDateRangeVisual',
                    'getFeed' => 'Finna\AjaxHandler\GetFeed',
                    'getImagePopup' => 'Finna\AjaxHandler\GetImagePopup',
                    'getOrganisationPageFeed' => 'Finna\AjaxHandler\GetOrganisationPageFeed',
                    'getMyLists' => 'Finna\AjaxHandler\GetUserLists',
                    'getOrganisationInfo' => 'Finna\AjaxHandler\GetOrganisationInfo',
                    'getPiwikPopularSearches' => 'Finna\AjaxHandler\GetPiwikPopularSearches',
                    'getSearchTabsRecommendations' => 'Finna\AjaxHandler\GetSearchTabsRecommendations',
                    'getSimilarRecords' => 'Finna\AjaxHandler\GetSimilarRecords',
                    'importFavorites' => 'Finna\AjaxHandler\ImportFavorites',
                    'onlinePaymentNotify' => 'Finna\AjaxHandler\OnlinePaymentNotify',
                    'registerOnlinePayment' => 'Finna\AjaxHandler\RegisterOnlinePayment',

                    // Overrides:
                    'VuFind\AjaxHandler\CommentRecord' => 'Finna\AjaxHandler\CommentRecord',
                    'VuFind\AjaxHandler\DeleteRecordComment' => 'Finna\AjaxHandler\DeleteRecordComment',
                    'VuFind\AjaxHandler\GetACSuggestions' => 'Finna\AjaxHandler\GetACSuggestions',
                    'VuFind\AjaxHandler\GetFacetData' => 'Finna\AjaxHandler\GetFacetData',
                    'VuFind\AjaxHandler\GetSideFacets' => 'Finna\AjaxHandler\GetSideFacets',
                ]
            ],
            'auth' => [
                'factories' => [
                    'Finna\Auth\ILS' => 'VuFind\Auth\ILSFactory',
                    'Finna\Auth\MultiILS' => 'VuFind\Auth\ILSFactory',
                    'Finna\Auth\Shibboleth' => 'VuFind\Auth\ShibbolethFactory',
                ],
                'aliases' => [
                    'VuFind\Auth\ILS' => 'Finna\Auth\ILS',
                    'VuFind\Auth\MultiILS' => 'Finna\Auth\MultiILS',
                    'VuFind\Auth\Shibboleth' => 'Finna\Auth\Shibboleth',
                ]
            ],
            'autocomplete' => [
                'factories' => [
                    'Finna\Autocomplete\Solr' => 'Finna\Autocomplete\SolrFactory',
                ],
                'aliases' => [
                    'VuFind\Autocomplete\Solr' => 'Finna\Autocomplete\Solr',
                ]
            ],
            'db_row' => [
                'factories' => [
                    'Finna\Db\Row\CommentsInappropriate' => 'VuFind\Db\Row\RowGatewayFactory',
                    'Finna\Db\Row\CommentsRecord' => 'VuFind\Db\Row\RowGatewayFactory',
                    'Finna\Db\Row\DueDateReminder' => 'VuFind\Db\Row\RowGatewayFactory',
                    'Finna\Db\Row\Fee' => 'VuFind\Db\Row\RowGatewayFactory',
                    'Finna\Db\Row\Feedback' => 'VuFind\Db\Row\RowGatewayFactory',
                    'Finna\Db\Row\FinnaCache' => 'VuFind\Db\Row\RowGatewayFactory',
                    'Finna\Db\Row\PrivateUser' => 'VuFind\Db\Row\UserFactory',
                    'Finna\Db\Row\Resource' => 'VuFind\Db\Row\RowGatewayFactory',
                    'Finna\Db\Row\Search' => 'VuFind\Db\Row\RowGatewayFactory',
                    'Finna\Db\Row\Transaction' => 'VuFind\Db\Row\RowGatewayFactory',
                    'Finna\Db\Row\User' => 'VuFind\Db\Row\UserFactory',
                    'Finna\Db\Row\UserCard' => 'Finna\Db\Row\UserCardFactory',
                    'Finna\Db\Row\UserList' => 'VuFind\Db\Row\RowGatewayFactory',
                ],
                'aliases' => [
                    'VuFind\Db\Row\PrivateUser' => 'Finna\Db\Row\PrivateUser',
                    'VuFind\Db\Row\Resource' => 'Finna\Db\Row\Resource',
                    'VuFind\Db\Row\Search' => 'Finna\Db\Row\Search',
                    'VuFind\Db\Row\Transaction' => 'Finna\Db\Row\Transaction',
                    'VuFind\Db\Row\User' => 'Finna\Db\Row\User',
                    'VuFind\Db\Row\UserCard' => 'Finna\Db\Row\UserCard',
                    'VuFind\Db\Row\UserList' => 'Finna\Db\Row\UserList',

                    // Aliases for table classes without a row class counterpart
                    'Finna\Db\Row\Comments' => 'VuFind\Db\Row\Comments',
                    'Finna\Db\Row\Session' => 'VuFind\Db\Row\Session',
                    'Finna\Db\Row\UserResource' => 'VuFind\Db\Row\UserResource',

                    'commentsinappropriate' => 'Finna\Db\Row\CommentsInappropriate',
                    'commentsrecord' => 'Finna\Db\Row\CommentsRecord',
                    'duedatereminder' => 'Finna\Db\Row\DueDateReminder',
                    'fee' => 'Finna\Db\Row\Fee',
                    'finnacache' => 'Finna\Db\Row\FinnaCache',
                    'transaction' => 'Finna\Db\Row\Transaction',
                ]
            ],
            'db_table' => [
                'factories' => [
                    'Finna\Db\Table\Comments' => 'VuFind\Db\Table\GatewayFactory',
                    'Finna\Db\Table\CommentsInappropriate' => 'VuFind\Db\Table\GatewayFactory',
                    'Finna\Db\Table\CommentsRecord' => 'VuFind\Db\Table\GatewayFactory',
                    'Finna\Db\Table\DueDateReminder' => 'VuFind\Db\Table\GatewayFactory',
                    'Finna\Db\Table\Fee' => 'VuFind\Db\Table\GatewayFactory',
                    'Finna\Db\Table\Feedback' => 'VuFind\Db\Table\GatewayFactory',
                    'Finna\Db\Table\FinnaCache' => 'VuFind\Db\Table\GatewayFactory',
                    'Finna\Db\Table\Resource' => 'VuFind\Db\Table\ResourceFactory',
                    'Finna\Db\Table\Search' => 'VuFind\Db\Table\GatewayFactory',
                    'Finna\Db\Table\Session' => 'VuFind\Db\Table\GatewayFactory',
                    'Finna\Db\Table\Transaction' => 'VuFind\Db\Table\GatewayFactory',
                    'Finna\Db\Table\User' => 'VuFind\Db\Table\UserFactory',
                    'Finna\Db\Table\UserList' => 'VuFind\Db\Table\GatewayFactory',
                    'Finna\Db\Table\UserResource' => 'VuFind\Db\Table\GatewayFactory',
                ],
                'aliases' => [
                    'VuFind\Db\Table\Comments' => 'Finna\Db\Table\Comments',
                    'VuFind\Db\Table\Resource' => 'Finna\Db\Table\Resource',
                    'VuFind\Db\Table\Search' => 'Finna\Db\Table\Search',
                    'VuFind\Db\Table\Session' => 'Finna\Db\Table\Session',
                    'VuFind\Db\Table\User' => 'Finna\Db\Table\User',
                    'VuFind\Db\Table\UserList' => 'Finna\Db\Table\UserList',
                    'VuFind\Db\Table\UserResource' => 'Finna\Db\Table\UserResource',

                    'commentsinappropriate' => 'Finna\Db\Table\CommentsInappropriate',
                    'commentsrecord' => 'Finna\Db\Table\CommentsRecord',
                    'duedatereminder' => 'Finna\Db\Table\DueDateReminder',
                    'fee' => 'Finna\Db\Table\Fee',
                    'feedback' => 'Finna\Db\Table\Feedback',
                    'finnacache' => 'Finna\Db\Table\FinnaCache',
                    'transaction' => 'Finna\Db\Table\Transaction',
                ]
            ],
            'ils_driver' => [
                'factories' => [
                    'Finna\ILS\Driver\AxiellWebServices' => 'Finna\ILS\Driver\AxiellWebServicesFactory',
                    'Finna\ILS\Driver\Demo' => 'VuFind\ILS\Driver\DemoFactory',
                    'Finna\ILS\Driver\Gemini' => '\VuFind\ILS\Driver\DriverWithDateConverterFactory',
                    'Finna\ILS\Driver\KohaRest' => 'Finna\ILS\Driver\KohaRestFactory',
                    'Finna\ILS\Driver\Mikromarc' => '\VuFind\ILS\Driver\DriverWithDateConverterFactory',
                    'Finna\ILS\Driver\MultiBackend' => 'Finna\ILS\Driver\MultiBackendFactory',
                    'Finna\ILS\Driver\SierraRest' => 'VuFind\ILS\Driver\SierraRestFactory',
                    'Finna\ILS\Driver\Voyager' => '\VuFind\ILS\Driver\DriverWithDateConverterFactory',
                    'Finna\ILS\Driver\VoyagerRestful' => '\Finna\ILS\Driver\VoyagerRestfulFactory',
                ],
                'aliases' => [
                    'axiellwebservices' => 'Finna\ILS\Driver\AxiellWebServices',
                    'gemini' => 'Finna\ILS\Driver\Gemini',
                    'mikromarc' => 'Finna\ILS\Driver\Mikromarc',
                    // TOOD: remove the following line when KohaRest driver is available upstream:
                    'koharest' => 'Finna\ILS\Driver\KohaRest',

                    'VuFind\ILS\Driver\Demo' => 'Finna\ILS\Driver\Demo',
                    'VuFind\ILS\Driver\KohaRest' => 'Finna\ILS\Driver\KohaRest',
                    'VuFind\ILS\Driver\MultiBackend' => 'Finna\ILS\Driver\MultiBackend',
                    'VuFind\ILS\Driver\SierraRest' => 'Finna\ILS\Driver\SierraRest',
                    'VuFind\ILS\Driver\Voyager' => 'Finna\ILS\Driver\Voyager',
                    'VuFind\ILS\Driver\VoyagerRestful' => 'Finna\ILS\Driver\VoyagerRestful',
                ]
            ],
            'recommend' => [
                'factories' => [
                    'VuFind\Recommend\CollectionSideFacets' => 'Finna\Recommend\Factory::getCollectionSideFacets',
                    'VuFind\Recommend\SideFacets' => 'Finna\Recommend\Factory::getSideFacets',
                    'Finna\Recommend\SideFacetsDeferred' => 'Finna\Recommend\Factory::getSideFacetsDeferred',
                ],
                'aliases' => [
                    'sidefacetsdeferred' => 'Finna\Recommend\SideFacetsDeferred',
                ]
            ],
            'resolver_driver' => [
                'factories' => [
                    'Finna\Resolver\Driver\Sfx' => 'VuFind\Resolver\Driver\DriverWithHttpClientFactory',
                ],
                'aliases' => [
                    'VuFind\Resolver\Driver\Sfx' => 'Finna\Resolver\Driver\Sfx',
                ]
            ],
            'search_backend' => [
                'factories' => [
                    'Primo' => 'Finna\Search\Factory\PrimoBackendFactory',
                    'Solr' => 'Finna\Search\Factory\SolrDefaultBackendFactory',
                ],
            ],
            'search_options' => [
                'factories' => [
                    'Finna\Search\Combined\Options' => 'VuFind\Search\OptionsFactory',
                    'Finna\Search\EDS\Options' => 'VuFind\Search\EDS\OptionsFactory',
                    'Finna\Search\Primo\Options' => 'VuFind\Search\OptionsFactory',
                ],
                'aliases' => [
                    'VuFind\Search\Combined\Options' => 'Finna\Search\Combined\Options',
                    'VuFind\Search\EDS\Options' => 'Finna\Search\EDS\Options',
                    'VuFind\Search\Primo\Options' => 'Finna\Search\Primo\Options',

                    // Counterpart for EmptySet Params:
                    'Finna\Search\EmptySet\Options' => 'VuFind\Search\EmptySet\Options',
                ]
            ],
            'search_params' => [
                'factories' => [
                    'Finna\Search\Combined\Params' => 'Finna\Search\Solr\ParamsFactory',
                    'Finna\Search\EDS\Params' => 'VuFind\Search\Params\ParamsFactory',
                    'Finna\Search\EmptySet\Params' => 'VuFind\Search\Params\ParamsFactory',
                    'Finna\Search\Favorites\Params' => 'VuFind\Search\Params\ParamsFactory',
                    'Finna\Search\MixedList\Params' => 'VuFind\Search\Params\ParamsFactory',
                    'Finna\Search\Solr\Params' => 'Finna\Search\Solr\ParamsFactory',
                ],
                'aliases' => [
                    'VuFind\Search\Combined\Params' => 'Finna\Search\Combined\Params',
                    'VuFind\Search\EDS\Params' => 'Finna\Search\EDS\Params',
                    'VuFind\Search\EmptySet\Params' => 'Finna\Search\EmptySet\Params',
                    'VuFind\Search\Favorites\Params' => 'Finna\Search\Favorites\Params',
                    'VuFind\Search\MixedList\Params' => 'Finna\Search\MixedList\Params',
                    'VuFind\Search\Solr\Params' => 'Finna\Search\Solr\Params',
                ]
            ],
            'search_results' => [
                'factories' => [
                    'Finna\Search\Combined\Results' => 'VuFind\Search\Results\ResultsFactory',
                    'Finna\Search\Favorites\Results' => 'Finna\Search\Favorites\ResultsFactory',
                    'Finna\Search\Primo\Results' => 'VuFind\Search\Results\ResultsFactory',
                    'Finna\Search\Solr\Results' => 'VuFind\Search\Solr\ResultsFactory',
                ],
                'aliases' => [
                    'VuFind\Search\Combined\Results' => 'Finna\Search\Combined\Results',
                    'VuFind\Search\Favorites\Results' => 'Finna\Search\Favorites\Results',
                    'VuFind\Search\Primo\Results' => 'Finna\Search\Primo\Results',
                    'VuFind\Search\Solr\Results' => 'Finna\Search\Solr\Results',
                ]
            ],
            'content_covers' => [
                'factories' => [
                    'Finna\Content\Covers\BTJ' => 'Finna\Content\Covers\BTJFactory',
                    'Finna\Content\Covers\CoverArtArchive' => 'Finna\Content\Covers\CoverArtArchiveFactory',
                ],
                'invokables' => [
                    'bookyfi' => 'Finna\Content\Covers\BookyFi',
                    'natlibfi' => 'Finna\Content\Covers\NatLibFi',
                ],
                'aliases' => [
                    'btj' => 'Finna\Content\Covers\BTJ',
                    'coverartarchive' => 'Finna\Content\Covers\CoverArtArchive',
                ]
            ],
            'recorddriver' => [
                'factories' => [
                    'Finna\RecordDriver\EDS' =>
                        'VuFind\RecordDriver\NameBasedConfigFactory',
                    'Finna\RecordDriver\SolrDefault' =>
                        'VuFind\RecordDriver\SolrDefaultFactory',
                    'Finna\RecordDriver\SolrMarc' =>
                        'VuFind\RecordDriver\SolrDefaultFactory',
                    'Finna\RecordDriver\SolrAuthEaccpf' =>
                        'VuFind\RecordDriver\SolrDefaultFactory',
                    'Finna\RecordDriver\SolrEad' =>
                        'VuFind\RecordDriver\SolrDefaultFactory',
                    'Finna\RecordDriver\SolrEad3' =>
                        'VuFind\RecordDriver\SolrDefaultFactory',
                    'Finna\RecordDriver\SolrForward' =>
                        'VuFind\RecordDriver\SolrDefaultFactory',
                    'Finna\RecordDriver\SolrLido'
                        => 'Finna\RecordDriver\SolrLidoFactory',
                    'Finna\RecordDriver\SolrQdc' =>
                        'VuFind\RecordDriver\SolrDefaultFactory',
                    'Finna\RecordDriver\Primo' =>
                        'VuFind\RecordDriver\NameBasedConfigFactory',
                ],
                'aliases' => [
                    'SolrAuthEaccpf' => 'Finna\RecordDriver\SolrAuthEaccpf',
                    'SolrEad' => 'Finna\RecordDriver\SolrEad',
                    'SolrEad3' => 'Finna\RecordDriver\SolrEad3',
                    'SolrForward' => 'Finna\RecordDriver\SolrForward',
                    'SolrLido' => 'Finna\RecordDriver\SolrLido',
                    'SolrQdc' => 'Finna\RecordDriver\SolrQdc',

                    'VuFind\RecordDriver\EDS' => 'Finna\RecordDriver\EDS',
                    'VuFind\RecordDriver\SolrDefault' => 'Finna\RecordDriver\SolrDefault',
                    'VuFind\RecordDriver\SolrMarc' => 'Finna\RecordDriver\SolrMarc',
                    'VuFind\RecordDriver\Primo' => 'Finna\RecordDriver\Primo',
                ],
                'delegators' => [
                    'Finna\RecordDriver\SolrMarc' => [
                        'VuFind\RecordDriver\IlsAwareDelegatorFactory'
                    ],
                ],
            ],
            'recordtab' => [
                'factories' => [
                    'Finna\RecordTab\DescriptionFWD' => 'Finna\RecordTab\Factory::getDescriptionFWD',
                    'Finna\RecordTab\Distribution' => 'Finna\RecordTab\Factory::getDistribution',
                    'Finna\RecordTab\InspectionDetails' => 'Finna\RecordTab\Factory::getInspectionDetails',
                    'Finna\RecordTab\ItemDescription' => 'Finna\RecordTab\Factory::getItemDescription',
                    'Finna\RecordTab\LocationsEad3' => 'Finna\RecordTab\Factory::getLocationsEad3',
                    'Finna\RecordTab\Map' => 'Finna\RecordTab\Factory::getMap',
                    'Finna\RecordTab\Music' => 'Finna\RecordTab\Factory::getMusic',
                    'Finna\RecordTab\PressReviews' => 'Finna\RecordTab\Factory::getPressReviews',
                    'Finna\RecordTab\UserComments' => 'Finna\RecordTab\Factory::getUserComments',
                ],
                'invokables' => [
                    'componentparts' => 'Finna\RecordTab\ComponentParts',
                ],
                'aliases' => [
                    'componentparts' => 'Finna\RecordTab\ComponentParts',
                    'descriptionFWD' => 'Finna\RecordTab\DescriptionFWD',
                    'distribution' => 'Finna\RecordTab\Distribution',
                    'inspectionDetails' => 'Finna\RecordTab\InspectionDetails',
                    'itemdescription' => 'Finna\RecordTab\ItemDescription',
                    'LocationsEad3' => 'Finna\RecordTab\LocationsEad3',
                    'music' => 'Finna\RecordTab\Music',
                    'pressreview' => 'Finna\RecordTab\PressReviews',

                    // Overrides:
                    'VuFind\RecordTab\Map' => 'Finna\RecordTab\Map',
                    'VuFind\RecordTab\UserComments' => 'Finna\RecordTab\UserComments',
                ]
            ],
            'related' => [
                'factories' => [
                    'Finna\Related\Nothing' => 'Zend\ServiceManager\Factory\InvokableFactory',
                    'Finna\Related\SimilarDeferred' => 'Zend\ServiceManager\Factory\InvokableFactory',
                    'Finna\Related\WorkExpressions' => 'Finna\Related\WorkExpressionsFactory',
                ],
                'aliases' =>  [
                    'nothing' => 'Finna\Related\Nothing',
                    'similardeferred' => 'Finna\Related\SimilarDeferred',
                    'workexpressions' => 'Finna\Related\WorkExpressions',
                ]
            ],
        ],
        'recorddriver_collection_tabs' => [
            'Finna\RecordDriver\SolrEad' => [
                'tabs' => [
                    'CollectionList' => 'CollectionList',
                    'HierarchyTree' => 'CollectionHierarchyTree',
                    'UserComments' => 'UserComments',
                    'Details' => 'StaffViewArray',
                ],
                'defaultTab' => null,
            ],
        ],
        'recorddriver_tabs' => [
            'Finna\RecordDriver\EDS' => [
                'tabs' => [
                    'TOC' => 'TOC', 'UserComments' => 'UserComments',
                    'Reviews' => 'Reviews', 'Excerpt' => 'Excerpt',
                    'Preview' => 'preview',
                    'Details' => 'StaffViewArray',
                ],
                'defaultTab' => null,
            ],
            'Finna\RecordDriver\SolrDefault' => [
                'tabs' => [
                    'Holdings' => 'HoldingsILS',
                    'ComponentParts' => 'ComponentParts',
                    'TOC' => 'TOC', 'UserComments' => 'UserComments',
                    'Reviews' => 'Reviews', 'Excerpt' => 'Excerpt',
                    'Preview' => 'preview',
                    'HierarchyTree' => 'HierarchyTree', 'Map' => 'Map',
                    'Details' => 'StaffViewArray',
                ],
                'defaultTab' => null,
            ],
            'Finna\RecordDriver\SolrMarc' => [
                'tabs' => [
                    'Holdings' => 'HoldingsILS',
                    'ComponentParts' => 'ComponentParts',
                    'TOC' => 'TOC', 'UserComments' => 'UserComments',
                    'Reviews' => 'Reviews', 'Excerpt' => 'Excerpt',
                    'Preview' => 'preview',
                    'HierarchyTree' => 'HierarchyTree', 'Map' => 'Map',
                    'Details' => 'StaffViewMARC',
                ],
                'defaultTab' => null,
            ],
            'Finna\RecordDriver\SolrEad' => [
                'tabs' => [
                    'HierarchyTree' => 'HierarchyTree',
                    'UserComments' => 'UserComments',
                    'Reviews' => 'Reviews',
                    'Map' => 'Map',
                    'Details' => 'StaffViewArray',
                ],
                'defaultTab' => null,
            ],
            'Finna\RecordDriver\SolrEad3' => [
                'tabs' => [
                    'LocationsEad3' => 'LocationsEad3',
                    'HierarchyTree' => 'HierarchyTree',
                    'UserComments' => 'UserComments',
                    'Reviews' => 'Reviews',
                    'Map' => 'Map',
                    'Details' => 'StaffViewArray',
                ],
                'defaultTab' => null,
            ],
            'Finna\RecordDriver\SolrForward' => [
                'tabs' => [
                    'UserComments' => 'UserComments',
                    'Reviews' => 'Reviews',
                    'Map' => 'Map',
                    'PressReview' => 'PressReview',
                    'Music' => 'Music',
                    'Distribution' => 'Distribution',
                    'InspectionDetails' => 'InspectionDetails',
                    'DescriptionFWD' => 'DescriptionFWD',
                    'ItemDescription' => 'ItemDescription',
                    'Details' => 'StaffViewArray',
                ],
                'defaultTab' => null,
            ],
            'Finna\RecordDriver\SolrLido' => [
                'tabs' => [
                    'UserComments' => 'UserComments',
                    'Reviews' => 'Reviews',
                    'Map' => 'Map',
                    'Details' => 'StaffViewArray',
                ],
                'defaultTab' => null,
            ],
            'Finna\RecordDriver\SolrQdc' => [
                'tabs' => [
                    'UserComments' => 'UserComments',
                    'Reviews' => 'Reviews',
                    'Map' => 'Map',
                    'Details' => 'StaffViewArray',
                ],
                'defaultTab' => null,
            ],
            'Finna\RecordDriver\Primo' => [
                'tabs' => [
                    'UserComments' => 'UserComments',
                    'Details' => 'StaffViewArray'
                ],
                'defaultTab' => null,
            ],
        ],
    ],

    // Authorization configuration:
    'zfc_rbac' => [
        'vufind_permission_provider_manager' => [
            'factories' => [
                'Finna\Role\PermissionProvider\AuthenticationStrategy' => 'Finna\Role\PermissionProvider\AuthenticationStrategyFactory',
                'Finna\Role\PermissionProvider\IpRange' => 'VuFind\Role\PermissionProvider\IpRangeFactory'
            ],
            'aliases' => [
                'authenticationStrategy' => 'Finna\Role\PermissionProvider\AuthenticationStrategy',

                'VuFind\Role\PermissionProvider\IpRange' => 'Finna\Role\PermissionProvider\IpRange',
            ]
        ],
    ],

];

$recordRoutes = [
   'metalibrecord' => 'MetaLibRecord'
];

// Define dynamic routes -- controller => [route name => action]
$dynamicRoutes = [
    'Comments' => ['inappropriate' => 'inappropriate/[:id]'],
    'LibraryCards' => ['newLibraryCardPassword' => 'newPassword/[:id]'],
    'MyResearch' => ['sortList' => 'SortList/[:id]']
];

$staticRoutes = [
    'Browse/Database', 'Browse/Journal',
    'LibraryCards/Recover', 'LibraryCards/ResetPassword',
    'LocationService/Modal',
    'MetaLib/Home', 'MetaLib/Search', 'MetaLib/Advanced',
    'MyResearch/SaveCustomOrder', 'MyResearch/PurgeHistoricLoans',
    'OrganisationInfo/Home',
    'PCI/Home', 'PCI/Search', 'PCI/Record',
    'Search/StreetSearch',
    'Barcode/Show', 'Search/MapFacet'
];

$routeGenerator = new \VuFind\Route\RouteGenerator();
$routeGenerator->addRecordRoutes($config, $recordRoutes);
$routeGenerator->addDynamicRoutes($config, $dynamicRoutes);
$routeGenerator->addStaticRoutes($config, $staticRoutes);

return $config;<|MERGE_RESOLUTION|>--- conflicted
+++ resolved
@@ -236,17 +236,10 @@
             'Finna\ILS\Connection' => 'VuFind\ILS\ConnectionFactory',
             'Finna\LocationService\LocationService' => 'Finna\LocationService\LocationServiceFactory',
             'Finna\Mailer\Mailer' => 'VuFind\Mailer\Factory',
-<<<<<<< HEAD
-            'Finna\OnlinePayment\OnlinePayment' => 'Finna\Service\Factory::getOnlinePaymentManager',
-            'Finna\OnlinePayment\Session' => 'Finna\Service\Factory::getOnlinePaymentSession',
-            'Finna\OrganisationInfo\OrganisationInfo' => 'Finna\Service\Factory::getOrganisationInfo',
-            'Finna\Record\Loader' => 'Finna\Record\LoaderFactory',
-=======
             'Finna\OnlinePayment\OnlinePayment' => 'Finna\OnlinePayment\OnlinePaymentFactory',
             'Finna\OnlinePayment\Session' => 'Finna\OnlinePayment\OnlinePaymentSessionFactory',
             'Finna\OrganisationInfo\OrganisationInfo' => 'Finna\OrganisationInfo\OrganisationInfoFactory',
             'Finna\Record\Loader' => 'VuFind\Record\LoaderFactory',
->>>>>>> 17fc7dfa
             'Finna\RecordTab\PluginManager' => 'VuFind\ServiceManager\AbstractPluginManagerFactory',
             'Finna\Role\PermissionManager' => 'VuFind\Role\PermissionManagerFactory',
             'Finna\Search\Memory' => 'VuFind\Search\MemoryFactory',
