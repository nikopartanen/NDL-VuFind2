--- conflicted
+++ resolved
@@ -600,22 +600,16 @@
                     'VuFind\Recommend\CollectionSideFacets' => 'Finna\Recommend\Factory::getCollectionSideFacets',
                     'VuFind\Recommend\SideFacets' => 'Finna\Recommend\Factory::getSideFacets',
                     'Finna\Recommend\AuthorityRecommend' => 'Finna\Recommend\AuthorityRecommendFactory',
-<<<<<<< HEAD
-                    'Finna\Recommend\LearningMaterial' => 'Finna\Recommend\LearningMaterialFactory',
-=======
                     'Finna\Recommend\FinnaSuggestions' => 'Finna\Recommend\FinnaSuggestionsFactory',
                     'Finna\Recommend\FinnaSuggestionsDeferred' => 'Finna\Recommend\FinnaSuggestionsDeferredFactory',
->>>>>>> 94d1aaaf
+                    'Finna\Recommend\LearningMaterial' => 'Finna\Recommend\LearningMaterialFactory',
                     'Finna\Recommend\SideFacetsDeferred' => 'Finna\Recommend\Factory::getSideFacetsDeferred',
                 ],
                 'aliases' => [
                     'authorityrecommend' => 'Finna\Recommend\AuthorityRecommend',
-<<<<<<< HEAD
-                    'learningmaterial' => 'Finna\Recommend\LearningMaterial',
-=======
                     'finnasuggestions' => 'Finna\Recommend\FinnaSuggestions',
                     'finnasuggestionsdeferred' => 'Finna\Recommend\FinnaSuggestionsDeferred',
->>>>>>> 94d1aaaf
+                    'learningmaterial' => 'Finna\Recommend\LearningMaterial',
                     'sidefacetsdeferred' => 'Finna\Recommend\SideFacetsDeferred',
                 ]
             ],
