--- conflicted
+++ resolved
@@ -276,15 +276,9 @@
             'Finna\Search\FacetCache\PluginManager' => 'VuFind\ServiceManager\AbstractPluginManagerFactory',
             'Finna\Search\Memory' => 'VuFind\Search\MemoryFactory',
             'Finna\Search\Solr\HierarchicalFacetHelper' => 'Zend\ServiceManager\Factory\InvokableFactory',
-<<<<<<< HEAD
             'Finna\RemsService\RemsService' => 'Finna\RemsService\RemsServiceFactory',
-            'FinnaSearch\Service' => 'Finna\Service\Factory::getSearchService',
-=======
+            'FinnaSearch\Service' => 'VuFind\Service\SearchServiceFactory',
             'Finna\Favorites\FavoritesService' => 'Finna\Favorites\FavoritesServiceFactory',
-
->>>>>>> f86a39cc
-            'FinnaSearch\Service' => 'VuFind\Service\SearchServiceFactory',
-
             'VuFind\Search\SearchTabsHelper' => 'Finna\Search\SearchTabsHelperFactory',
 
             'Zend\Session\SessionManager' => 'Finna\Session\ManagerFactory',
