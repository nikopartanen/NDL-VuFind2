--- conflicted
+++ resolved
@@ -635,12 +635,6 @@
             ],
             'related' => [
                 'factories' => [
-<<<<<<< HEAD
-                    'nothing' => 'Finna\Related\Factory::getNothing',
-                    'similardeferred' => 'Finna\Related\Factory::getSimilarDeferred',
-                    'RelatedItems' => 'Finna\Related\RelatedItemsFactory',
-                ],
-=======
                     'Finna\Related\Nothing' => 'Zend\ServiceManager\Factory\InvokableFactory',
                     'Finna\Related\SimilarDeferred' => 'Zend\ServiceManager\Factory\InvokableFactory',
                     'Finna\Related\WorkExpressions' => 'Finna\Related\WorkExpressionsFactory',
@@ -650,7 +644,6 @@
                     'similardeferred' => 'Finna\Related\SimilarDeferred',
                     'workexpressions' => 'Finna\Related\WorkExpressions',
                 ]
->>>>>>> fbd6fe05
             ],
         ],
         'recorddriver_collection_tabs' => [
