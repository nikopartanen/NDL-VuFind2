<?php
/**
 * Finna Module Configuration
 *
 * PHP version 7
 *
 * Copyright (C) The National Library of Finland 2014-2018.
 *
 * This program is free software; you can redistribute it and/or modify
 * it under the terms of the GNU General Public License version 2,
 * as published by the Free Software Foundation.
 *
 * This program is distributed in the hope that it will be useful,
 * but WITHOUT ANY WARRANTY; without even the implied warranty of
 * MERCHANTABILITY or FITNESS FOR A PARTICULAR PURPOSE.  See the
 * GNU General Public License for more details.
 *
 * You should have received a copy of the GNU General Public License
 * along with this program; if not, write to the Free Software
 * Foundation, Inc., 51 Franklin Street, Fifth Floor, Boston, MA  02110-1301  USA
 *
 * @category VuFind
 * @package  Finna
 * @author   Ere Maijala <ere.maijala@helsinki.fi>
 * @license  http://opensource.org/licenses/gpl-2.0.php GNU General Public License
 * @link     http://github.com/KDK-Alli/NDL-VuFind2   NDL-VuFind2
 */
namespace Finna\Module\Configuration;

$config = [
    'router' => [
        'routes' => [
            'comments-inappropriate' => [
                'type'    => 'Zend\Router\Http\Segment',
                'options' => [
                    'route'    => '/Comments/Inappropriate/[:id]',
                    'constraints' => [
                        'controller' => '[a-zA-Z][a-zA-Z0-9_-]*',
                        'action'     => '[a-zA-Z][a-zA-Z0-9_-]*',
                    ],
                    'defaults' => [
                        'controller' => 'Comments',
                        'action'     => 'Inappropriate',
                    ]
                ]
            ],
            'feed-content-page' => [
                'type'    => 'Zend\Router\Http\Segment',
                'options' => [
                    'route'    => '/FeedContent[/:page][/:element]',
                    'constraints' => [
                        'page'     => '[a-zA-Z][a-zA-Z0-9_-]*'
                    ],
                    'defaults' => [
                        'controller' => 'FeedContent',
                        'action'     => 'Content',
                    ]
                ],
            ],
            'list-page' => [
                'type'    => 'Zend\Router\Http\Segment',
                'options' => [
                    'route'    => '/List[/:lid]',
                    'constraints' => [
                        'lid'     => '[0-9]+',
                    ],
                    'defaults' => [
                        'controller' => 'ListPage',
                        'action'     => 'List',
                    ]
                ],
            ],
            'myresearch-changemessagingsettings' => [
                'type' => 'Zend\Router\Http\Literal',
                'options' => [
                    'route'    => '/MyResearch/ChangeMessagingSettings',
                    'defaults' => [
                        'controller' => 'MyResearch',
                        'action'     => 'ChangeMessagingSettings',
                    ]
                ],
            ],
            'myresearch-changeprofileaddress' => [
                'type' => 'Zend\Router\Http\Literal',
                'options' => [
                    'route'    => '/MyResearch/ChangeProfileAddress',
                    'defaults' => [
                        'controller' => 'MyResearch',
                        'action'     => 'ChangeProfileAddress',
                    ]
                ],
            ],
            'myresearch-unsubscribe' => [
                'type' => 'Zend\Router\Http\Literal',
                'options' => [
                    'route'    => '/MyResearch/Unsubscribe',
                    'defaults' => [
                        'controller' => 'MyResearch',
                        'action'     => 'Unsubscribe',
                    ]
                ],
            ],
            'myresearch-export' => [
                'type' => 'Zend\Router\Http\Literal',
                'options' => [
                    'route'    => '/MyResearch/Export',
                    'defaults' => [
                        'controller' => 'MyResearch',
                        'action'     => 'Export',
                    ]
                ],
            ],
            'myresearch-import' => [
                'type' => 'Zend\Router\Http\Literal',
                'options' => [
                    'route'    => '/MyResearch/Import',
                    'defaults' => [
                        'controller' => 'MyResearch',
                        'action'     => 'Import',
                    ]
                ],
            ],
            'record-feedback' => [
                'type'    => 'Zend\Router\Http\Segment',
                'options' => [
                    'route'    => '/Record/[:id]/Feedback',
                    'constraints' => [
                        'controller' => '[a-zA-Z][a-zA-Z0-9_-]*',
                        'action'     => '[a-zA-Z][a-zA-Z0-9_-]*',
                    ],
                    'defaults' => [
                        'controller' => 'Record',
                        'action'     => 'Feedback',
                    ]
                ]
            ]
        ],
    ],
    'route_manager' => [
        'aliases' => [
            'Zend\Mvc\Router\Http\Segment' => 'Zend\Router\Http\Segment'
        ]
    ],
    'controllers' => [
        'factories' => [
            'Finna\Controller\AjaxController' => 'VuFind\Controller\AjaxControllerFactory',
            'Finna\Controller\BarcodeController' => 'VuFind\Controller\AbstractBaseFactory',
            'Finna\Controller\BrowseController' => 'VuFind\Controller\AbstractBaseWithConfigFactory',
            'Finna\Controller\CartController' => 'VuFind\Controller\CartControllerFactory',
            'Finna\Controller\CollectionController' => 'VuFind\Controller\AbstractBaseWithConfigFactory',
            'Finna\Controller\CombinedController' => 'VuFind\Controller\AbstractBaseFactory',
            'Finna\Controller\CommentsController' => 'VuFind\Controller\AbstractBaseFactory',
            'Finna\Controller\ContentController' => 'VuFind\Controller\AbstractBaseFactory',
            'Finna\Controller\CoverController' => 'Finna\Controller\CoverControllerFactory',
            'Finna\Controller\EdsController' => 'VuFind\Controller\AbstractBaseFactory',
            'Finna\Controller\ErrorController' => 'VuFind\Controller\AbstractBaseFactory',
            'Finna\Controller\ExternalAuthController' => 'VuFind\Controller\AbstractBaseFactory',
            'Finna\Controller\FeedbackController' => 'VuFind\Controller\AbstractBaseFactory',
            'Finna\Controller\FeedContentController' => 'VuFind\Controller\AbstractBaseFactory',
            'Finna\Controller\LibraryCardsController' => 'VuFind\Controller\AbstractBaseFactory',
            'Finna\Controller\LocationServiceController' => 'VuFind\Controller\AbstractBaseFactory',
            'Finna\Controller\MetaLibController' => 'VuFind\Controller\AbstractBaseFactory',
            'Finna\Controller\MetalibRecordController' => 'VuFind\Controller\AbstractBaseFactory',
            'Finna\Controller\MyResearchController' => 'VuFind\Controller\AbstractBaseFactory',
            'Finna\Controller\OrganisationInfoController' => 'VuFind\Controller\AbstractBaseFactory',
            'Finna\Controller\PCIController' => 'VuFind\Controller\AbstractBaseFactory',
            'Finna\Controller\PrimoController' => 'VuFind\Controller\AbstractBaseFactory',
            'Finna\Controller\PrimoRecordController' => 'VuFind\Controller\AbstractBaseFactory',
            'Finna\Controller\RecordController' => 'VuFind\Controller\AbstractBaseWithConfigFactory',
            'Finna\Controller\CollectionController' => 'VuFind\Controller\AbstractBaseWithConfigFactory',
            'Finna\Controller\NkrrecordController' => 'VuFind\Controller\AbstractBaseWithConfigFactory',
            'Finna\Controller\NkrController' => 'VuFind\Controller\AbstractBaseFactory',
            'Finna\Controller\SearchController' => 'VuFind\Controller\AbstractBaseFactory',
            'Finna\Controller\ListController' => 'Finna\Controller\ListControllerFactory',
        ],
        'aliases' => [
            'Barcode' => 'Finna\Controller\BarcodeController',
            'barcode' => 'Finna\Controller\BarcodeController',
            'Comments' => 'Finna\Controller\CommentsController',
            'comments' => 'Finna\Controller\CommentsController',
            'FeedContent' => 'Finna\Controller\FeedContentController',
            'feedcontent' => 'Finna\Controller\FeedContentController',
            'LocationService' => 'Finna\Controller\LocationServiceController',
            'locationservice' => 'Finna\Controller\LocationServiceController',
            'NkrRecord' => 'Finna\Controller\NkrrecordController',
            'nkrrecord' => 'Finna\Controller\NkrrecordController',
            'nkr' => 'Finna\Controller\NkrController',
            'Nkr' => 'Finna\Controller\NkrController',
            'MetaLib' => 'Finna\Controller\MetaLibController',
            'metalib' => 'Finna\Controller\MetaLibController',
            'MetaLibRecord' => 'Finna\Controller\MetaLibrecordController',
            'metalibrecord' => 'Finna\Controller\MetaLibrecordController',
            'OrganisationInfo' => 'Finna\Controller\OrganisationInfoController',
            'organisationinfo' => 'Finna\Controller\OrganisationInfoController',
            'ListPage' => 'Finna\Controller\ListController',
            'listpage' => 'Finna\Controller\ListController',

            // Overrides:
            'VuFind\Controller\AjaxController' => 'Finna\Controller\AjaxController',
            'VuFind\Controller\BrowseController' => 'Finna\Controller\BrowseController',
            'VuFind\Controller\CartController' => 'Finna\Controller\CartController',
            'VuFind\Controller\CombinedController' => 'Finna\Controller\CombinedController',
            'VuFind\Controller\CollectionController' => 'Finna\Controller\CollectionController',
            'VuFind\Controller\ContentController' => 'Finna\Controller\ContentController',
            'VuFind\Controller\CoverController' => 'Finna\Controller\CoverController',
            'VuFind\Controller\EdsController' => 'Finna\Controller\EdsController',
            'VuFind\Controller\ErrorController' => 'Finna\Controller\ErrorController',
            'VuFind\Controller\ExternalAuthController' => 'Finna\Controller\ExternalAuthController',
            'VuFind\Controller\FeedbackController' => 'Finna\Controller\FeedbackController',
            'VuFind\Controller\LibraryCardsController' => 'Finna\Controller\LibraryCardsController',
            'VuFind\Controller\MyResearchController' => 'Finna\Controller\MyResearchController',
            'VuFind\Controller\PrimoController' => 'Finna\Controller\PrimoController',
            'VuFind\Controller\PrimoRecordController' => 'Finna\Controller\PrimoRecordController',
            'VuFind\Controller\RecordController' => 'Finna\Controller\RecordController',
            'VuFind\Controller\SearchController' => 'Finna\Controller\SearchController',

            // Legacy:
            'PCI' => 'Finna\Controller\PrimoController',
            'pci' => 'Finna\Controller\PrimoController',
        ]
    ],
    'controller_plugins' => [
        'factories' => [
            'Finna\Controller\Plugin\Recaptcha' => 'Finna\Controller\Plugin\Factory::getRecaptcha',
        ],
        'aliases' => [
            'VuFind\Controller\Plugin\Recaptcha' => 'Finna\Controller\Plugin\Recaptcha',
        ],
    ],
    'service_manager' => [
        'allow_override' => true,
        'factories' => [
            'Finna\Auth\ILSAuthenticator' => 'VuFind\Auth\ILSAuthenticatorFactory',
            'Finna\Auth\Manager' => 'VuFind\Auth\ManagerFactory',
            'Finna\Cache\Manager' => 'VuFind\Cache\ManagerFactory',
            'Finna\Config\PluginManager' => 'VuFind\Config\PluginManagerFactory',
            'Finna\Config\SearchSpecsReader' => 'VuFind\Config\YamlReaderFactory',
            'Finna\Config\YamlReader' => 'VuFind\Config\YamlReaderFactory',
            'Finna\Cover\Loader' => 'VuFind\Cover\LoaderFactory',
            'Finna\Feed\Feed' => 'Finna\Service\Factory::getFeed',
            'Finna\Form\Form' => 'Finna\Form\FormFactory',
            'Finna\ILS\Connection' => 'VuFind\ILS\ConnectionFactory',
            'Finna\LocationService\LocationService' => 'Finna\Service\Factory::getLocationService',
            'Finna\Mailer\Mailer' => 'VuFind\Mailer\Factory',
            'Finna\OnlinePayment\OnlinePayment' => 'Finna\Service\Factory::getOnlinePaymentManager',
            'Finna\OnlinePayment\Session' => 'Finna\Service\Factory::getOnlinePaymentSession',
            'Finna\OrganisationInfo\OrganisationInfo' => 'Finna\Service\Factory::getOrganisationInfo',
            'Finna\Record\Loader' => 'Finna\Record\LoaderFactory',
            'Finna\RecordTab\PluginManager' => 'VuFind\ServiceManager\AbstractPluginManagerFactory',
            'Finna\Role\PermissionManager' => 'VuFind\Role\PermissionManagerFactory',
            'Finna\Search\Memory' => 'VuFind\Search\MemoryFactory',
            'Finna\Search\Solr\HierarchicalFacetHelper' => 'Zend\ServiceManager\Factory\InvokableFactory',

            'FinnaSearch\Service' => 'Finna\Service\Factory::getSearchService',

            'VuFind\Search\SearchTabsHelper' => 'Finna\Search\SearchTabsHelperFactory',
            
            'Zend\Session\SessionManager' => 'Finna\Session\ManagerFactory',
        ],
        'aliases' => [
            'VuFind\Auth\Manager' => 'Finna\Auth\Manager',
            'VuFind\Auth\ILSAuthenticator' => 'Finna\Auth\ILSAuthenticator',
            'VuFind\Cache\Manager' => 'Finna\Cache\Manager',
            'VuFind\Config\PluginManager' => 'Finna\Config\PluginManager',
            'VuFind\Config\SearchSpecsReader' => 'Finna\Config\SearchSpecsReader',
            'VuFind\Config\YamlReader' => 'Finna\Config\YamlReader',
            'VuFind\Cover\Loader' => 'Finna\Cover\Loader',
            'VuFind\Form\Form' => 'Finna\Form\Form',
            'VuFind\ILS\Connection' => 'Finna\ILS\Connection',
            'VuFind\Mailer\Mailer' => 'Finna\Mailer\Mailer',
            'VuFind\Record\Loader' => 'Finna\Record\Loader',
            'VuFind\RecordTab\PluginManager' => 'Finna\RecordTab\PluginManager',
            'VuFind\Role\PermissionManager' => 'Finna\Role\PermissionManager',
            'VuFind\Search\Memory' => 'Finna\Search\Memory',
            'VuFind\Search\Solr\HierarchicalFacetHelper' => 'Finna\Search\Solr\HierarchicalFacetHelper',

            'VuFindSearch\Service' => 'FinnaSearch\Service',
        ]
    ],
    // This section contains all VuFind-specific settings (i.e. configurations
    // unrelated to specific Zend Framework 2 components).
    'vufind' => [
        'plugin_managers' => [
            'ajaxhandler' => [
                'factories' => [
                    'Finna\AjaxHandler\AddToList' =>
                        'Finna\AjaxHandler\AddToListFactory',
                    'Finna\AjaxHandler\ChangePickupLocation' =>
                        'VuFind\AjaxHandler\AbstractIlsAndUserActionFactory',
                    'Finna\AjaxHandler\ChangeRequestStatus' =>
                        'VuFind\AjaxHandler\AbstractIlsAndUserActionFactory',
                    'Finna\AjaxHandler\CheckRequestsAreValid' =>
                        'VuFind\AjaxHandler\AbstractIlsAndUserActionFactory',
                    'Finna\AjaxHandler\CommentRecord' =>
                        'Finna\AjaxHandler\CommentRecordFactory',
                    'Finna\AjaxHandler\DeleteRecordComment' =>
                        'VuFind\AjaxHandler\DeleteRecordCommentFactory',
                    'Finna\AjaxHandler\EditList' =>
                        'Finna\AjaxHandler\EditListFactory',
                    'Finna\AjaxHandler\EditListResource' =>
                        'Finna\AjaxHandler\EditListResourceFactory',
                    'Finna\AjaxHandler\GetAuthorityInfo' =>
                        'Finna\AjaxHandler\GetAuthorityInfoFactory',
                    'Finna\AjaxHandler\GetACSuggestions' =>
                        'VuFind\AjaxHandler\GetACSuggestionsFactory',
                    'Finna\AjaxHandler\GetContentFeed' =>
                        'Finna\AjaxHandler\GetContentFeedFactory',
                    'Finna\AjaxHandler\GetDateRangeVisual' =>
                        'Finna\AjaxHandler\GetDateRangeVisualFactory',
                    'Finna\AjaxHandler\GetDescription' =>
                        'Finna\AjaxHandler\GetDescriptionFactory',
                    'Finna\AjaxHandler\GetFacetData' =>
                        'Finna\AjaxHandler\GetFacetDataFactory',
                    'Finna\AjaxHandler\GetFeed' =>
                        'Finna\AjaxHandler\GetFeedFactory',
                    'Finna\AjaxHandler\GetImagePopup' =>
                        'Finna\AjaxHandler\GetImagePopupFactory',
                    'Finna\AjaxHandler\GetOrganisationInfo' =>
                        'Finna\AjaxHandler\GetOrganisationInfoFactory',
                    'Finna\AjaxHandler\GetOrganisationPageFeed' =>
                        'Finna\AjaxHandler\GetOrganisationPageFeedFactory',
                    'Finna\AjaxHandler\GetPiwikPopularSearches' =>
                        'Finna\AjaxHandler\GetPiwikPopularSearchesFactory',
                    'Finna\AjaxHandler\GetSearchTabsRecommendations' =>
                        'Finna\AjaxHandler\GetSearchTabsRecommendationsFactory',
                    'Finna\AjaxHandler\GetSideFacets' =>
                        'Finna\AjaxHandler\GetSideFacetsFactory',
                    'Finna\AjaxHandler\GetSimilarRecords' =>
                        'Finna\AjaxHandler\GetSimilarRecordsFactory',
                    'Finna\AjaxHandler\GetUserLists' =>
                        'Finna\AjaxHandler\GetUserListsFactory',
                    'Finna\AjaxHandler\ImportFavorites' =>
                        'Finna\AjaxHandler\ImportFavoritesFactory',
                    'Finna\AjaxHandler\OnlinePaymentNotify' =>
                        'Finna\AjaxHandler\AbstractOnlinePaymentActionFactory',
                    'Finna\AjaxHandler\RegisterOnlinePayment' =>
                        'Finna\AjaxHandler\AbstractOnlinePaymentActionFactory',
                ],
                'aliases' => [
                    'addToList' => 'Finna\AjaxHandler\AddToList',
                    'changePickupLocation' => 'Finna\AjaxHandler\ChangePickupLocation',
                    'changeRequestStatus' => 'Finna\AjaxHandler\ChangeRequestStatus',
                    'checkRequestsAreValid' => 'Finna\AjaxHandler\CheckRequestsAreValid',
                    'editList' => 'Finna\AjaxHandler\EditList',
                    'editListResource' => 'Finna\AjaxHandler\EditListResource',
                    'getAuthorityInfo' => 'Finna\AjaxHandler\GetAuthorityInfo',
                    'getContentFeed' => 'Finna\AjaxHandler\GetContentFeed',
                    'getDescription' => 'Finna\AjaxHandler\GetDescription',
                    'getDateRangeVisual' => 'Finna\AjaxHandler\GetDateRangeVisual',
                    'getFeed' => 'Finna\AjaxHandler\GetFeed',
                    'getImagePopup' => 'Finna\AjaxHandler\GetImagePopup',
                    'getOrganisationPageFeed' => 'Finna\AjaxHandler\GetOrganisationPageFeed',
                    'getMyLists' => 'Finna\AjaxHandler\GetUserLists',
                    'getOrganisationInfo' => 'Finna\AjaxHandler\GetOrganisationInfo',
                    'getPiwikPopularSearches' => 'Finna\AjaxHandler\GetPiwikPopularSearches',
                    'getSearchTabsRecommendations' => 'Finna\AjaxHandler\GetSearchTabsRecommendations',
                    'getSideFacets' => 'Finna\AjaxHandler\GetSideFacets',
                    'getSimilarRecords' => 'Finna\AjaxHandler\GetSimilarRecords',
                    'importFavorites' => 'Finna\AjaxHandler\ImportFavorites',
                    'onlinePaymentNotify' => 'Finna\AjaxHandler\OnlinePaymentNotify',
                    'registerOnlinePayment' => 'Finna\AjaxHandler\RegisterOnlinePayment',

                    // Overrides:
                    'VuFind\AjaxHandler\CommentRecord' => 'Finna\AjaxHandler\CommentRecord',
                    'VuFind\AjaxHandler\DeleteRecordComment' => 'Finna\AjaxHandler\DeleteRecordComment',
                    'VuFind\AjaxHandler\GetACSuggestions' => 'Finna\AjaxHandler\GetACSuggestions',
                    'VuFind\AjaxHandler\GetFacetData' => 'Finna\AjaxHandler\GetFacetData',
                ]
            ],
            'auth' => [
                'factories' => [
                    'Finna\Auth\ILS' => 'Finna\Auth\Factory::getILS',
                    'Finna\Auth\MultiILS' => 'Finna\Auth\Factory::getMultiILS',
                    'Finna\Auth\Shibboleth' => 'Finna\Auth\Factory::getShibboleth',
                ],
                'aliases' => [
                    'VuFind\Auth\ILS' => 'Finna\Auth\ILS',
                    'VuFind\Auth\MultiILS' => 'Finna\Auth\MultiILS',
                    'VuFind\Auth\Shibboleth' => 'Finna\Auth\Shibboleth',
                ]
            ],
            'autocomplete' => [
                'factories' => [
                    'Finna\Autocomplete\Solr' => 'Finna\Autocomplete\SolrFactory',
                ],
                'aliases' => [
                    'VuFind\Autocomplete\Solr' => 'Finna\Autocomplete\Solr',
                ]
            ],
            'db_row' => [
                'factories' => [
                    'Finna\Db\Row\CommentsInappropriate' => 'VuFind\Db\Row\RowGatewayFactory',
                    'Finna\Db\Row\CommentsRecord' => 'VuFind\Db\Row\RowGatewayFactory',
                    'Finna\Db\Row\DueDateReminder' => 'VuFind\Db\Row\RowGatewayFactory',
                    'Finna\Db\Row\Fee' => 'VuFind\Db\Row\RowGatewayFactory',
                    'Finna\Db\Row\Feedback' => 'VuFind\Db\Row\RowGatewayFactory',
                    'Finna\Db\Row\FinnaCache' => 'VuFind\Db\Row\RowGatewayFactory',
                    'Finna\Db\Row\PrivateUser' => 'VuFind\Db\Row\UserFactory',
                    'Finna\Db\Row\Resource' => 'VuFind\Db\Row\RowGatewayFactory',
                    'Finna\Db\Row\Search' => 'VuFind\Db\Row\RowGatewayFactory',
                    'Finna\Db\Row\Transaction' => 'VuFind\Db\Row\RowGatewayFactory',
                    'Finna\Db\Row\User' => 'VuFind\Db\Row\UserFactory',
                    'Finna\Db\Row\UserCard' => 'Finna\Db\Row\UserCardFactory',
                    'Finna\Db\Row\UserList' => 'VuFind\Db\Row\RowGatewayFactory',
                ],
                'aliases' => [
                    'VuFind\Db\Row\PrivateUser' => 'Finna\Db\Row\PrivateUser',
                    'VuFind\Db\Row\Resource' => 'Finna\Db\Row\Resource',
                    'VuFind\Db\Row\Search' => 'Finna\Db\Row\Search',
                    'VuFind\Db\Row\Transaction' => 'Finna\Db\Row\Transaction',
                    'VuFind\Db\Row\User' => 'Finna\Db\Row\User',
                    'VuFind\Db\Row\UserCard' => 'Finna\Db\Row\UserCard',
                    'VuFind\Db\Row\UserList' => 'Finna\Db\Row\UserList',

                    // Aliases for table classes without a row class counterpart
                    'Finna\Db\Row\Comments' => 'VuFind\Db\Row\Comments',
                    'Finna\Db\Row\Session' => 'VuFind\Db\Row\Session',
                    'Finna\Db\Row\UserResource' => 'VuFind\Db\Row\UserResource',

                    'commentsinappropriate' => 'Finna\Db\Row\CommentsInappropriate',
                    'commentsrecord' => 'Finna\Db\Row\CommentsRecord',
                    'duedatereminder' => 'Finna\Db\Row\DueDateReminder',
                    'fee' => 'Finna\Db\Row\Fee',
                    'finnacache' => 'Finna\Db\Row\FinnaCache',
                    'transaction' => 'Finna\Db\Row\Transaction',
                ]
            ],
            'db_table' => [
                'factories' => [
                    'Finna\Db\Table\Comments' => 'VuFind\Db\Table\GatewayFactory',
                    'Finna\Db\Table\CommentsInappropriate' => 'VuFind\Db\Table\GatewayFactory',
                    'Finna\Db\Table\CommentsRecord' => 'VuFind\Db\Table\GatewayFactory',
                    'Finna\Db\Table\DueDateReminder' => 'VuFind\Db\Table\GatewayFactory',
                    'Finna\Db\Table\Fee' => 'VuFind\Db\Table\GatewayFactory',
                    'Finna\Db\Table\Feedback' => 'VuFind\Db\Table\GatewayFactory',
                    'Finna\Db\Table\FinnaCache' => 'VuFind\Db\Table\GatewayFactory',
                    'Finna\Db\Table\Resource' => 'VuFind\Db\Table\ResourceFactory',
                    'Finna\Db\Table\Search' => 'VuFind\Db\Table\GatewayFactory',
                    'Finna\Db\Table\Session' => 'VuFind\Db\Table\GatewayFactory',
                    'Finna\Db\Table\Transaction' => 'VuFind\Db\Table\GatewayFactory',
                    'Finna\Db\Table\User' => 'VuFind\Db\Table\UserFactory',
                    'Finna\Db\Table\UserList' => 'VuFind\Db\Table\GatewayFactory',
                    'Finna\Db\Table\UserResource' => 'VuFind\Db\Table\GatewayFactory',
                ],
                'aliases' => [
                    'VuFind\Db\Table\Comments' => 'Finna\Db\Table\Comments',
                    'VuFind\Db\Table\Resource' => 'Finna\Db\Table\Resource',
                    'VuFind\Db\Table\Search' => 'Finna\Db\Table\Search',
                    'VuFind\Db\Table\Session' => 'Finna\Db\Table\Session',
                    'VuFind\Db\Table\User' => 'Finna\Db\Table\User',
                    'VuFind\Db\Table\UserList' => 'Finna\Db\Table\UserList',
                    'VuFind\Db\Table\UserResource' => 'Finna\Db\Table\UserResource',

                    'commentsinappropriate' => 'Finna\Db\Table\CommentsInappropriate',
                    'commentsrecord' => 'Finna\Db\Table\CommentsRecord',
                    'duedatereminder' => 'Finna\Db\Table\DueDateReminder',
                    'fee' => 'Finna\Db\Table\Fee',
                    'feedback' => 'Finna\Db\Table\Feedback',
                    'finnacache' => 'Finna\Db\Table\FinnaCache',
                    'transaction' => 'Finna\Db\Table\Transaction',
                ]
            ],
            'ils_driver' => [
                'factories' => [
                    'Finna\ILS\Driver\AxiellWebServices' => 'Finna\ILS\Driver\AxiellWebServicesFactory',
                    'Finna\ILS\Driver\Demo' => 'VuFind\ILS\Driver\DemoFactory',
                    'Finna\ILS\Driver\Gemini' => '\VuFind\ILS\Driver\DriverWithDateConverterFactory',
                    'Finna\ILS\Driver\KohaRest' => 'Finna\ILS\Driver\KohaRestFactory',
                    'Finna\ILS\Driver\Mikromarc' => '\VuFind\ILS\Driver\DriverWithDateConverterFactory',
                    'Finna\ILS\Driver\MultiBackend' => 'Finna\ILS\Driver\MultiBackendFactory',
                    'Finna\ILS\Driver\SierraRest' => 'VuFind\ILS\Driver\SierraRestFactory',
                    'Finna\ILS\Driver\Voyager' => '\VuFind\ILS\Driver\DriverWithDateConverterFactory',
                    'Finna\ILS\Driver\VoyagerRestful' => '\Finna\ILS\Driver\VoyagerRestfulFactory',
                ],
                'aliases' => [
                    'axiellwebservices' => 'Finna\ILS\Driver\AxiellWebServices',
                    'gemini' => 'Finna\ILS\Driver\Gemini',
                    'mikromarc' => 'Finna\ILS\Driver\Mikromarc',
                    // TOOD: remove the following line when KohaRest driver is available upstream:
                    'koharest' => 'Finna\ILS\Driver\KohaRest',

                    'VuFind\ILS\Driver\Demo' => 'Finna\ILS\Driver\Demo',
                    'VuFind\ILS\Driver\KohaRest' => 'Finna\ILS\Driver\KohaRest',
                    'VuFind\ILS\Driver\MultiBackend' => 'Finna\ILS\Driver\MultiBackend',
                    'VuFind\ILS\Driver\SierraRest' => 'Finna\ILS\Driver\SierraRest',
                    'VuFind\ILS\Driver\Voyager' => 'Finna\ILS\Driver\Voyager',
                    'VuFind\ILS\Driver\VoyagerRestful' => 'Finna\ILS\Driver\VoyagerRestful',
                ]
            ],
            'recommend' => [
                'factories' => [
                    'VuFind\Recommend\CollectionSideFacets' => 'Finna\Recommend\Factory::getCollectionSideFacets',
                    'VuFind\Recommend\SideFacets' => 'Finna\Recommend\Factory::getSideFacets',
                    'Finna\Recommend\SideFacetsDeferred' => 'Finna\Recommend\Factory::getSideFacetsDeferred',
                ],
                'aliases' => [
                    'sidefacetsdeferred' => 'Finna\Recommend\SideFacetsDeferred',
                ]
            ],
            'resolver_driver' => [
                'factories' => [
                    'Finna\Resolver\Driver\Sfx' => 'VuFind\Resolver\Driver\DriverWithHttpClientFactory',
                ],
                'aliases' => [
                    'VuFind\Resolver\Driver\Sfx' => 'Finna\Resolver\Driver\Sfx',
                ]
            ],
            'search_backend' => [
                'factories' => [
                    'Nkr' => 'Finna\Search\Factory\NkrBackendFactory',
                    'Primo' => 'Finna\Search\Factory\PrimoBackendFactory',
                    'Solr' => 'Finna\Search\Factory\SolrDefaultBackendFactory',
                ],
            ],
            'search_options' => [
                'factories' => [
                    'Finna\Search\Combined\Options' => 'VuFind\Search\OptionsFactory',
                    'Finna\Search\EDS\Options' => 'VuFind\Search\EDS\OptionsFactory',
                    'Finna\Search\Nkr\Options' => 'VuFind\Search\Options\OptionsFactory',
                    'Finna\Search\Primo\Options' => 'VuFind\Search\OptionsFactory',
                ],
                'aliases' => [
                    'VuFind\Search\Combined\Options' => 'Finna\Search\Combined\Options',
                    'VuFind\Search\EDS\Options' => 'Finna\Search\EDS\Options',
                    'VuFind\Search\Primo\Options' => 'Finna\Search\Primo\Options',

                    // Counterpart for EmptySet Params:
                    'Finna\Search\EmptySet\Options' => 'VuFind\Search\EmptySet\Options',

                    'Nkr' => 'Finna\Search\Nkr\Options',
                ]
            ],
            'search_params' => [
                'factories' => [
                    'Finna\Search\Combined\Params' => 'Finna\Search\Solr\ParamsFactory',
                    'Finna\Search\EDS\Params' => 'VuFind\Search\Params\ParamsFactory',
                    'Finna\Search\EmptySet\Params' => 'VuFind\Search\Params\ParamsFactory',
                    'Finna\Search\Favorites\Params' => 'VuFind\Search\Params\ParamsFactory',
                    'Finna\Search\Nkr\Params' => 'Finna\Search\Solr\ParamsFactory',
                    'Finna\Search\MixedList\Params' => 'VuFind\Search\Params\ParamsFactory',
                    'Finna\Search\Solr\Params' => 'Finna\Search\Solr\ParamsFactory',
                ],
                'aliases' => [
                    'VuFind\Search\Combined\Params' => 'Finna\Search\Combined\Params',
                    'VuFind\Search\EDS\Params' => 'Finna\Search\EDS\Params',
                    'VuFind\Search\EmptySet\Params' => 'Finna\Search\EmptySet\Params',
                    'VuFind\Search\Favorites\Params' => 'Finna\Search\Favorites\Params',
                    'VuFind\Search\MixedList\Params' => 'Finna\Search\MixedList\Params',
                    'VuFind\Search\Solr\Params' => 'Finna\Search\Solr\Params',

                    'nkr' => 'VuFind\Search\Solr\Params',
                ]
            ],
            'search_results' => [
                'factories' => [
                    'Finna\Search\Combined\Results' => 'VuFind\Search\Results\ResultsFactory',
                    'Finna\Search\Favorites\Results' => 'Finna\Search\Favorites\ResultsFactory',
                    'Finna\Search\Nkr\Results' => 'VuFind\Search\Results\ResultsFactory',
                    'Finna\Search\Primo\Results' => 'VuFind\Search\Results\ResultsFactory',
                    'Finna\Search\Solr\Results' => 'VuFind\Search\Solr\ResultsFactory',
                ],
                'aliases' => [
                    'VuFind\Search\Combined\Results' => 'Finna\Search\Combined\Results',
                    'VuFind\Search\Favorites\Results' => 'Finna\Search\Favorites\Results',
                    'VuFind\Search\Primo\Results' => 'Finna\Search\Primo\Results',
                    'VuFind\Search\Solr\Results' => 'Finna\Search\Solr\Results',
                    'Nkr' => 'Finna\Search\Nkr\Results',
                ]
            ],
            'content_covers' => [
                'factories' => [
                    'btj' => 'Finna\Content\Covers\BTJFactory::getBTJ',
                    'Finna\Content\Covers\CoverArtArchive' => 'Finna\Content\Covers\CoverArtArchiveFactory',
                ],
                'invokables' => [
                    'bookyfi' => 'Finna\Content\Covers\BookyFi',
                    'natlibfi' => 'Finna\Content\Covers\NatLibFi',
                ],
                'aliases' => [
                    'coverartarchive' => 'Finna\Content\Covers\CoverArtArchive',
                ]
            ],
            'recorddriver' => [
                'factories' => [
                    'Finna\RecordDriver\EDS' =>
                        'VuFind\RecordDriver\NameBasedConfigFactory',
                    'Finna\RecordDriver\Nkr' =>
                        'VuFind\RecordDriver\SolrDefaultFactory',
                    'Finna\RecordDriver\SolrDefault' =>
                        'VuFind\RecordDriver\SolrDefaultFactory',
                    'Finna\RecordDriver\SolrMarc' =>
                        'VuFind\RecordDriver\SolrDefaultFactory',
                    'Finna\RecordDriver\SolrAuthEaccpf' =>
                        'VuFind\RecordDriver\SolrDefaultFactory',
                    'Finna\RecordDriver\SolrEad' =>
                        'VuFind\RecordDriver\SolrDefaultFactory',
                    'Finna\RecordDriver\SolrEad3' =>
                        'VuFind\RecordDriver\SolrDefaultFactory',
                    'Finna\RecordDriver\SolrForward' =>
                        'VuFind\RecordDriver\SolrDefaultFactory',
                    'Finna\RecordDriver\SolrLido'
                        => 'Finna\RecordDriver\SolrLidoFactory',
                    'Finna\RecordDriver\SolrQdc' =>
                        'VuFind\RecordDriver\SolrDefaultFactory',
                    'Finna\RecordDriver\Primo' =>
                        'VuFind\RecordDriver\NameBasedConfigFactory',
                ],
                'aliases' => [
<<<<<<< HEAD
                    'nkr' => 'Finna\RecordDriver\Nkr',
=======
                    'SolrAuthEaccpf' => 'Finna\RecordDriver\SolrAuthEaccpf',
>>>>>>> c30d13a5
                    'SolrEad' => 'Finna\RecordDriver\SolrEad',
                    'SolrEad3' => 'Finna\RecordDriver\SolrEad3',
                    'SolrForward' => 'Finna\RecordDriver\SolrForward',
                    'SolrLido' => 'Finna\RecordDriver\SolrLido',
                    'SolrQdc' => 'Finna\RecordDriver\SolrQdc',

                    'VuFind\RecordDriver\EDS' => 'Finna\RecordDriver\EDS',
                    'VuFind\RecordDriver\SolrDefault' => 'Finna\RecordDriver\SolrDefault',
                    'VuFind\RecordDriver\SolrMarc' => 'Finna\RecordDriver\SolrMarc',
                    'VuFind\RecordDriver\Primo' => 'Finna\RecordDriver\Primo',
                ],
                'delegators' => [
                    'Finna\RecordDriver\SolrMarc' => [
                        'VuFind\RecordDriver\IlsAwareDelegatorFactory'
                    ],
                ],
            ],
            'recordtab' => [
                'factories' => [
                    'Finna\RecordTab\DescriptionFWD' => 'Finna\RecordTab\Factory::getDescriptionFWD',
                    'Finna\RecordTab\Distribution' => 'Finna\RecordTab\Factory::getDistribution',
                    'Finna\RecordTab\InspectionDetails' => 'Finna\RecordTab\Factory::getInspectionDetails',
                    'Finna\RecordTab\ItemDescription' => 'Finna\RecordTab\Factory::getItemDescription',
                    'Finna\RecordTab\LocationsEad3' => 'Finna\RecordTab\Factory::getLocationsEad3',
                    'Finna\RecordTab\Map' => 'Finna\RecordTab\Factory::getMap',
                    'Finna\RecordTab\Music' => 'Finna\RecordTab\Factory::getMusic',
                    'Finna\RecordTab\PressReviews' => 'Finna\RecordTab\Factory::getPressReviews',
                    'Finna\RecordTab\UserComments' => 'Finna\RecordTab\Factory::getUserComments',
                ],
                'invokables' => [
                    'componentparts' => 'Finna\RecordTab\ComponentParts',
                ],
                'aliases' => [
                    'componentparts' => 'Finna\RecordTab\ComponentParts',
                    'descriptionFWD' => 'Finna\RecordTab\DescriptionFWD',
                    'distribution' => 'Finna\RecordTab\Distribution',
                    'inspectionDetails' => 'Finna\RecordTab\InspectionDetails',
                    'itemdescription' => 'Finna\RecordTab\ItemDescription',
                    'LocationsEad3' => 'Finna\RecordTab\LocationsEad3',
                    'music' => 'Finna\RecordTab\Music',
                    'pressreview' => 'Finna\RecordTab\PressReviews',

                    // Overrides:
                    'VuFind\RecordTab\Map' => 'Finna\RecordTab\Map',
                    'VuFind\RecordTab\UserComments' => 'Finna\RecordTab\UserComments',
                ]
            ],
            'related' => [
                'factories' => [
                    'Finna\Related\Nothing' => 'Zend\ServiceManager\Factory\InvokableFactory',
                    'Finna\Related\SimilarDeferred' => 'Zend\ServiceManager\Factory\InvokableFactory',
                    'Finna\Related\WorkExpressions' => 'Finna\Related\WorkExpressionsFactory',
                ],
                'aliases' =>  [
                    'nothing' => 'Finna\Related\Nothing',
                    'similardeferred' => 'Finna\Related\SimilarDeferred',
                    'workexpressions' => 'Finna\Related\WorkExpressions',
                ]
            ],
        ],
        'recorddriver_collection_tabs' => [
            'Finna\RecordDriver\SolrEad' => [
                'tabs' => [
                    'CollectionList' => 'CollectionList',
                    'HierarchyTree' => 'CollectionHierarchyTree',
                    'UserComments' => 'UserComments',
                    'Details' => 'StaffViewArray',
                ],
                'defaultTab' => null,
            ],
        ],
        'recorddriver_tabs' => [
            'Finna\RecordDriver\EDS' => [
                'tabs' => [
                    'TOC' => 'TOC', 'UserComments' => 'UserComments',
                    'Reviews' => 'Reviews', 'Excerpt' => 'Excerpt',
                    'Preview' => 'preview',
                    'Details' => 'StaffViewArray',
                ],
                'defaultTab' => null,
            ],
            'Finna\RecordDriver\SolrDefault' => [
                'tabs' => [
                    'Holdings' => 'HoldingsILS',
                    'ComponentParts' => 'ComponentParts',
                    'TOC' => 'TOC', 'UserComments' => 'UserComments',
                    'Reviews' => 'Reviews', 'Excerpt' => 'Excerpt',
                    'Preview' => 'preview',
                    'HierarchyTree' => 'HierarchyTree', 'Map' => 'Map',
                    'Details' => 'StaffViewArray',
                ],
                'defaultTab' => null,
            ],
            'Finna\RecordDriver\SolrMarc' => [
                'tabs' => [
                    'Holdings' => 'HoldingsILS',
                    'ComponentParts' => 'ComponentParts',
                    'TOC' => 'TOC', 'UserComments' => 'UserComments',
                    'Reviews' => 'Reviews', 'Excerpt' => 'Excerpt',
                    'Preview' => 'preview',
                    'HierarchyTree' => 'HierarchyTree', 'Map' => 'Map',
                    'Details' => 'StaffViewMARC',
                ],
                'defaultTab' => null,
            ],
            'Finna\RecordDriver\SolrEad' => [
                'tabs' => [
                    'HierarchyTree' => 'HierarchyTree',
                    'UserComments' => 'UserComments',
                    'Reviews' => 'Reviews',
                    'Map' => 'Map',
                    'Details' => 'StaffViewArray',
                ],
                'defaultTab' => null,
            ],
            'Finna\RecordDriver\SolrEad3' => [
                'tabs' => [
                    'LocationsEad3' => 'LocationsEad3',
                    'HierarchyTree' => 'HierarchyTree',
                    'UserComments' => 'UserComments',
                    'Reviews' => 'Reviews',
                    'Map' => 'Map',
                    'Details' => 'StaffViewArray',
                ],
                'defaultTab' => null,
            ],
            'Finna\RecordDriver\SolrForward' => [
                'tabs' => [
                    'UserComments' => 'UserComments',
                    'Reviews' => 'Reviews',
                    'Map' => 'Map',
                    'PressReview' => 'PressReview',
                    'Music' => 'Music',
                    'Distribution' => 'Distribution',
                    'InspectionDetails' => 'InspectionDetails',
                    'DescriptionFWD' => 'DescriptionFWD',
                    'ItemDescription' => 'ItemDescription',
                    'Details' => 'StaffViewArray',
                ],
                'defaultTab' => null,
            ],
            'Finna\RecordDriver\SolrLido' => [
                'tabs' => [
                    'UserComments' => 'UserComments',
                    'Reviews' => 'Reviews',
                    'Map' => 'Map',
                    'Details' => 'StaffViewArray',
                ],
                'defaultTab' => null,
            ],
            'Finna\RecordDriver\SolrQdc' => [
                'tabs' => [
                    'UserComments' => 'UserComments',
                    'Reviews' => 'Reviews',
                    'Map' => 'Map',
                    'Details' => 'StaffViewArray',
                ],
                'defaultTab' => null,
            ],
            'Finna\RecordDriver\Primo' => [
                'tabs' => [
                    'UserComments' => 'UserComments',
                    'Details' => 'StaffViewArray'
                ],
                'defaultTab' => null,
            ],
        ],
    ],

    // Authorization configuration:
    'zfc_rbac' => [
        'vufind_permission_provider_manager' => [
            'factories' => [
                'Finna\Role\PermissionProvider\AuthenticationStrategy' => 'Finna\Role\PermissionProvider\Factory::getAuthenticationStrategy',
                'Finna\Role\PermissionProvider\IpRange' => 'Finna\Role\PermissionProvider\Factory::getIpRange'
            ],
            'aliases' => [
                'authenticationStrategy' => 'Finna\Role\PermissionProvider\AuthenticationStrategy',

                'VuFind\Role\PermissionProvider\IpRange' => 'Finna\Role\PermissionProvider\IpRange',
            ]
        ],
    ],

];

$recordRoutes = [
   'nkrrecord' => 'NkrRecord',
   'metalibrecord' => 'MetaLibRecord'
];

// Define dynamic routes -- controller => [route name => action]
$dynamicRoutes = [
    'Comments' => ['inappropriate' => 'inappropriate/[:id]'],
    'LibraryCards' => ['newLibraryCardPassword' => 'newPassword/[:id]'],
    'MyResearch' => ['sortList' => 'SortList/[:id]']
];

$staticRoutes = [
    'Browse/Database', 'Browse/Journal',
    'LibraryCards/Recover', 'LibraryCards/ResetPassword',
    'LocationService/Modal',
    'Nkr/Home', 'Nkr/Search',
    'MetaLib/Home', 'MetaLib/Search', 'MetaLib/Advanced',
    'MyResearch/SaveCustomOrder', 'MyResearch/PurgeHistoricLoans',
    'OrganisationInfo/Home',
    'PCI/Home', 'PCI/Search', 'PCI/Record',
    'Search/StreetSearch',
    'Barcode/Show', 'Search/MapFacet'
];

$routeGenerator = new \VuFind\Route\RouteGenerator();
$routeGenerator->addRecordRoutes($config, $recordRoutes);
$routeGenerator->addDynamicRoutes($config, $dynamicRoutes);
$routeGenerator->addStaticRoutes($config, $staticRoutes);

return $config;<|MERGE_RESOLUTION|>--- conflicted
+++ resolved
@@ -606,11 +606,8 @@
                         'VuFind\RecordDriver\NameBasedConfigFactory',
                 ],
                 'aliases' => [
-<<<<<<< HEAD
                     'nkr' => 'Finna\RecordDriver\Nkr',
-=======
                     'SolrAuthEaccpf' => 'Finna\RecordDriver\SolrAuthEaccpf',
->>>>>>> c30d13a5
                     'SolrEad' => 'Finna\RecordDriver\SolrEad',
                     'SolrEad3' => 'Finna\RecordDriver\SolrEad3',
                     'SolrForward' => 'Finna\RecordDriver\SolrForward',
