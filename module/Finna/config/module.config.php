--- conflicted
+++ resolved
@@ -371,13 +371,6 @@
             'VuFind\Role\PermissionManager' => 'Finna\Role\PermissionManager',
             'VuFind\Search\Memory' => 'Finna\Search\Memory',
             'VuFind\Search\Solr\HierarchicalFacetHelper' => 'Finna\Search\Solr\HierarchicalFacetHelper',
-<<<<<<< HEAD
-
-            'VuFindHttp\HttpService' => 'Finna\Http\HttpService',
-
-            'VuFindSearch\Service' => 'FinnaSearch\Service',
-=======
->>>>>>> cae62ef0
         ]
     ],
     // This section contains all VuFind-specific settings (i.e. configurations
