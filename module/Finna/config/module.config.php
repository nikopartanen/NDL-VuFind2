<?php
/**
 * Finna Module Configuration
 *
 * PHP version 7
 *
 * Copyright (C) The National Library of Finland 2014-2020.
 *
 * This program is free software; you can redistribute it and/or modify
 * it under the terms of the GNU General Public License version 2,
 * as published by the Free Software Foundation.
 *
 * This program is distributed in the hope that it will be useful,
 * but WITHOUT ANY WARRANTY; without even the implied warranty of
 * MERCHANTABILITY or FITNESS FOR A PARTICULAR PURPOSE.  See the
 * GNU General Public License for more details.
 *
 * You should have received a copy of the GNU General Public License
 * along with this program; if not, write to the Free Software
 * Foundation, Inc., 51 Franklin Street, Fifth Floor, Boston, MA  02110-1301  USA
 *
 * @category VuFind
 * @package  Finna
 * @author   Ere Maijala <ere.maijala@helsinki.fi>
 * @license  http://opensource.org/licenses/gpl-2.0.php GNU General Public License
 * @link     http://github.com/KDK-Alli/NDL-VuFind2   NDL-VuFind2
 */
namespace Finna\Module\Configuration;

$config = [
    'router' => [
        'routes' => [
            'comments-inappropriate' => [
                'type'    => 'Laminas\Router\Http\Segment',
                'options' => [
                    'route'    => '/Comments/Inappropriate/[:id]',
                    'constraints' => [
                        'controller' => '[a-zA-Z][a-zA-Z0-9_-]*',
                        'action'     => '[a-zA-Z][a-zA-Z0-9_-]*',
                    ],
                    'defaults' => [
                        'controller' => 'Comments',
                        'action'     => 'Inappropriate',
                    ]
                ]
            ],
            'feed-content-page' => [
                'type'    => 'Laminas\Router\Http\Segment',
                'options' => [
                    'route'    => '/FeedContent[/:page][/:element]',
                    'constraints' => [
                        'page'     => '[a-zA-Z][a-zA-Z0-9_-]*'
                    ],
                    'defaults' => [
                        'controller' => 'FeedContent',
                        'action'     => 'Content',
                    ]
                ],
            ],
            'linked-events-content' => [
                'type'    => 'Laminas\Router\Http\Segment',
                'options' => [
                    'route'    => '/FeedContent/LinkedEvents[/:id]',
                    'constraints' => [
                        'controller' => '[a-zA-Z][a-zA-Z0-9_-]*',
                        'action'     => '[a-zA-Z][a-zA-Z0-9_-]*',
                    ],
                    'defaults' => [
                        'controller' => 'FeedContent',
                        'action'     => 'LinkedEvents',
                    ]
                ],
            ],
            'list-save' => [
                'type'    => 'Laminas\Router\Http\Segment',
                'options' => [
                    'route'    => '/List/[:id]/save',
                    'constraints' => [
                        'controller' => '[a-zA-Z][a-zA-Z0-9_-]*',
                        'action'     => '[a-zA-Z][a-zA-Z0-9_-]*',
                    ],
                    'defaults' => [
                        'controller' => 'ListPage',
                        'action'     => 'Save',
                    ]
                ]
            ],
            'list-page' => [
                'type'    => 'Laminas\Router\Http\Segment',
                'options' => [
                    'route'    => '/List[/:lid]',
                    'constraints' => [
                        'lid'     => '[0-9]+',
                    ],
                    'defaults' => [
                        'controller' => 'ListPage',
                        'action'     => 'List',
                    ]
                ],
            ],
            'myresearch-changemessagingsettings' => [
                'type' => 'Laminas\Router\Http\Literal',
                'options' => [
                    'route'    => '/MyResearch/ChangeMessagingSettings',
                    'defaults' => [
                        'controller' => 'MyResearch',
                        'action'     => 'ChangeMessagingSettings',
                    ]
                ],
            ],
            'myresearch-changeprofileaddress' => [
                'type' => 'Laminas\Router\Http\Literal',
                'options' => [
                    'route'    => '/MyResearch/ChangeProfileAddress',
                    'defaults' => [
                        'controller' => 'MyResearch',
                        'action'     => 'ChangeProfileAddress',
                    ]
                ],
            ],
            'myresearch-unsubscribe' => [
                'type' => 'Laminas\Router\Http\Literal',
                'options' => [
                    'route'    => '/MyResearch/Unsubscribe',
                    'defaults' => [
                        'controller' => 'MyResearch',
                        'action'     => 'Unsubscribe',
                    ]
                ],
            ],
            'myresearch-export' => [
                'type' => 'Laminas\Router\Http\Literal',
                'options' => [
                    'route'    => '/MyResearch/Export',
                    'defaults' => [
                        'controller' => 'MyResearch',
                        'action'     => 'Export',
                    ]
                ],
            ],
            'myresearch-import' => [
                'type' => 'Laminas\Router\Http\Literal',
                'options' => [
                    'route'    => '/MyResearch/Import',
                    'defaults' => [
                        'controller' => 'MyResearch',
                        'action'     => 'Import',
                    ]
                ],
            ],
            'record-feedback' => [
                'type'    => 'Laminas\Router\Http\Segment',
                'options' => [
                    'route'    => '/Record/[:id]/Feedback',
                    'constraints' => [
                        'controller' => '[a-zA-Z][a-zA-Z0-9_-]*',
                        'action'     => '[a-zA-Z][a-zA-Z0-9_-]*',
                    ],
                    'defaults' => [
                        'controller' => 'Record',
                        'action'     => 'Feedback',
                    ]
                ]
            ],
            'record-preview' => [
                'type' => 'Laminas\Router\Http\Literal',
                'options' => [
                    'route'    => '/RecordPreview',
                    'defaults' => [
                        'controller' => 'Record',
                        'action'     => 'PreviewForm',
                    ]
                ],
            ],
            'solrrecord-feedback' => [
                'type'    => 'Laminas\Router\Http\Segment',
                'options' => [
                    'route'    => '/Record/[:id]/Feedback',
                    'constraints' => [
                        'controller' => '[a-zA-Z][a-zA-Z0-9_-]*',
                        'action'     => '[a-zA-Z][a-zA-Z0-9_-]*',
                    ],
                    'defaults' => [
                        'controller' => 'Record',
                        'action'     => 'Feedback',
                    ]
                ]
            ],
            'solrauthrecord-feedback' => [
                'type'    => 'Laminas\Router\Http\Segment',
                'options' => [
                    'route'    => '/AuthorityRecord/[:id]/Feedback',
                    'constraints' => [
                        'controller' => '[a-zA-Z][a-zA-Z0-9_-]*',
                        'action'     => '[a-zA-Z][a-zA-Z0-9_-]*',
                    ],
                    'defaults' => [
                        'controller' => 'AuthorityRecord',
                        'action'     => 'Feedback',
                    ]
                ]
            ],
        ],
    ],
    'route_manager' => [
        'aliases' => [
            'Laminas\Mvc\Router\Http\Segment' => 'Laminas\Router\Http\Segment'
        ]
    ],
    'controllers' => [
        'factories' => [
            'Finna\Controller\AjaxController' => 'VuFind\Controller\AjaxControllerFactory',
            'Finna\Controller\AuthorityController' => 'VuFind\Controller\AbstractBaseFactory',
            'Finna\Controller\AuthorityRecordController' => 'VuFind\Controller\AbstractBaseWithConfigFactory',
            'Finna\Controller\BarcodeController' => 'VuFind\Controller\AbstractBaseFactory',
            'Finna\Controller\BrowseController' => 'VuFind\Controller\AbstractBaseWithConfigFactory',
            'Finna\Controller\CartController' => 'VuFind\Controller\CartControllerFactory',
            'Finna\Controller\CollectionController' => 'VuFind\Controller\AbstractBaseWithConfigFactory',
            'Finna\Controller\CombinedController' => 'VuFind\Controller\AbstractBaseFactory',
            'Finna\Controller\CommentsController' => 'VuFind\Controller\AbstractBaseFactory',
            'Finna\Controller\ContentController' => 'VuFind\Controller\AbstractBaseFactory',
            'Finna\Controller\CoverController' => 'Finna\Controller\CoverControllerFactory',
            'Finna\Controller\EdsController' => 'VuFind\Controller\AbstractBaseFactory',
            'Finna\Controller\ErrorController' => 'VuFind\Controller\AbstractBaseFactory',
            'Finna\Controller\ExternalAuthController' => 'VuFind\Controller\AbstractBaseFactory',
            'Finna\Controller\FeedbackController' => 'VuFind\Controller\AbstractBaseFactory',
            'Finna\Controller\R2FeedbackController' => 'VuFind\Controller\AbstractBaseFactory',
            'Finna\Controller\FeedContentController' => 'VuFind\Controller\AbstractBaseFactory',
            'Finna\Controller\LibraryCardsController' => 'VuFind\Controller\AbstractBaseFactory',
            'Finna\Controller\LocationServiceController' => 'VuFind\Controller\AbstractBaseFactory',
            'Finna\Controller\MetaLibController' => 'VuFind\Controller\AbstractBaseFactory',
            'Finna\Controller\MetalibRecordController' => 'VuFind\Controller\AbstractBaseFactory',
            'Finna\Controller\MyResearchController' => 'VuFind\Controller\AbstractBaseFactory',
            'Finna\Controller\OrganisationInfoController' => 'VuFind\Controller\AbstractBaseFactory',
            'Finna\Controller\PCIController' => 'VuFind\Controller\AbstractBaseFactory',
            'Finna\Controller\PrimoController' => 'VuFind\Controller\AbstractBaseFactory',
            'Finna\Controller\PrimoRecordController' => 'VuFind\Controller\AbstractBaseFactory',
            'Finna\Controller\R2RecordController' => 'VuFind\Controller\AbstractBaseWithConfigFactory',
            'Finna\Controller\R2CollectionController' => 'VuFind\Controller\AbstractBaseWithConfigFactory',
            'Finna\Controller\R2SearchController' => 'VuFind\Controller\AbstractBaseFactory',
            'Finna\Controller\RecordController' => 'VuFind\Controller\AbstractBaseWithConfigFactory',
            'Finna\Controller\CollectionController' => 'VuFind\Controller\AbstractBaseWithConfigFactory',
            'Finna\Controller\SearchController' => 'VuFind\Controller\AbstractBaseFactory',
            'Finna\Controller\ShibbolethLogoutNotificationController' => 'Finna\Controller\ShibbolethLogoutNotificationControllerFactory',
            'Finna\Controller\ListController' => 'Finna\Controller\ListControllerFactory',
            'Finna\Controller\L1Controller' => 'VuFind\Controller\AbstractBaseFactory',
            'Finna\Controller\L1recordController' => 'VuFind\Controller\AbstractBaseWithConfigFactory',
        ],
        'aliases' => [
            'AuthorityRecord' => 'Finna\Controller\AuthorityRecordController',
            'Barcode' => 'Finna\Controller\BarcodeController',
            'barcode' => 'Finna\Controller\BarcodeController',
            'Comments' => 'Finna\Controller\CommentsController',
            'comments' => 'Finna\Controller\CommentsController',
            'FeedContent' => 'Finna\Controller\FeedContentController',
            'feedcontent' => 'Finna\Controller\FeedContentController',
            'LocationService' => 'Finna\Controller\LocationServiceController',
            'locationservice' => 'Finna\Controller\LocationServiceController',
            'MetaLib' => 'Finna\Controller\MetaLibController',
            'metalib' => 'Finna\Controller\MetaLibController',
            'MetaLibRecord' => 'Finna\Controller\MetaLibrecordController',
            'metalibrecord' => 'Finna\Controller\MetaLibrecordController',
            'OrganisationInfo' => 'Finna\Controller\OrganisationInfoController',
            'organisationinfo' => 'Finna\Controller\OrganisationInfoController',
            'r2collection' => 'Finna\Controller\R2CollectionController',
            'R2Collection' => 'Finna\Controller\R2CollectionController',
            'r2record' => 'Finna\Controller\R2RecordController',
            'R2Record' => 'Finna\Controller\R2RecordController',
            'R2' => 'Finna\Controller\R2SearchController',
            'ListPage' => 'Finna\Controller\ListController',
            'listpage' => 'Finna\Controller\ListController',
            'r2feedback' => 'Finna\Controller\R2FeedbackController',
            'R2Feedback' => 'Finna\Controller\R2FeedbackController',
            'L1' => 'Finna\Controller\L1Controller',
            'l1' => 'Finna\Controller\L1Controller',
            'L1Record' => 'Finna\Controller\L1recordController',
            'l1record' => 'Finna\Controller\L1recordController',

            // Overrides:
            'VuFind\Controller\AuthorityController' => 'Finna\Controller\AuthorityController',
            'VuFind\Controller\AjaxController' => 'Finna\Controller\AjaxController',
            'VuFind\Controller\BrowseController' => 'Finna\Controller\BrowseController',
            'VuFind\Controller\CartController' => 'Finna\Controller\CartController',
            'VuFind\Controller\CombinedController' => 'Finna\Controller\CombinedController',
            'VuFind\Controller\CollectionController' => 'Finna\Controller\CollectionController',
            'VuFind\Controller\ContentController' => 'Finna\Controller\ContentController',
            'VuFind\Controller\CoverController' => 'Finna\Controller\CoverController',
            'VuFind\Controller\EdsController' => 'Finna\Controller\EdsController',
            'VuFind\Controller\ErrorController' => 'Finna\Controller\ErrorController',
            'VuFind\Controller\ExternalAuthController' => 'Finna\Controller\ExternalAuthController',
            'VuFind\Controller\FeedbackController' => 'Finna\Controller\FeedbackController',
            'VuFind\Controller\LibraryCardsController' => 'Finna\Controller\LibraryCardsController',
            'VuFind\Controller\MyResearchController' => 'Finna\Controller\MyResearchController',
            'VuFind\Controller\PrimoController' => 'Finna\Controller\PrimoController',
            'VuFind\Controller\PrimoRecordController' => 'Finna\Controller\PrimoRecordController',
            'VuFind\Controller\RecordController' => 'Finna\Controller\RecordController',
            'VuFind\Controller\SearchController' => 'Finna\Controller\SearchController',
            'VuFind\Controller\ShibbolethLogoutNotificationController' => 'Finna\Controller\ShibbolethLogoutNotificationController',

            // Legacy:
            'PCI' => 'Finna\Controller\PrimoController',
            'pci' => 'Finna\Controller\PrimoController',
        ]
    ],
    'controller_plugins' => [
        'factories' => [
            'Finna\Controller\Plugin\Captcha' => 'Finna\Controller\Plugin\CaptchaFactory',
        ],
        'aliases' => [
            'VuFind\Controller\Plugin\Captcha' => 'Finna\Controller\Plugin\Captcha'
        ],
    ],
    'service_manager' => [
        'allow_override' => true,
        'factories' => [
            'Finna\Autocomplete\PluginManager' => 'VuFind\ServiceManager\AbstractPluginManagerFactory',
            'Finna\Auth\ILSAuthenticator' => 'VuFind\Auth\ILSAuthenticatorFactory',
            'Finna\Auth\Manager' => 'VuFind\Auth\ManagerFactory',
            'Finna\Cache\Manager' => 'VuFind\Cache\ManagerFactory',
            'Finna\Config\PluginManager' => 'VuFind\Config\PluginManagerFactory',
            'Finna\Config\SearchSpecsReader' => 'VuFind\Config\YamlReaderFactory',
            'Finna\Config\YamlReader' => 'VuFind\Config\YamlReaderFactory',
            'Finna\Connection\Finto' => 'Finna\Connection\FintoFactory',
            'Finna\Cookie\RecommendationMemory' => 'Finna\Cookie\RecommendationMemoryFactory',
            'Finna\Cover\Loader' => 'VuFind\Cover\LoaderFactory',
            'Finna\Feed\Feed' => 'Finna\Feed\FeedFactory',
            'Finna\Feed\LinkedEvents' => 'Finna\Feed\LinkedEventsFactory',
            'Finna\Form\Form' => 'Finna\Form\FormFactory',
            'Finna\Form\R2Form' => 'Finna\Form\FormFactory',
            'Finna\ILS\Connection' => 'VuFind\ILS\ConnectionFactory',
            'Finna\LocationService\LocationService' => 'Finna\LocationService\LocationServiceFactory',
            'Finna\Mailer\Mailer' => 'VuFind\Mailer\Factory',
            'Finna\OAI\Server' => 'VuFind\OAI\ServerFactory',
            'Finna\OnlinePayment\OnlinePayment' => 'Finna\OnlinePayment\OnlinePaymentFactory',
            'Finna\OnlinePayment\Session' => 'Finna\OnlinePayment\OnlinePaymentSessionFactory',
            'Finna\OrganisationInfo\OrganisationInfo' => 'Finna\OrganisationInfo\OrganisationInfoFactory',
            'Finna\Record\Loader' => 'Finna\Record\LoaderFactory',
            'Finna\RecordDriver\PluginManager' => 'VuFind\ServiceManager\AbstractPluginManagerFactory',
            'Finna\RecordTab\TabManager' => 'VuFind\RecordTab\TabManagerFactory',
            'Finna\Role\PermissionManager' => 'VuFind\Role\PermissionManagerFactory',
            'Finna\Search\Memory' => 'VuFind\Search\MemoryFactory',
            'Finna\Search\Solr\AuthorityHelper' => 'Finna\Search\Solr\AuthorityHelperFactory',
            'Finna\Search\Solr\HierarchicalFacetHelper' => 'Laminas\ServiceManager\Factory\InvokableFactory',
            'Finna\Service\R2SupportService' => 'Finna\Service\R2SupportServiceFactory',
            'Finna\Favorites\FavoritesService' => 'Finna\Favorites\FavoritesServiceFactory',
            'Finna\Service\RemsService' => 'Finna\Service\RemsServiceFactory',

            'VuFind\Search\SearchTabsHelper' => 'Finna\Search\SearchTabsHelperFactory',
            'VuFindHttp\HttpService' => 'Finna\Service\HttpServiceFactory',

            'Laminas\Session\SessionManager' => 'Finna\Session\ManagerFactory',
        ],
        'aliases' => [
            'VuFind\Autocomplete\PluginManager' => 'Finna\Autocomplete\PluginManager',
            'VuFind\Auth\Manager' => 'Finna\Auth\Manager',
            'VuFind\Auth\ILSAuthenticator' => 'Finna\Auth\ILSAuthenticator',
            'VuFind\Cache\Manager' => 'Finna\Cache\Manager',
            'VuFind\Config\PluginManager' => 'Finna\Config\PluginManager',
            'VuFind\Config\SearchSpecsReader' => 'Finna\Config\SearchSpecsReader',
            'VuFind\Config\YamlReader' => 'Finna\Config\YamlReader',
            'VuFind\Cover\Loader' => 'Finna\Cover\Loader',
            'VuFind\Favorites\FavoritesService' => 'Finna\Favorites\FavoritesService',
            'VuFind\Form\Form' => 'Finna\Form\Form',
            'VuFind\ILS\Connection' => 'Finna\ILS\Connection',
            'VuFind\Mailer\Mailer' => 'Finna\Mailer\Mailer',
            'VuFind\OAI\Server' => 'Finna\OAI\Server',
            'VuFind\Record\Loader' => 'Finna\Record\Loader',
            'VuFind\RecordTab\TabManager' => 'Finna\RecordTab\TabManager',
            'VuFind\Role\PermissionManager' => 'Finna\Role\PermissionManager',
            'VuFind\Search\Memory' => 'Finna\Search\Memory',
            'VuFind\Search\Solr\HierarchicalFacetHelper' => 'Finna\Search\Solr\HierarchicalFacetHelper',
<<<<<<< HEAD

            'VuFindHttp\HttpService' => 'Finna\Http\HttpService',

            'VuFindSearch\Service' => 'FinnaSearch\Service',
=======
>>>>>>> 757a9c10
        ]
    ],
    // This section contains all VuFind-specific settings (i.e. configurations
    // unrelated to specific framework components).
    'vufind' => [
        'plugin_managers' => [
            'ajaxhandler' => [
                'factories' => [
                    'Finna\AjaxHandler\AddToList' =>
                        'Finna\AjaxHandler\AddToListFactory',
                    'Finna\AjaxHandler\ChangePickupLocation' =>
                        'VuFind\AjaxHandler\AbstractIlsAndUserActionFactory',
                    'Finna\AjaxHandler\ChangeRequestStatus' =>
                        'VuFind\AjaxHandler\AbstractIlsAndUserActionFactory',
                    'Finna\AjaxHandler\CheckRequestsAreValid' =>
                        'VuFind\AjaxHandler\AbstractIlsAndUserActionFactory',
                    'Finna\AjaxHandler\CommentRecord' =>
                        'Finna\AjaxHandler\CommentRecordFactory',
                    'Finna\AjaxHandler\DeleteRecordComment' =>
                        'VuFind\AjaxHandler\DeleteRecordCommentFactory',
                    'Finna\AjaxHandler\EditList' =>
                        'Finna\AjaxHandler\EditListFactory',
                    'Finna\AjaxHandler\EditListResource' =>
                        'Finna\AjaxHandler\EditListResourceFactory',
                    'Finna\AjaxHandler\GetAccountNotifications' =>
                        'VuFind\AjaxHandler\AbstractIlsAndUserActionFactory',
                    'Finna\AjaxHandler\GetAuthorityInfo' =>
                        'Finna\AjaxHandler\GetAuthorityInfoFactory',
                    'Finna\AjaxHandler\GetAuthorityFullInfo' =>
                        'Finna\AjaxHandler\GetAuthorityFullInfoFactory',
                    'Finna\AjaxHandler\GetACSuggestions' =>
                        'VuFind\AjaxHandler\GetACSuggestionsFactory',
                    'Finna\AjaxHandler\GetContentFeed' =>
                        'Finna\AjaxHandler\GetContentFeedFactory',
                    'Finna\AjaxHandler\GetDateRangeVisual' =>
                        'Finna\AjaxHandler\GetDateRangeVisualFactory',
                    'Finna\AjaxHandler\GetDescription' =>
                        'Finna\AjaxHandler\GetDescriptionFactory',
                    'Finna\AjaxHandler\GetFacetData' =>
                        'Finna\AjaxHandler\GetFacetDataFactory',
                    'Finna\AjaxHandler\GetFeed' =>
                        'Finna\AjaxHandler\GetFeedFactory',
                    'Finna\AjaxHandler\GetHoldingsDetails' =>
                        'Finna\AjaxHandler\GetHoldingsDetailsFactory',
                    'Finna\AjaxHandler\GetImageInformation' =>
                        'Finna\AjaxHandler\GetImageInformationFactory',
                    'Finna\AjaxHandler\GetLinkedEvents' =>
                        'Finna\AjaxHandler\GetLinkedEventsFactory',
                    'Finna\AjaxHandler\GetItemStatuses' =>
                        'VuFind\AjaxHandler\GetItemStatusesFactory',
                    'Finna\AjaxHandler\GetOrganisationInfo' =>
                        'Finna\AjaxHandler\GetOrganisationInfoFactory',
                    'Finna\AjaxHandler\GetOrganisationPageFeed' =>
                        'Finna\AjaxHandler\GetOrganisationPageFeedFactory',
                    'Finna\AjaxHandler\GetPiwikPopularSearches' =>
                        'Finna\AjaxHandler\GetPiwikPopularSearchesFactory',
                    'Finna\AjaxHandler\GetRecordDriverRelatedRecords' =>
                        'Finna\AjaxHandler\GetRecordDriverRelatedRecordsFactory',
                    'Finna\AjaxHandler\GetRecordInfoByAuthority' =>
                        'Finna\AjaxHandler\GetRecordInfoByAuthorityFactory',
                    'Finna\AjaxHandler\GetRequestGroupPickupLocations' =>
                        'VuFind\AjaxHandler\AbstractIlsAndUserActionFactory',
                    'Finna\AjaxHandler\GetSearchTabsRecommendations' =>
                        'Finna\AjaxHandler\GetSearchTabsRecommendationsFactory',
                    'Finna\AjaxHandler\GetSideFacets' =>
                        'VuFind\AjaxHandler\GetSideFacetsFactory',
                    'Finna\AjaxHandler\GetSimilarRecords' =>
                        'Finna\AjaxHandler\GetSimilarRecordsFactory',
                    'Finna\AjaxHandler\GetUserList' =>
                        'Finna\AjaxHandler\GetUserListFactory',
                    'Finna\AjaxHandler\GetUserLists' =>
                        'Finna\AjaxHandler\GetUserListsFactory',
                    'Finna\AjaxHandler\ImportFavorites' =>
                        'Finna\AjaxHandler\ImportFavoritesFactory',
                    'Finna\AjaxHandler\OnlinePaymentNotify' =>
                        'Finna\AjaxHandler\AbstractOnlinePaymentActionFactory',
                    'Finna\AjaxHandler\RegisterOnlinePayment' =>
                        'Finna\AjaxHandler\AbstractOnlinePaymentActionFactory',
                    'Finna\AjaxHandler\SystemStatus' =>
                        'VuFind\AjaxHandler\SystemStatusFactory',
                ],
                'aliases' => [
                    'addToList' => 'Finna\AjaxHandler\AddToList',
                    'changePickupLocation' => 'Finna\AjaxHandler\ChangePickupLocation',
                    'changeRequestStatus' => 'Finna\AjaxHandler\ChangeRequestStatus',
                    'checkRequestsAreValid' => 'Finna\AjaxHandler\CheckRequestsAreValid',
                    'editList' => 'Finna\AjaxHandler\EditList',
                    'editListResource' => 'Finna\AjaxHandler\EditListResource',
                    'getAccountNotifications' => 'Finna\AjaxHandler\GetAccountNotifications',
                    'getAuthorityInfo' => 'Finna\AjaxHandler\GetAuthorityInfo',
                    'getAuthorityFullInfo' => 'Finna\AjaxHandler\GetAuthorityFullInfo',
                    'getContentFeed' => 'Finna\AjaxHandler\GetContentFeed',
                    'getDescription' => 'Finna\AjaxHandler\GetDescription',
                    'getDateRangeVisual' => 'Finna\AjaxHandler\GetDateRangeVisual',
                    'getFeed' => 'Finna\AjaxHandler\GetFeed',
                    'getHoldingsDetails' => 'Finna\AjaxHandler\GetHoldingsDetails',
                    'getImageInformation' => 'Finna\AjaxHandler\GetImageInformation',
                    'getLinkedEvents' => 'Finna\AjaxHandler\GetLinkedEvents',
                    'getOrganisationPageFeed' => 'Finna\AjaxHandler\GetOrganisationPageFeed',
                    'getMyLists' => 'Finna\AjaxHandler\GetUserLists',
                    'getOrganisationInfo' => 'Finna\AjaxHandler\GetOrganisationInfo',
                    'getPiwikPopularSearches' => 'Finna\AjaxHandler\GetPiwikPopularSearches',
                    'getRecordDriverRelatedRecords' => 'Finna\AjaxHandler\GetRecordDriverRelatedRecords',
                    'getRecordInfoByAuthority' => 'Finna\AjaxHandler\GetRecordInfoByAuthority',
                    'getSearchTabsRecommendations' => 'Finna\AjaxHandler\GetSearchTabsRecommendations',
                    'getSimilarRecords' => 'Finna\AjaxHandler\GetSimilarRecords',
                    'getUserList' => 'Finna\AjaxHandler\GetUserList',
                    'importFavorites' => 'Finna\AjaxHandler\ImportFavorites',
                    'onlinePaymentNotify' => 'Finna\AjaxHandler\OnlinePaymentNotify',
                    'registerOnlinePayment' => 'Finna\AjaxHandler\RegisterOnlinePayment',

                    // Overrides:
                    'VuFind\AjaxHandler\CommentRecord' => 'Finna\AjaxHandler\CommentRecord',
                    'VuFind\AjaxHandler\DeleteRecordComment' => 'Finna\AjaxHandler\DeleteRecordComment',
                    'VuFind\AjaxHandler\GetACSuggestions' => 'Finna\AjaxHandler\GetACSuggestions',
                    'VuFind\AjaxHandler\GetFacetData' => 'Finna\AjaxHandler\GetFacetData',
                    'VuFind\AjaxHandler\GetItemStatuses' => 'Finna\AjaxHandler\GetItemStatuses',
                    'VuFind\AjaxHandler\GetRequestGroupPickupLocations' => 'Finna\AjaxHandler\GetRequestGroupPickupLocations',
                    'VuFind\AjaxHandler\GetSideFacets' => 'Finna\AjaxHandler\GetSideFacets',
                    'VuFind\AjaxHandler\SystemStatus' => 'Finna\AjaxHandler\SystemStatus',
                ]
            ],
            'auth' => [
                'factories' => [
                    'Finna\Auth\ILS' => 'VuFind\Auth\ILSFactory',
                    'Finna\Auth\MultiILS' => 'VuFind\Auth\ILSFactory',
                    'Finna\Auth\Shibboleth' => 'VuFind\Auth\ShibbolethFactory',
                    'Finna\Auth\Suomifi' => 'Finna\Auth\SuomifiFactory',
                ],
                'aliases' => [
                    'VuFind\Auth\ILS' => 'Finna\Auth\ILS',
                    'VuFind\Auth\MultiILS' => 'Finna\Auth\MultiILS',
                    'VuFind\Auth\Shibboleth' => 'Finna\Auth\Shibboleth',
                    'Suomifi' => 'Finna\Auth\Suomifi'
                ]
            ],
            'autocomplete' => [
                'factories' => [
                    'Finna\Autocomplete\R2' => 'Finna\Autocomplete\SolrFactory',
                    'Finna\Autocomplete\Solr' => 'Finna\Autocomplete\SolrFactory',
                    'Finna\Autocomplete\L1' => 'Finna\Autocomplete\SolrFactory',
                ],
                'aliases' => [
                    'VuFind\Autocomplete\Solr' => 'Finna\Autocomplete\Solr',
                    'r2' => 'Finna\Autocomplete\R2'
                ]
            ],
            'db_row' => [
                'factories' => [
                    'Finna\Db\Row\CommentsInappropriate' => 'VuFind\Db\Row\RowGatewayFactory',
                    'Finna\Db\Row\CommentsRecord' => 'VuFind\Db\Row\RowGatewayFactory',
                    'Finna\Db\Row\DueDateReminder' => 'VuFind\Db\Row\RowGatewayFactory',
                    'Finna\Db\Row\Fee' => 'VuFind\Db\Row\RowGatewayFactory',
                    'Finna\Db\Row\Feedback' => 'VuFind\Db\Row\RowGatewayFactory',
                    'Finna\Db\Row\FinnaCache' => 'VuFind\Db\Row\RowGatewayFactory',
                    'Finna\Db\Row\PrivateUser' => 'VuFind\Db\Row\UserFactory',
                    'Finna\Db\Row\Resource' => 'VuFind\Db\Row\RowGatewayFactory',
                    'Finna\Db\Row\Search' => 'VuFind\Db\Row\RowGatewayFactory',
                    'Finna\Db\Row\Transaction' => 'VuFind\Db\Row\RowGatewayFactory',
                    'Finna\Db\Row\User' => 'Finna\Db\Row\UserFactory',
                    'Finna\Db\Row\UserCard' => 'Finna\Db\Row\UserCardFactory',
                    'Finna\Db\Row\UserList' => 'VuFind\Db\Row\UserListFactory'
                ],
                'aliases' => [
                    'VuFind\Db\Row\PrivateUser' => 'Finna\Db\Row\PrivateUser',
                    'VuFind\Db\Row\Resource' => 'Finna\Db\Row\Resource',
                    'VuFind\Db\Row\Search' => 'Finna\Db\Row\Search',
                    'VuFind\Db\Row\Transaction' => 'Finna\Db\Row\Transaction',
                    'VuFind\Db\Row\User' => 'Finna\Db\Row\User',
                    'VuFind\Db\Row\UserCard' => 'Finna\Db\Row\UserCard',
                    'VuFind\Db\Row\UserList' => 'Finna\Db\Row\UserList',

                    // Aliases for table classes without a row class counterpart
                    'Finna\Db\Row\Comments' => 'VuFind\Db\Row\Comments',
                    'Finna\Db\Row\Session' => 'VuFind\Db\Row\Session',
                    'Finna\Db\Row\UserResource' => 'VuFind\Db\Row\UserResource',

                    'commentsinappropriate' => 'Finna\Db\Row\CommentsInappropriate',
                    'commentsrecord' => 'Finna\Db\Row\CommentsRecord',
                    'duedatereminder' => 'Finna\Db\Row\DueDateReminder',
                    'fee' => 'Finna\Db\Row\Fee',
                    'finnacache' => 'Finna\Db\Row\FinnaCache',
                    'transaction' => 'Finna\Db\Row\Transaction',
                ]
            ],
            'db_table' => [
                'factories' => [
                    'Finna\Db\Table\Comments' => 'VuFind\Db\Table\GatewayFactory',
                    'Finna\Db\Table\CommentsInappropriate' => 'VuFind\Db\Table\GatewayFactory',
                    'Finna\Db\Table\CommentsRecord' => 'VuFind\Db\Table\GatewayFactory',
                    'Finna\Db\Table\DueDateReminder' => 'VuFind\Db\Table\GatewayFactory',
                    'Finna\Db\Table\Fee' => 'VuFind\Db\Table\GatewayFactory',
                    'Finna\Db\Table\Feedback' => 'VuFind\Db\Table\GatewayFactory',
                    'Finna\Db\Table\FinnaCache' => 'VuFind\Db\Table\GatewayFactory',
                    'Finna\Db\Table\Resource' => 'VuFind\Db\Table\ResourceFactory',
                    'Finna\Db\Table\Search' => 'VuFind\Db\Table\GatewayFactory',
                    'Finna\Db\Table\Session' => 'VuFind\Db\Table\GatewayFactory',
                    'Finna\Db\Table\Transaction' => 'VuFind\Db\Table\GatewayFactory',
                    'Finna\Db\Table\User' => 'VuFind\Db\Table\UserFactory',
                    'Finna\Db\Table\UserList' => 'VuFind\Db\Table\GatewayFactory',
                    'Finna\Db\Table\UserResource' => 'VuFind\Db\Table\GatewayFactory',
                ],
                'aliases' => [
                    'VuFind\Db\Table\Comments' => 'Finna\Db\Table\Comments',
                    'VuFind\Db\Table\Resource' => 'Finna\Db\Table\Resource',
                    'VuFind\Db\Table\Search' => 'Finna\Db\Table\Search',
                    'VuFind\Db\Table\Session' => 'Finna\Db\Table\Session',
                    'VuFind\Db\Table\User' => 'Finna\Db\Table\User',
                    'VuFind\Db\Table\UserList' => 'Finna\Db\Table\UserList',
                    'VuFind\Db\Table\UserResource' => 'Finna\Db\Table\UserResource',

                    'commentsinappropriate' => 'Finna\Db\Table\CommentsInappropriate',
                    'commentsrecord' => 'Finna\Db\Table\CommentsRecord',
                    'duedatereminder' => 'Finna\Db\Table\DueDateReminder',
                    'fee' => 'Finna\Db\Table\Fee',
                    'feedback' => 'Finna\Db\Table\Feedback',
                    'finnacache' => 'Finna\Db\Table\FinnaCache',
                    'transaction' => 'Finna\Db\Table\Transaction',
                ]
            ],
            'ils_driver' => [
                'factories' => [
                    'Finna\ILS\Driver\Alma' => 'VuFind\ILS\Driver\AlmaFactory',
                    'Finna\ILS\Driver\AxiellWebServices' => 'Finna\ILS\Driver\AxiellWebServicesFactory',
                    'Finna\ILS\Driver\Demo' => 'VuFind\ILS\Driver\DemoFactory',
                    'Finna\ILS\Driver\KohaRest' => 'VuFind\ILS\Driver\KohaRestFactory',
                    'Finna\ILS\Driver\KohaRestSuomi' => 'Finna\ILS\Driver\KohaRestSuomiFactory',
                    'Finna\ILS\Driver\Mikromarc' => '\VuFind\ILS\Driver\DriverWithDateConverterFactory',
                    'Finna\ILS\Driver\MultiBackend' => 'Finna\ILS\Driver\MultiBackendFactory',
                    'Finna\ILS\Driver\NoILS' => 'VuFind\ILS\Driver\NoILSFactory',
                    'Finna\ILS\Driver\SierraRest' => 'VuFind\ILS\Driver\SierraRestFactory',
                ],
                'aliases' => [
                    'axiellwebservices' => 'Finna\ILS\Driver\AxiellWebServices',
                    'mikromarc' => 'Finna\ILS\Driver\Mikromarc',
                    'koharestsuomi' => 'Finna\ILS\Driver\KohaRestSuomi',

                    'VuFind\ILS\Driver\Alma' => 'Finna\ILS\Driver\Alma',
                    'VuFind\ILS\Driver\Demo' => 'Finna\ILS\Driver\Demo',
                    'VuFind\ILS\Driver\KohaRest' => 'Finna\ILS\Driver\KohaRest',
                    'VuFind\ILS\Driver\MultiBackend' => 'Finna\ILS\Driver\MultiBackend',
                    'VuFind\ILS\Driver\NoILS' => 'Finna\ILS\Driver\NoILS',
                    'VuFind\ILS\Driver\SierraRest' => 'Finna\ILS\Driver\SierraRest',
                ]
            ],
            'recommend' => [
                'factories' => [
                    'VuFind\Recommend\CollectionSideFacets' => 'Finna\Recommend\Factory::getCollectionSideFacets',
                    'VuFind\Recommend\SideFacets' => 'Finna\Recommend\Factory::getSideFacets',
                    'Finna\Recommend\AuthorityRecommend' => 'Finna\Recommend\AuthorityRecommendFactory',
                    'Finna\Recommend\Feedback' => 'Finna\Recommend\FeedbackFactory',
                    'Finna\Recommend\FinnaSuggestions' => 'Finna\Recommend\FinnaSuggestionsFactory',
                    'Finna\Recommend\FinnaSuggestionsDeferred' => 'Finna\Recommend\FinnaSuggestionsDeferredFactory',
                    'Finna\Recommend\LearningMaterial' => 'Finna\Recommend\LearningMaterialFactory',
                    'Finna\Recommend\Ontology' => 'Finna\Recommend\OntologyFactory',
                    'Finna\Recommend\OntologyDeferred' => 'Finna\Recommend\OntologyDeferredFactory',
                    'Finna\Recommend\SideFacetsDeferred' => 'Finna\Recommend\Factory::getSideFacetsDeferred',
                ],
                'aliases' => [
                    'authorityrecommend' => 'Finna\Recommend\AuthorityRecommend',
                    'feedback' => 'Finna\Recommend\Feedback',
                    'finnasuggestions' => 'Finna\Recommend\FinnaSuggestions',
                    'finnasuggestionsdeferred' => 'Finna\Recommend\FinnaSuggestionsDeferred',
                    'learningmaterial' => 'Finna\Recommend\LearningMaterial',
                    'ontology' => 'Finna\Recommend\Ontology',
                    'ontologydeferred' => 'Finna\Recommend\OntologyDeferred',
                    'sidefacetsdeferred' => 'Finna\Recommend\SideFacetsDeferred',
                ]
            ],
            'resolver_driver' => [
                'factories' => [
                    'Finna\Resolver\Driver\Sfx' => 'VuFind\Resolver\Driver\DriverWithHttpClientFactory',
                    'Finna\Resolver\Driver\Alma' => 'VuFind\Resolver\Driver\DriverWithHttpClientFactory',
                ],
                'aliases' => [
                    'VuFind\Resolver\Driver\Sfx' => 'Finna\Resolver\Driver\Sfx',
                    'VuFind\Resolver\Driver\Alma' => 'Finna\Resolver\Driver\Alma',
                ]
            ],
            'search_backend' => [
                'factories' => [
                    'R2' => 'Finna\Search\Factory\R2BackendFactory',
                    'R2Collection' => 'Finna\Search\Factory\R2BackendFactory',
                    'Primo' => 'Finna\Search\Factory\PrimoBackendFactory',
                    'Solr' => 'Finna\Search\Factory\SolrDefaultBackendFactory',
                    'SolrAuth' => 'Finna\Search\Factory\SolrAuthBackendFactory',
                    'Blender' => 'Finna\Search\Factory\BlenderBackendFactory',
                    'L1' => 'Finna\Search\Factory\L1BackendFactory',
                ],
            ],
            'search_facetcache' => [
                'factories' => [
                    'Finna\Search\R2\FacetCache' => 'VuFind\Search\Solr\FacetCacheFactory'
                ],
                'aliases' => [
                    'R2' => 'Finna\Search\R2\FacetCache'
                ]
            ],
            'search_options' => [
                'factories' => [
                    'Finna\Search\Blender\Options' => 'VuFind\Search\OptionsFactory',

                    'Finna\Search\Combined\Options' => 'VuFind\Search\OptionsFactory',
                    'Finna\Search\EDS\Options' => 'VuFind\Search\EDS\OptionsFactory',
                    'Finna\Search\R2\Options' => 'VuFind\Search\Options\OptionsFactory',
                    'Finna\Search\Primo\Options' => 'VuFind\Search\OptionsFactory',
                    'Finna\Search\Solr\Options' => 'VuFind\Search\OptionsFactory',
                    'Finna\Search\SolrAuth\Options' => 'VuFind\Search\OptionsFactory',

                    'Finna\Search\L1\Options' => 'VuFind\Search\OptionsFactory',
                ],
                'aliases' => [
                    'VuFind\Search\Combined\Options' => 'Finna\Search\Combined\Options',
                    'VuFind\Search\EDS\Options' => 'Finna\Search\EDS\Options',
                    'VuFind\Search\Primo\Options' => 'Finna\Search\Primo\Options',
                    'VuFind\Search\Solr\Options' => 'Finna\Search\Solr\Options',
                    'VuFind\Search\SolrAuth\Options' => 'Finna\Search\SolrAuth\Options',

                    'Finna\Search\R2Collection\Options' => 'VuFind\Search\SolrCollection\Options',

                    // Counterpart for EmptySet Params:
                    'Finna\Search\EmptySet\Options' => 'VuFind\Search\EmptySet\Options',
                    'Finna\Search\MixedList\Options' => 'VuFind\Search\MixedList\Options',
                    'Blender' => 'Finna\Search\Blender\Options',
                    'R2' => 'Finna\Search\R2\Options',
                    'R2Collection' => 'VuFind\Search\SolrCollection\Options',
                    'SolrAuth' => 'Finna\Search\SolrAuth\Options',
                    'L1' => 'Finna\Search\L1\Options',
                ]
            ],
            'search_params' => [
                'factories' => [
                    'Finna\Search\Blender\Params' => 'Finna\Search\Blender\ParamsFactory',

                    'Finna\Search\Combined\Params' => 'Finna\Search\Solr\ParamsFactory',
                    'Finna\Search\EDS\Params' => 'VuFind\Search\Params\ParamsFactory',
                    'Finna\Search\EmptySet\Params' => 'VuFind\Search\Params\ParamsFactory',
                    'Finna\Search\Favorites\Params' => 'VuFind\Search\Params\ParamsFactory',
                    'Finna\Search\R2\Params' => 'Finna\Search\Solr\ParamsFactory',
                    'Finna\Search\R2Collection\Params' => 'Finna\Search\Solr\ParamsFactory',
                    'Finna\Search\MixedList\Params' => 'VuFind\Search\Params\ParamsFactory',
                    'Finna\Search\Solr\Params' => 'Finna\Search\Solr\ParamsFactory',
                    'Finna\Search\SolrAuth\Params' => 'Finna\Search\Solr\ParamsFactory',

                    'Finna\Search\L1\Params' => 'Finna\Search\Solr\ParamsFactory',
                ],
                'aliases' => [
                    'VuFind\Search\Combined\Params' => 'Finna\Search\Combined\Params',
                    'VuFind\Search\EDS\Params' => 'Finna\Search\EDS\Params',
                    'VuFind\Search\EmptySet\Params' => 'Finna\Search\EmptySet\Params',
                    'VuFind\Search\Favorites\Params' => 'Finna\Search\Favorites\Params',
                    'VuFind\Search\MixedList\Params' => 'Finna\Search\MixedList\Params',
                    'VuFind\Search\Solr\Params' => 'Finna\Search\Solr\Params',

                    'VuFind\Search\SolrAuth\Params' => 'Finna\Search\SolrAuth\Params',

                    'Blender' => 'Finna\Search\Blender\Params',
                    'R2' => 'Finna\Search\R2\Params',
                    'R2Collection' => 'Finna\Search\R2Collection\Params',
                    'SolrAuth' => 'Finna\Search\SolrAuth\Params',
                    'L1' => 'Finna\Search\L1\Params',
                ]
            ],
            'search_results' => [
                'factories' => [
                    'Finna\Search\Blender\Results' => 'VuFind\Search\Solr\ResultsFactory',
                    'Finna\Search\Combined\Results' => 'VuFind\Search\Results\ResultsFactory',
                    'Finna\Search\Favorites\Results' => 'Finna\Search\Favorites\ResultsFactory',
                    'Finna\Search\R2\Results' => 'VuFind\Search\Solr\ResultsFactory',
                    'Finna\Search\R2Collection\Results' => 'VuFind\Search\Solr\ResultsFactory',
                    'Finna\Search\Primo\Results' => 'VuFind\Search\Results\ResultsFactory',
                    'Finna\Search\Solr\Results' => 'VuFind\Search\Solr\ResultsFactory',
                    'Finna\Search\SolrAuth\Results' => 'VuFind\Search\Solr\ResultsFactory',
                    'Finna\Search\L1\Results' => 'Finna\Search\L1\ResultsFactory',
                ],
                'aliases' => [
                    'VuFind\Search\Combined\Results' => 'Finna\Search\Combined\Results',
                    'VuFind\Search\Favorites\Results' => 'Finna\Search\Favorites\Results',
                    'VuFind\Search\Primo\Results' => 'Finna\Search\Primo\Results',
                    'VuFind\Search\Solr\Results' => 'Finna\Search\Solr\Results',
                    'VuFind\Search\SolrAuth\Results' => 'Finna\Search\SolrAuth\Results',

                    'Blender' => 'Finna\Search\Blender\Results',
                    'R2' => 'Finna\Search\R2\Results',
                    'R2Collection' => 'Finna\Search\R2Collection\Results',
                    'L1' => 'Finna\Search\L1\Results',
                ]
            ],
            'content_covers' => [
                'factories' => [
                    'Finna\Content\Covers\BTJ' => 'Finna\Content\Covers\BTJFactory',
                    'Finna\Content\Covers\CoverArtArchive' => 'Finna\Content\Covers\CoverArtArchiveFactory',
                ],
                'invokables' => [
                    'bookyfi' => 'Finna\Content\Covers\BookyFi',
                    'natlibfi' => 'Finna\Content\Covers\NatLibFi',
                ],
                'aliases' => [
                    'btj' => 'Finna\Content\Covers\BTJ',
                    'coverartarchive' => 'Finna\Content\Covers\CoverArtArchive',
                ]
            ],
            'recorddriver' => [
                'factories' => [
                    'Finna\RecordDriver\EDS' =>
                        'VuFind\RecordDriver\NameBasedConfigFactory',
                    'Finna\RecordDriver\R2Ead3' =>
                        'VuFind\RecordDriver\NameBasedConfigFactory',
                    'Finna\RecordDriver\R2Ead3Missing' =>
                        'VuFind\RecordDriver\NameBasedConfigFactory',
                    'Finna\RecordDriver\SolrDefault' =>
                        'Finna\RecordDriver\SolrDefaultFactory',
                    'Finna\RecordDriver\SolrMarc' =>
                        'Finna\RecordDriver\SolrDefaultFactory',
                    'Finna\RecordDriver\SolrAuthEaccpf' =>
                        'Finna\RecordDriver\SolrDefaultFactory',
                    'Finna\RecordDriver\SolrAuthForward' =>
                        'Finna\RecordDriver\SolrDefaultFactory',
                    'Finna\RecordDriver\SolrAuthMarc' =>
                        'Finna\RecordDriver\SolrDefaultFactory',
                    'Finna\RecordDriver\SolrEad' =>
                        'Finna\RecordDriver\SolrDefaultFactory',
                    'Finna\RecordDriver\SolrEad3' =>
                        'Finna\RecordDriver\SolrDefaultFactory',
                    'Finna\RecordDriver\SolrForward' =>
                        'Finna\RecordDriver\SolrDefaultFactory',
                    'Finna\RecordDriver\SolrLido' =>
                        'Finna\RecordDriver\SolrDefaultFactory',
                    'Finna\RecordDriver\SolrLrmi' =>
                        'Finna\RecordDriver\SolrDefaultFactory',
                    'Finna\RecordDriver\SolrMarc' =>
                        'Finna\RecordDriver\SolrDefaultFactory',
                    'Finna\RecordDriver\SolrQdc' =>
                        'Finna\RecordDriver\SolrDefaultFactory',
                    'Finna\RecordDriver\Primo' =>
                        'VuFind\RecordDriver\NameBasedConfigFactory',
                ],
                'aliases' => [
                    'r2ead3' => 'Finna\RecordDriver\R2Ead3',
                    'r2ead3missing' => 'Finna\RecordDriver\R2Ead3Missing',

                    'SolrAuthEaccpf' => 'Finna\RecordDriver\SolrAuthEaccpf',
                    'SolrAuthForwardAuthority' => 'Finna\RecordDriver\SolrAuthForward',
                    'SolrAuthMarcAuthority' => 'Finna\RecordDriver\SolrAuthMarc',
                    'SolrEad' => 'Finna\RecordDriver\SolrEad',
                    'SolrEad3' => 'Finna\RecordDriver\SolrEad3',
                    'SolrForward' => 'Finna\RecordDriver\SolrForward',
                    'SolrLido' => 'Finna\RecordDriver\SolrLido',
                    'SolrLrmi' => 'Finna\RecordDriver\SolrLrmi',
                    'SolrQdc' => 'Finna\RecordDriver\SolrQdc',

                    'VuFind\RecordDriver\EDS' => 'Finna\RecordDriver\EDS',
                    'VuFind\RecordDriver\SolrAuthDefault' => 'Finna\RecordDriver\SolrAuthDefault',
                    'VuFind\RecordDriver\SolrDefault' => 'Finna\RecordDriver\SolrDefault',
                    'VuFind\RecordDriver\SolrMarc' => 'Finna\RecordDriver\SolrMarc',
                    'VuFind\RecordDriver\Primo' => 'Finna\RecordDriver\Primo',
                ],
                'delegators' => [
                    'Finna\RecordDriver\SolrMarc' => [
                        'VuFind\RecordDriver\IlsAwareDelegatorFactory'
                    ],
                ],
            ],
            'recordtab' => [
                'factories' => [
                    'Finna\RecordTab\AuthorityRecordsAuthor' => 'Finna\RecordTab\AuthorityRecordsFactory',
                    'Finna\RecordTab\AuthorityRecordsTopic' => 'Finna\RecordTab\AuthorityRecordsFactory',
                    'Finna\RecordTab\ExternalData' => 'Finna\RecordTab\Factory::getExternalData',
                    'Finna\RecordTab\Map' => 'Finna\RecordTab\Factory::getMap',
                    'Finna\RecordTab\R2CollectionList' => 'VuFind\RecordTab\CollectionListFactory',
                    'Finna\RecordTab\UserComments' => 'Finna\RecordTab\Factory::getUserComments',
                ],
                'invokables' => [
                    'componentparts' => 'Finna\RecordTab\ComponentParts',
                ],
                'aliases' => [
                    'authorityrecordsauthor' => 'Finna\RecordTab\AuthorityRecordsAuthor',
                    'authorityrecordstopic' => 'Finna\RecordTab\AuthorityRecordsTopic',
                    'componentparts' => 'Finna\RecordTab\ComponentParts',
                    'externaldata' => 'Finna\RecordTab\ExternalData',
                    'r2collectionlist' => 'Finna\RecordTab\R2CollectionList',

                    // Overrides:
                    'VuFind\RecordTab\Map' => 'Finna\RecordTab\Map',
                    'VuFind\RecordTab\UserComments' => 'Finna\RecordTab\UserComments',
                ]
            ],
            'related' => [
                'factories' => [
                    'Finna\Related\RecordDriverRelated' => 'Finna\Related\RecordDriverRelatedFactory',
                    'Finna\Related\Nothing' => 'Laminas\ServiceManager\Factory\InvokableFactory',
                    'Finna\Related\SimilarDeferred' => 'Laminas\ServiceManager\Factory\InvokableFactory',
                    'Finna\Related\WorkExpressions' => 'Finna\Related\WorkExpressionsFactory',
                ],
                'aliases' =>  [
                    'nothing' => 'Finna\Related\Nothing',
                    'recorddriverrelated' => 'Finna\Related\RecordDriverRelated',
                    'similardeferred' => 'Finna\Related\SimilarDeferred',
                    'workexpressions' => 'Finna\Related\WorkExpressions',
                ]
            ],
            'hierarchy_driver' => [
                'factories' => [
                    'Finna\Hierarchy\Driver\HierarchyR2' => 'VuFind\Hierarchy\Driver\ConfigurationBasedFactory'
                ],
                'aliases' => [
                    'R2' => 'Finna\Hierarchy\Driver\HierarchyR2'
                ]
            ],
            'hierarchy_treedatasource' => [
                'aliases' => [
                    'R2' => 'Finna\Hierarchy\TreeDataSource\R2'
                ],
                'factories' => [
                    'Finna\Hierarchy\TreeDataSource\R2' => 'Finna\Hierarchy\TreeDataSource\R2Factory'
                ]

            ]
        ],
    ],

    // Authorization configuration:
    'lmc_rbac' => [
        'vufind_permission_provider_manager' => [
            'factories' => [
                'Finna\Role\PermissionProvider\AuthenticationStrategy' => 'Finna\Role\PermissionProvider\AuthenticationStrategyFactory',
                'Finna\Role\PermissionProvider\IpRange' => 'VuFind\Role\PermissionProvider\IpRangeFactory'
            ],
            'aliases' => [
                'authenticationStrategy' => 'Finna\Role\PermissionProvider\AuthenticationStrategy',

                'VuFind\Role\PermissionProvider\IpRange' => 'Finna\Role\PermissionProvider\IpRange',
            ]
        ],
    ],

];

$recordRoutes = [
    'metalibrecord' => 'MetaLibRecord',
    'solrauthrecord' => 'AuthorityRecord',
    'r2record' => 'R2Record',
    'r2collection' => 'R2Collection',
    'r2collectionrecord' => 'R2Record',
    'l1record' => 'L1Record'
];

// Define dynamic routes -- controller => [route name => action]
$dynamicRoutes = [
    'Comments' => ['inappropriate' => 'inappropriate/[:id]'],
    'LibraryCards' => ['newLibraryCardPassword' => 'newPassword/[:id]'],
    'MyResearch' => ['sortList' => 'SortList/[:id]'],
    'R2Feedback' => ['r2feedback-form' => 'Form/[:id]']
];

$staticRoutes = [
    'Browse/Database', 'Browse/Journal', 'Cover/Download',
    'LibraryCards/Recover', 'LibraryCards/Register',
    'LibraryCards/RegistrationDone', 'LibraryCards/RegistrationForm',
    'LibraryCards/ResetPassword',
    'LocationService/Modal',
    'MetaLib/Home', 'MetaLib/Search', 'MetaLib/Advanced',
    'MyResearch/R2AccessRights',
    'MyResearch/SaveCustomOrder', 'MyResearch/SaveHistoricLoans',
    'MyResearch/PurgeHistoricLoans',
    'MyResearch/R2AccessRights',
    'OrganisationInfo/Home',
    'PCI/Home', 'PCI/Search', 'PCI/Record',
    'R2/Home', 'R2/Results', 'R2/Advanced',
    'Search/StreetSearch',
    'Barcode/Show', 'Search/MapFacet', 'Search/Blended',
    'L1/Advanced', 'L1/FacetList', 'L1/Home', 'L1/Results'
];

$routeGenerator = new \VuFind\Route\RouteGenerator();
$routeGenerator->addRecordRoutes($config, $recordRoutes);
$routeGenerator->addDynamicRoutes($config, $dynamicRoutes);
$routeGenerator->addStaticRoutes($config, $staticRoutes);

// This needs to be defined after VuFind's record routes...
$config['router']['routes']['l1record-feedback'] = [
    'type'    => 'Laminas\Router\Http\Segment',
    'options' => [
        'route'    => '/L1Record/[:id]/Feedback',
        'constraints' => [
            'controller' => '[a-zA-Z][a-zA-Z0-9_-]*',
            'action'     => '[a-zA-Z][a-zA-Z0-9_-]*',
        ],
        'defaults' => [
            'controller' => 'L1Record',
            'action'     => 'Feedback',
        ]
    ]
];

$config['router']['routes']['r2record-feedback'] = [
    'type'    => 'Laminas\Router\Http\Segment',
    'options' => [
        'route'    => '/R2Record/[:id]/Feedback',
        'constraints' => [
            'controller' => '[a-zA-Z][a-zA-Z0-9_-]*',
            'action'     => '[a-zA-Z][a-zA-Z0-9_-]*',
        ],
        'defaults' => [
            'controller' => 'R2Record',
            'action'     => 'Feedback',
        ]
    ]
];

return $config;<|MERGE_RESOLUTION|>--- conflicted
+++ resolved
@@ -369,13 +369,6 @@
             'VuFind\Role\PermissionManager' => 'Finna\Role\PermissionManager',
             'VuFind\Search\Memory' => 'Finna\Search\Memory',
             'VuFind\Search\Solr\HierarchicalFacetHelper' => 'Finna\Search\Solr\HierarchicalFacetHelper',
-<<<<<<< HEAD
-
-            'VuFindHttp\HttpService' => 'Finna\Http\HttpService',
-
-            'VuFindSearch\Service' => 'FinnaSearch\Service',
-=======
->>>>>>> 757a9c10
         ]
     ],
     // This section contains all VuFind-specific settings (i.e. configurations
