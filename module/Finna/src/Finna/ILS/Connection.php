<?php
/**
 * Catalog Connection Class
 *
 * This wrapper works with a driver class to pass information from the ILS to
 * VuFind.
 *
 * PHP version 7
 *
 * Copyright (C) The National Library of Finland 2015-2020.
 *
 * This program is free software; you can redistribute it and/or modify
 * it under the terms of the GNU General Public License version 2,
 * as published by the Free Software Foundation.
 *
 * This program is distributed in the hope that it will be useful,
 * but WITHOUT ANY WARRANTY; without even the implied warranty of
 * MERCHANTABILITY or FITNESS FOR A PARTICULAR PURPOSE.  See the
 * GNU General Public License for more details.
 *
 * You should have received a copy of the GNU General Public License
 * along with this program; if not, write to the Free Software
 * Foundation, Inc., 51 Franklin Street, Fifth Floor, Boston, MA  02110-1301  USA
 *
 * @category VuFind
 * @package  ILS_Drivers
 * @author   Ere Maijala <ere.maijala@helsinki.fi>
 * @license  http://opensource.org/licenses/gpl-2.0.php GNU General Public License
 * @link     https://vufind.org/wiki/development:plugins:ils_drivers Wiki
 */
namespace Finna\ILS;

use VuFind\Exception\ILS as ILSException;

/**
 * Catalog Connection Class
 *
 * This wrapper works with a driver class to pass information from the ILS to
 * VuFind.
 *
 * @category VuFind
 * @package  ILS_Drivers
 * @author   Ere Maijala <ere.maijala@helsinki.fi>
 * @license  http://opensource.org/licenses/gpl-2.0.php GNU General Public License
 * @link     https://vufind.org/wiki/development:plugins:ils_drivers Wiki
 */
class Connection extends \VuFind\ILS\Connection
{
    /**
     * Change Password
     *
     * Attempts to change patron password (PIN code)
     *
     * @param array $details An array of patron id and old and new password
     *
     * @return mixed An array of data on the request including
     * whether or not it was successful and a system message (if available)
     */
    public function changePassword($details)
    {
        if (!$this->checkCapability('changePassword', compact('details'))) {
            throw new ILSException(
                'Cannot call method: ' . $this->getDriverClass() . '::changePassword'
            );
        }
        return $this->getDriver()->changePassword($details);
    }

    /**
     * Check driver capability -- return true if the driver supports the specified
     * method; false otherwise.
     *
     * @param string $method Method to check
     * @param array  $params Array of passed parameters (optional)
     * @param bool   $throw  Whether to throw exceptions instead of returning false
     *
     * @return bool
     * @throws ILSException
     */
    public function checkCapability($method, $params = [], $throw = false)
    {
        // Alma driver calls the ILS for getConfig. Avoid useless calls by checking
        // the sources beforehand.
        if ('getConfig' === $method && 'Holds' === ($params[0] ?? '')) {
            // Check source of record id vs. patron id
            list($recordSource) = explode('.', $params[1]['id'] ?? '');
            list($patronSource) = explode('.', $params[1]['patron']['id'] ?? '');
            if ($patronSource && $patronSource !== $recordSource) {
                return false;
            }
        }
        return parent::checkCapability($method, $params, $throw);
    }

    /**
<<<<<<< HEAD
=======
     * Get holdings
     *
     * Retrieve holdings from ILS driver class and normalize result array if needed.
     *
     * @param string $id      The record id to retrieve the holdings for
     * @param array  $patron  Patron data
     * @param array  $options Additional options
     *
     * @return array Array with holding data
     */
    public function getHolding($id, $patron = null, $options = [])
    {
        // Get pagination options for holdings tab:
        $params = compact('id', 'patron');
        $config = $this->checkCapability('getConfig', ['Holdings', $params])
            ? $this->getDriver()->getConfig('Holdings', $params) : [];
        if (empty($config['itemLimit'])) {
            // Use itemLimit in Holds as fallback for backward compatibility:
            $config
                = $this->checkCapability('getConfig', ['Holds', $params])
                ? $this->getDriver()->getConfig('Holds', $params) : [];
        }
        $itemLimit = !empty($config['itemLimit']) ? $config['itemLimit'] : null;

        $page = $this->request ? $this->request->getQuery('page', 1) : 1;
        $offset = ($itemLimit && is_numeric($itemLimit))
            ? ($page * $itemLimit) - $itemLimit
            : null;
        $defaultOptions = compact('page', 'itemLimit', 'offset');
        $finalOptions = $options + $defaultOptions;

        // Get the holdings from the ILS
        $holdings = $this->__call('getHolding', [$id, $patron, $finalOptions]);

        // Return all the necessary details:
        if (!isset($holdings['holdings'])) {
            $holdings = [
                'total' => count($holdings),
                'holdings' => $holdings,
                'electronic_holdings' => [],
            ];
        } else {
            if (!isset($holdings['total'])) {
                $holdings['total'] = count($holdings['holdings']);
            }
            if (!isset($holdings['electronic_holdings'])) {
                $holdings['electronic_holdings'] = [];
            }
        }
        $holdings['page'] = $finalOptions['page'];
        $holdings['itemLimit'] = $finalOptions['itemLimit'];
        return $holdings;
    }

    /**
>>>>>>> a02fde38
     * Check Holds
     *
     * A support method for checkFunction(). This is responsible for checking
     * the driver configuration to determine if the system supports Holds.
     *
     * @param array $functionConfig The Hold configuration values
     * @param array $params         An array of function-specific params (or null)
     *
     * @return mixed On success, an associative array with specific function keys
     * and values either for placing holds via a form or a URL; on failure, false.
     */
    protected function checkMethodHolds($functionConfig, $params)
    {
        $response = parent::checkMethodHolds($functionConfig, $params);

        if (isset($functionConfig['acceptTermsText'])) {
            $response['acceptTermsText'] = $this->getHelpText(
                $functionConfig['acceptTermsText']
            );
        }

        return $response;
    }

    /**
     * Check Storage Retrieval Request
     *
     * A support method for checkFunction(). This is responsible for checking
     * the driver configuration to determine if the system supports storage
     * retrieval requests.
     *
     * @param array $functionConfig The storage retrieval request configuration
     * values
     * @param array $params         An array of function-specific params (or null)
     *
     * @return mixed On success, an associative array with specific function keys
     * and values either for placing requests via a form; on failure, false.
     */
    protected function checkMethodStorageRetrievalRequests($functionConfig, $params)
    {
        $response = parent::checkMethodStorageRetrievalRequests(
            $functionConfig, $params
        );

        if (isset($functionConfig['acceptTermsText'])) {
            $response['acceptTermsText'] = $this->getHelpText(
                $functionConfig['acceptTermsText']
            );
        }

        return $response;
    }

    /**
     * Check ILL Request
     *
     * A support method for checkFunction(). This is responsible for checking
     * the driver configuration to determine if the system supports storage
     * retrieval requests.
     *
     * @param array $functionConfig The ILL request configuration values
     * @param array $params         An array of function-specific params (or null)
     *
     * @return mixed On success, an associative array with specific function keys
     * and values either for placing requests via a form; on failure, false.
     */
    protected function checkMethodILLRequests($functionConfig, $params)
    {
        $response = parent::checkMethodILLRequests($functionConfig, $params);

        if (isset($functionConfig['acceptTermsText'])) {
            $response['acceptTermsText'] = $this->getHelpText(
                $functionConfig['acceptTermsText']
            );
        }

        return $response;
    }

    /**
     * Check for Authorization Status
     *
     * A support method for checkFunction(). This is responsible for checking
     * the driver configuration to determine if the system supports getting
     * authorization status.
     *
     * @param array $functionConfig The configuration values
     * @param array $params         Patron data
     *
     * @return mixed On success, an associative array with specific function keys
     * and values for getting authorization status; on failure, false.
     *
     * @SuppressWarnings(PHPMD.UnusedFormalParameter)
     */
    protected function checkMethodgetPatronAuthorizationStatus(
        $functionConfig, $params
    ) {
        if ($this->checkCapability('getPatronAuthorizationStatus', [$params ?: []])
        ) {
            return ['function' => 'getPatronAuthorizationStatus'];
        }
        return false;
    }

    /**
     * Check for Staff User Authorization Status
     *
     * A support method for checkFunction(). This is responsible for checking
     * the driver configuration to determine if the system supports getting
     * staff user authorization status.
     *
     * @param array $functionConfig The configuration values
     * @param array $params         Patron data
     *
     * @return mixed On success, an associative array with specific function keys
     * and values for getting authorization status; on failure, false.
     *
     * @SuppressWarnings(PHPMD.UnusedFormalParameter)
     */
    protected function checkMethodgetPatronStaffAuthorizationStatus(
        $functionConfig, $params
    ) {
        $capability = $this->checkCapability(
            'getPatronStaffAuthorizationStatus', [$params ?: []]
        );
        if ($capability) {
            return ['function' => 'getPatronStaffAuthorizationStatus'];
        }
        return false;
    }

    /**
     * Check for updateAddress
     *
     * A support method for checkFunction(). This is responsible for checking
     * the driver configuration to determine if the system supports updating address.
     *
     * @param array $functionConfig The configuration values
     * @param array $params         Patron data
     *
     * @return mixed On success, array of configuration data; on failure, false.
     *
     * @SuppressWarnings(PHPMD.UnusedFormalParameter)
     */
    protected function checkMethodupdateAddress(
        $functionConfig, $params
    ) {
        if (!isset($functionConfig['method'])) {
            return false;
        }
        if ($functionConfig['method'] === 'database') {
            return $functionConfig;
        }
        if ($functionConfig['method'] == 'url' && !empty($functionConfig['url'])) {
            return $functionConfig;
        }
        if ($functionConfig['method'] == 'driver'
            && $this->checkCapability('updateAddress', [$params ?: []])
        ) {
            return $functionConfig;
        }

        return false;
    }

    /**
     * Check for changePickupLocation
     *
     * A support method for checkFunction(). This is responsible for checking
     * the driver configuration to determine if the system supports change of
     * the pickup location.
     *
     * @param array $functionConfig The configuration values
     * @param array $params         Patron data
     *
     * @return mixed On success, array of configuration data; on failure, false.
     *
     * @SuppressWarnings(PHPMD.UnusedFormalParameter)
     */
    protected function checkMethodchangePickupLocation($functionConfig, $params)
    {
        if (!isset($functionConfig['method'])) {
            return false;
        }

        if ($this->checkCapability('changePickupLocation', [$params ?: []])
        ) {
            return $functionConfig;
        }

        return false;
    }

    /**
     * Check for changeRequestStatus
     *
     * A support method for checkFunction(). This is responsible for checking
     * the driver configuration to determine if the system supports change of
     * request status.
     *
     * @param array $functionConfig The configuration values
     * @param array $params         Patron data
     *
     * @return mixed On success, array of configuration data; on failure, false.
     *
     * @SuppressWarnings(PHPMD.UnusedFormalParameter)
     */
    protected function checkMethodchangeRequestStatus($functionConfig, $params)
    {
        if (!isset($functionConfig['method'])) {
            return false;
        }

        if ($this->checkCapability('changeRequestStatus', [$params ?: []])
        ) {
            return $functionConfig;
        }

        return false;
    }

    /**
     * Check for checkMethodupdateTransactionHistoryState
     *
     * A support method for checkFunction(). This is responsible for checking
     * the driver configuration to determine if the system supports change of
     * the checkout history state.
     *
     * @param array $functionConfig The configuration values
     * @param array $params         Patron data
     *
     * @return mixed On success, array of configuration data; on failure, false.
     *
     * @SuppressWarnings(PHPMD.UnusedFormalParameter)
     */
    protected function checkMethodupdateTransactionHistoryState($functionConfig,
        $params
    ) {
        if (!isset($functionConfig['method'])) {
            return false;
        }

        $capability = $this->checkCapability(
            'updateTransactionHistoryState', [$params ?: []]
        );
        return $capability ? $functionConfig : false;
    }

    /**
     * Check for updateEmail
     *
     * A support method for checkFunction(). This is responsible for checking
     * the driver configuration to determine if the system supports updating email
     * address.
     *
     * @param array $functionConfig The configuration values
     * @param array $params         Patron data
     *
     * @return mixed On success, array of configuration data; on failure, false.
     *
     * @SuppressWarnings(PHPMD.UnusedFormalParameter)
     */
    protected function checkMethodupdateEmail($functionConfig, $params)
    {
        if (!isset($functionConfig['method'])) {
            return false;
        }
        if ($functionConfig['method'] == 'email'
            && !empty($functionConfig['emailAddress'])
        ) {
            return $functionConfig;
        }
        if ($functionConfig['method'] == 'url' && !empty($functionConfig['url'])) {
            return $functionConfig;
        }
        if ($functionConfig['method'] == 'driver'
            && $this->checkCapability('updateEmail', [$params ?: []])
        ) {
            return $functionConfig;
        }

        return false;
    }

    /**
     * Check for updateMessagingSettings
     *
     * A support method for checkFunction(). This is responsible for checking
     * the driver configuration to determine if the system supports updating
     * messaging settings.
     *
     * @param array $functionConfig The configuration values
     * @param array $params         Patron data
     *
     * @return mixed On success, array of configuration data; on failure, false.
     *
     * @SuppressWarnings(PHPMD.UnusedFormalParameter)
     */
    protected function checkMethodupdateMessagingSettings($functionConfig, $params)
    {
        if (!isset($functionConfig['method'])) {
            return false;
        }
        if ($functionConfig['method'] === 'database') {
            return $functionConfig;
        }
        if ($functionConfig['method'] == 'url' && !empty($functionConfig['url'])) {
            return $functionConfig;
        }
        if ($functionConfig['method'] == 'driver'
            && $this->checkCapability('updateMessagingSettings', [$params ?: []])
        ) {
            return $functionConfig;
        }

        return false;
    }

    /**
     * Check for updatePhone
     *
     * A support method for checkFunction(). This is responsible for checking
     * the driver configuration to determine if the system supports updating phone
     * number.
     *
     * @param array $functionConfig The configuration values
     * @param array $params         Patron data
     *
     * @return mixed On success, array of configuration data; on failure, false.
     *
     * @SuppressWarnings(PHPMD.UnusedFormalParameter)
     */
    protected function checkMethodupdatePhone($functionConfig, $params)
    {
        if (!isset($functionConfig['method'])) {
            return false;
        }
        if ($functionConfig['method'] == 'email'
            && !empty($functionConfig['emailAddress'])
        ) {
            return $functionConfig;
        }
        if ($functionConfig['method'] == 'url' && !empty($functionConfig['url'])) {
            return $functionConfig;
        }
        if ($functionConfig['method'] == 'driver'
            && $this->checkCapability('updatePhone', [$params ?: []])
        ) {
            return $functionConfig;
        }

        return false;
    }

    /**
     * Check for updateSmsNumber
     *
     * A support method for checkFunction(). This is responsible for checking
     * the driver configuration to determine if the system supports updating phone
     * number.
     *
     * @param array $functionConfig The configuration values
     * @param array $params         Patron data
     *
     * @return mixed On success, array of configuration data; on failure, false.
     *
     * @SuppressWarnings(PHPMD.UnusedFormalParameter)
     */
    protected function checkMethodupdateSmsNumber($functionConfig, $params)
    {
        if (!isset($functionConfig['method'])) {
            return false;
        }
        if ($functionConfig['method'] == 'driver'
            && !empty($functionConfig['emailAddress'])
        ) {
            return $functionConfig;
        }
        if ($functionConfig['method'] == 'url' && !empty($functionConfig['url'])) {
            return $functionConfig;
        }
        if ($functionConfig['method'] == 'driver'
            && $this->checkCapability('updateSmsNumber', [$params ?: []])
        ) {
            return $functionConfig;
        }

        return false;
    }

    /**
     * Check if catalog login is availale
     *
     * @return bool true if the login is available
     */
    public function loginAvailable()
    {
        if (!$this->supportsMethod('getLoginDrivers', [])) {
            return true;
        }
        $loginDrivers = $this->getLoginDrivers();
        return !empty($loginDrivers);
    }

    /**
     * Check if online payment is supported.
     *
     * @param array $functionConfig Function configuration values
     * @param array $params         An array of function-specific params (or null)
     *
     * @return boolean
     */
    protected function checkMethodmarkFeesAsPaid($functionConfig, $params)
    {
        if ($this->checkCapability('markFeesAsPaid', [$params ?: []])) {
            return ['function' => 'markFeesAsPaid'];
        }
        return false;
    }

    /**
     * Check if password recovery is supported.
     *
     * @param array $functionConfig Function configuration values
     * @param array $params         An array of function-specific params (or null)
     *
     * @return boolean
     */
    protected function checkMethodgetPasswordRecoveryToken($functionConfig, $params)
    {
        if ($this->checkCapability('getPasswordRecoveryToken', [$params ?: []])) {
            return $functionConfig;
        }
        return false;
    }

    /**
     * Check if password recovery is supported.
     *
     * @param array $functionConfig Function configuration values
     * @param array $params         An array of function-specific params (or null)
     *
     * @return boolean
     */
    protected function checkMethodrecoverPassword($functionConfig, $params)
    {
        if ($this->checkCapability('recoverPassword', [$params ?: []])) {
            return $functionConfig;
        }
        return false;
    }

    /**
     * Check if self-registration.
     *
     * @param array $functionConfig Function configuration values
     * @param array $params         An array of function-specific params (or null)
     *
     * @return boolean
     */
    protected function checkMethodregisterPatron($functionConfig, $params)
    {
        if ($this->checkCapability('registerPatron', [$params ?: []])) {
            if (isset($functionConfig['introductionText'])) {
                $functionConfig['introductionText'] = $this->getHelpText(
                    $functionConfig['introductionText']
                );
            }
            if (isset($functionConfig['registrationHelpText'])) {
                $functionConfig['registrationHelpText'] = $this->getHelpText(
                    $functionConfig['registrationHelpText']
                );
            }
            if (isset($functionConfig['termsUrl'])) {
                $functionConfig['termsUrl'] = $this->getHelpText(
                    $functionConfig['termsUrl']
                );
            }
            return $functionConfig;
        }
        return false;
    }
}<|MERGE_RESOLUTION|>--- conflicted
+++ resolved
@@ -93,8 +93,6 @@
     }
 
     /**
-<<<<<<< HEAD
-=======
      * Get holdings
      *
      * Retrieve holdings from ILS driver class and normalize result array if needed.
@@ -150,7 +148,6 @@
     }
 
     /**
->>>>>>> a02fde38
      * Check Holds
      *
      * A support method for checkFunction(). This is responsible for checking
