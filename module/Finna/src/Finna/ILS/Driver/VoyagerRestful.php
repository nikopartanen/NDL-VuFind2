<?php
/**
 * Voyager ILS Driver
 *
 * PHP version 5
 *
 * Copyright (C) The National Library of Finland 2015-2016.
 *
 * This program is free software; you can redistribute it and/or modify
 * it under the terms of the GNU General Public License version 2,
 * as published by the Free Software Foundation.
 *
 * This program is distributed in the hope that it will be useful,
 * but WITHOUT ANY WARRANTY; without even the implied warranty of
 * MERCHANTABILITY or FITNESS FOR A PARTICULAR PURPOSE.  See the
 * GNU General Public License for more details.
 *
 * You should have received a copy of the GNU General Public License
 * along with this program; if not, write to the Free Software
 * Foundation, Inc., 59 Temple Place, Suite 330, Boston, MA  02111-1307  USA
 *
 * @category VuFind
 * @package  ILS_Drivers
 * @author   Ere Maijala <ere.maijala@helsinki.fi>
 * @license  http://opensource.org/licenses/gpl-2.0.php GNU General Public License
 * @link     https://vufind.org/wiki/development:plugins:ils_drivers Wiki
 */
namespace Finna\ILS\Driver;

/**
 * Voyager Restful ILS Driver
 *
 * @category VuFind
 * @package  ILS_Drivers
 * @author   Ere Maijala <ere.maijala@helsinki.fi>
 * @license  http://opensource.org/licenses/gpl-2.0.php GNU General Public License
 * @link     https://vufind.org/wiki/development:plugins:ils_drivers Wiki
 */
class VoyagerRestful extends \VuFind\ILS\Driver\VoyagerRestful
{
    use VoyagerFinna;

    /**
     * Configuration Reader
     *
     * @var \VuFind\Config\PluginManager
     */
    protected $configReader = null;

    /**
     * Set the config reader
     *
     * @param \VuFind\Config\PluginManager $configReader Configuration reader
     *
     * @return void
     */
    public function setConfigReader(\VuFind\Config\PluginManager $configReader)
    {
        $this->configReader = $configReader;
    }

    /**
     * Get Patron Profile
     *
     * This is responsible for retrieving the profile for a specific patron.
     *
     * @param array $patron The patron array
     *
     * @throws ILSException
     * @return array        Array of the patron's profile data on success.
     */
    public function getMyProfile($patron)
    {
        $profile = parent::getMyProfile($patron);
        $profile['blocks'] = $this->checkAccountBlocks($patron['id']);
        return $profile;
    }

    /**
     * Get ILL (UB) Pickup Locations
     *
     * This is responsible for getting a list of possible pickup locations for a
     * library
     *
     * @param string $id        Record ID
     * @param string $pickupLib Pickup library ID
     * @param array  $patron    Patron
     *
     * @return bool|array False if request not allowed, or an array of
     * locations.
     *
     * @SuppressWarnings(PHPMD.UnusedFormalParameter)
     */
    public function getILLPickupLocations($id, $pickupLib, $patron)
    {
        $result = parent::getILLPickupLocations($id, $pickupLib, $patron);
        if (is_array($result)) {
            $result = $this->filterAllowedUBPickupLocations($result, $patron);
        }
        return $result;
    }

    /**
     * Check Account Blocks
     *
     * Checks if a user has any blocks against their account which may prevent them
     * performing certain operations
     *
     * @param string $patronId A Patron ID
     *
     * @return mixed           A boolean false if no blocks are in place and an array
     * of block reasons if blocks are in place
     */
    protected function checkAccountBlocks($patronId)
    {
        $cacheKey = "blocks_$patronId";
        $blockReason = $this->getCachedData($cacheKey);
        if (null === $blockReason) {
            // Build Hierarchy
            $hierarchy = [
                "patron" =>  $patronId,
                "patronStatus" => "blocks"
            ];

            // Add Required Params
            $params = [
                "patron_homedb" => $this->ws_patronHomeUbId,
                "view" => "full"
            ];

            $blockReason = [];

            $blocks = $this->makeRequest($hierarchy, $params);
            if ($blocks) {
                $borrowingBlocks = $blocks->xpath(
                    "//blocks/institution[@id='LOCAL']/borrowingBlock"
                );
                if (count($borrowingBlocks)) {
                    $blockReason[] = $this->translate('Borrowing Block Message');
                }
                foreach ($borrowingBlocks as $borrowBlock) {
                    $code = (int)$borrowBlock->blockCode;
                    $reason = "Borrowing Block Voyager Reason $code";
                    $params = [];
                    if ($code == 19) {
                        $params = [
                            '%%blockCount%%' => $borrowBlock->blockCount,
                            '%%blockLimit%%' => $borrowBlock->blockLimit
                        ];
                    }
                    $translated = $this->translate($reason, $params);
                    if ($reason !== $translated) {
                        $reason = $translated;
                        $blockReason[] = $reason;
                    }
                }
            }
            $this->putCachedData($cacheKey, $blockReason);
        }
        return empty($blockReason) ? false : $blockReason;
    }

    /**
     * A helper function that retrieves UB request details for ILL and caches them
     * for a short while for faster access.
     *
     * @param string $id     BIB id
     * @param array  $patron Patron
     *
     * @return bool|array False if UB request is not available or an array
     * of details on success
     */
    protected function getUBRequestDetails($id, $patron)
    {
        $result = parent::getUBRequestDetails($id, $patron);
        if (is_array($result)) {
            $result['libraries'] = $this->filterAllowedUBPickupLibraries(
                $result['libraries'], $patron
            );
        }
        return $result;
    }

    /**
     * Utility function for filtering the given UB pickup libraries
     * based on allowed pickup locations within the users local library.
     * If allowed pickup locations are configured, only users local library
     * is returned. If not, no filtering is done.
     *
     * @param array $libraries Array of libraries
     * @param array $patron    Patron
     *
     * @return bool|array False if request not allowed, or an array of
     * allowed pickup libraries.
     */
    protected function filterAllowedUBPickupLibraries($libraries, $patron)
    {
        if (!$allowedIDs = $this->getAllowedUBPickupLocationIDs($patron)) {
            return $libraries;
        }

        if (!$patronHomeUBID = $this->getPatronHomeUBID($patron)) {
            return false;
        }

        $allowedLibraries = [];
        foreach ($libraries as $library) {
            if ($patronHomeUBID === $library['id']) {
                $allowedLibraries[] = $library;
            }
        }

        return $allowedLibraries;
    }

    /**
     * Utility function for filtering the given UB locations
     * based on allowed pickup locations within the users local library.
     * If allowed pickup locations are not configured, no filtering is done.
     *
     * @param array $locations Array of locations
     * @param array $patron    Patron
     *
     * @return array array of allowed pickup locations.
     */
    protected function filterAllowedUBPickupLocations($locations, $patron)
    {
        if (!$allowedIDs = $this->getAllowedUBPickupLocationIDs($patron)) {
            return $locations;
        }

        $allowedLocations = [];
        foreach ($locations as $location) {
            if (in_array($location['id'], $allowedIDs)) {
                $allowedLocations[] = $location;
            }
        }

        return $allowedLocations;
    }

    /**
     * Return list of allowed UB pickup locations
     * within the users home local library.
     *
     * @param array $patron Patron
     *
     * @return bool|array False if allowed pickup locations are
     * not configured, or array of location codes
     */
    protected function getAllowedUBPickupLocationIDs($patron)
    {
        if (!($config = $this->getPatronDriverConfig($patron))) {
            return false;
        }

        if (!isset($config['ILLRequests']['pickUpLocations'])) {
            return false;
        }

        return explode(':', $config['ILLRequests']['pickUpLocations']);
    }

    /**
     * Return configuration for the patron's active library card driver.
     *
     * @param array $patron Patron
     *
     * @return bool|array False if no driver configuration was found,
     * or configuration.
     */
    protected function getPatronDriverConfig($patron)
    {
        if (null === $this->configReader) {
            return false;
        }
        if (isset($patron['cat_username'])
            && ($pos = strpos($patron['cat_username'], '.')) > 0
        ) {
            $source = substr($patron['cat_username'], 0, $pos);

            $config = $this->configReader->get("VoyagerRestful_$source");
            if (!is_object($config) || $config->count() == 0) {
                $config = $this->configReader->get($source);
            }
            return is_object($config) ? $config->toArray() : [];
        }

        return false;
    }

    /**
     * Return patron's local library UB id.
     *
     * @param array $patron Patron
     *
     * @return bool|string False if request not allowed, or UB id
     */
    protected function getPatronHomeUBID($patron)
    {
        if (!$config = $this->getPatronDriverConfig($patron)) {
            return false;
        }

        if (!isset($config['WebServices']['patronHomeUbId'])) {
            return false;
        }

        return $config['WebServices']['patronHomeUbId'];
    }

    /**
     * Make Request
     *
     * Makes a request to the Voyager Restful API
     *
     * @param array  $hierarchy Array of key-value pairs to embed in the URL path of
     * the request (set value to false to inject a non-paired value).
     * @param array  $params    A keyed array of query data
     * @param string $mode      The http request method to use (Default of GET)
     * @param string $xml       An optional XML string to send to the API
     *
     * @throws ILSException
     * @return obj  A Simple XML Object loaded with the xml data returned by the API
     */
    protected function makeRequest($hierarchy, $params = false, $mode = "GET",
        $xml = false
    ) {
        $startTime = microtime(true);
        $result = parent::makeRequest($hierarchy, $params, $mode, $xml);
        if (!empty($this->config['Debug']['durationLogPrefix'])) {
            list(, $caller) = debug_backtrace(false);
            file_put_contents(
                $this->config['Debug']['durationLogPrefix'] . '_'
                . $caller['function'] . '_ws.log',
                date('Y-m-d H:i:s ') . round(microtime(true) - $startTime, 4) . "\n",
                FILE_APPEND
            );
        }
<<<<<<< HEAD
        return $holds;
    }

    /**
     * Make Request
     *
     * Makes a request to the Voyager Restful API
     *
     * @param array  $hierarchy Array of key-value pairs to embed in the URL path of
     * the request (set value to false to inject a non-paired value).
     * @param array  $params    A keyed array of query data
     * @param string $mode      The http request method to use (Default of GET)
     * @param string $xml       An optional XML string to send to the API
     *
     * @throws ILSException
     * @return obj  A Simple XML Object loaded with the xml data returned by the API
     */
    protected function makeRequest($hierarchy, $params = false, $mode = "GET",
        $xml = false
    ) {
        $startTime = microtime(true);
        $result = parent::makeRequest($hierarchy, $params, $mode, $xml);
        if (!empty($this->config['Debug']['durationLogPrefix'])) {
            list(, $caller) = debug_backtrace(false);
            file_put_contents(
                $this->config['Debug']['durationLogPrefix'] . '_'
                . $caller['function'] . '_ws.log',
                date('Y-m-d H:i:s ') . round(microtime(true) - $startTime, 4) . "\n",
                FILE_APPEND
            );
        }
=======
>>>>>>> 39b778eb
        return $result;
    }
}<|MERGE_RESOLUTION|>--- conflicted
+++ resolved
@@ -337,40 +337,6 @@
                 FILE_APPEND
             );
         }
-<<<<<<< HEAD
-        return $holds;
-    }
-
-    /**
-     * Make Request
-     *
-     * Makes a request to the Voyager Restful API
-     *
-     * @param array  $hierarchy Array of key-value pairs to embed in the URL path of
-     * the request (set value to false to inject a non-paired value).
-     * @param array  $params    A keyed array of query data
-     * @param string $mode      The http request method to use (Default of GET)
-     * @param string $xml       An optional XML string to send to the API
-     *
-     * @throws ILSException
-     * @return obj  A Simple XML Object loaded with the xml data returned by the API
-     */
-    protected function makeRequest($hierarchy, $params = false, $mode = "GET",
-        $xml = false
-    ) {
-        $startTime = microtime(true);
-        $result = parent::makeRequest($hierarchy, $params, $mode, $xml);
-        if (!empty($this->config['Debug']['durationLogPrefix'])) {
-            list(, $caller) = debug_backtrace(false);
-            file_put_contents(
-                $this->config['Debug']['durationLogPrefix'] . '_'
-                . $caller['function'] . '_ws.log',
-                date('Y-m-d H:i:s ') . round(microtime(true) - $startTime, 4) . "\n",
-                FILE_APPEND
-            );
-        }
-=======
->>>>>>> 39b778eb
         return $result;
     }
 }