<?php
/**
 * Alma ILS Driver
 *
 * PHP version 5
 *
 * Copyright (C) The National Library of Finland 2019.
 *
 * This program is free software; you can redistribute it and/or modify
 * it under the terms of the GNU General Public License version 2,
 * as published by the Free Software Foundation.
 *
 * This program is distributed in the hope that it will be useful,
 * but WITHOUT ANY WARRANTY; without even the implied warranty of
 * MERCHANTABILITY or FITNESS FOR A PARTICULAR PURPOSE.  See the
 * GNU General Public License for more details.
 *
 * You should have received a copy of the GNU General Public License
 * along with this program; if not, write to the Free Software
 * Foundation, Inc., 51 Franklin Street, Fifth Floor, Boston, MA  02110-1301  USA
 *
 * @category VuFind
 * @package  ILS_Drivers
 * @author   Ere Maijala <ere.maijala@helsinki.fi>
 * @license  http://opensource.org/licenses/gpl-2.0.php GNU General Public License
 * @link     https://vufind.org/wiki/development:plugins:ils_drivers Wiki
 */
namespace Finna\ILS\Driver;

use VuFind\Exception\ILS as ILSException;
use VuFind\I18n\Translator\TranslatorAwareInterface;

/**
 * Alma ILS Driver
 *
 * @category VuFind
 * @package  ILS_Drivers
 * @author   Ere Maijala <ere.maijala@helsinki.fi>
 * @license  http://opensource.org/licenses/gpl-2.0.php GNU General Public License
 * @link     https://vufind.org/wiki/development:plugins:ils_drivers Wiki
 */
class Alma extends \VuFind\ILS\Driver\Alma implements TranslatorAwareInterface
{
    use \VuFind\I18n\Translator\TranslatorAwareTrait;

    /**
     * Simple cache to avoid repeated requests
     *
     * @var array
     */
    protected $cachedRequest = [];

    /**
     * Priority settings for the order of locations
     *
     * @var array
     */
    protected $holdingsLocationOrder = [];

    /**
     * Whether to sort items by enumchron. Default is true.
     *
     * @var bool
     */
    protected $sortItemsByEnumChron = true;

    /**
     * Initialize the driver.
     *
     * Validate configuration and perform all resource-intensive tasks needed to
     * make the driver active.
     *
     * @throws ILSException
     * @return void
     */
    public function init()
    {
        parent::init();

        if (isset($this->config['Holdings']['holdingsLocationOrder'])) {
            $values = explode(
                ':',
                $this->config['Holdings']['holdingsLocationOrder']
            );
            foreach ($values as $i => $value) {
                $parts = explode('=', $value, 2);
                $idx = $parts[1] ?? $i;
                $this->holdingsLocationOrder[$parts[0]] = $idx;
            }
        }

        $this->sortItemsByEnumChron
            = $this->config['Holdings']['sortByEnumChron'] ?? true;
    }

    /**
     * Get Patron Fines
     *
     * This is responsible for retrieving all fines by a specific patron.
     *
     * @param array $patron The patron array from patronLogin
     *
     * @return mixed        Array of the patron's fines on success.
     */
    public function getMyFines($patron)
    {
        $paymentConfig = $this->config['OnlinePayment'] ?? [];
        $blockedTypes = $paymentConfig['nonPayable'] ?? [];
        $xml = $this->makeRequest(
            '/users/' . $patron['id'] . '/fees'
        );
        $fineList = [];
        foreach ($xml as $fee) {
            $created = (string)$fee->creation_time;
            $checkout = (string)$fee->status_time;
            $payable = false;
            if (!empty($paymentConfig['enabled'])) {
                $type = (string)$fee->type;
                $payable = !in_array($type, $blockedTypes);
            }
            $fineList[] = [
                'id'       => (string)$fee->id,
                "title"    => (string)($fee->title ?? ''),
                "amount"   => round(floatval($fee->original_amount) * 100),
                "balance"  => round(floatval($fee->balance) * 100),
                "createdate" => $this->parseDate($created, true),
                "checkout" => $this->parseDate($checkout, true),
                "fine"     => (string)$fee->type['desc'],
                'payableOnline' => $payable
            ];
        }
        return $fineList;
    }

    /**
     * Return total amount of fees that may be paid online.
     *
     * @param array $patron Patron
     * @param array $fines  Patron's fines
     *
     * @throws ILSException
     * @return array Associative array of payment info,
     * false if an ILSException occurred.
     */
    public function getOnlinePayableAmount($patron, $fines)
    {
        $paymentConfig = $this->config['OnlinePayment'] ?? [];
        $amount = 0;
        if (!empty($fines)) {
            foreach ($fines as $fine) {
                if ($fine['payableOnline']) {
                    $amount += $fine['balance'];
                }
            }
        }
        if ($amount > ($paymentConfig['minimumFee'] ?? 0)) {
            return [
                'payable' => true,
                'amount' => $amount
            ];
        }
        return [
            'payable' => false,
            'amount' => 0,
            'reason' => 'online_payment_minimum_fee'
        ];
    }

    /**
     * Mark fees as paid.
     *
     * This is called after a successful online payment.
     *
     * @param array  $patron            Patron
     * @param int    $amount            Amount to be registered as paid
     * @param string $transactionId     Transaction ID
     * @param int    $transactionNumber Internal transaction number
     *
     * @throws ILSException
     * @return boolean success
     */
    public function markFeesAsPaid($patron, $amount, $transactionId,
        $transactionNumber
    ) {
        $fines = $this->getMyFines($patron);
        $amountRemaining = $amount;
        // Mark payable fines as long as amount remains. If there's any left over
        // send it as a generic payment.
        foreach ($fines as $fine) {
            if ($fine['payableOnline'] && $fine['balance'] <= $amountRemaining) {
                $getParams = [
                    'op' => 'pay',
                    'amount' => sprintf('%0.02F', $fine['balance'] / 100),
                    'method' => 'ONLINE',
                    'comment' => "Finna transaction $transactionNumber",
                    'external_transaction_id' => $transactionId
                ];
                $this->makeRequest(
                    '/users/' . $patron['id'] . '/fees/' . $fine['id'],
                    $getParams,
                    [],
                    'POST'
                );

                $amountRemaining -= $fine['balance'];
            }
        }
        if ($amountRemaining) {
            $getParams = [
                'op' => 'pay',
                'amount' => sprintf('%0.02F', $amountRemaining / 100),
                'method' => 'ONLINE',
                'comment' => "Finna transaction $transactionNumber",
                'external_transaction_id' => $transactionId
            ];
            $this->makeRequest(
                '/users/' . $patron['id'] . '/fees/all',
                $getParams,
                [],
                'POST'
            );
        }

        return true;
    }

    /**
     * Get Patron Profile
     *
     * This is responsible for retrieving the profile for a specific patron.
     *
     * @param array $patron The patron array
     *
     * @return array Array of the patron's profile data on success.
     */
    public function getMyProfile($patron)
    {
        $patronId = $patron['id'];
        $xml = $this->makeRequest('/users/' . $patronId);
        if (empty($xml)) {
            return [];
        }
        $profile = [
            'firstname'  => isset($xml->first_name)
                                ? (string)$xml->first_name
                                : null,
            'lastname'   => isset($xml->last_name)
                                ? (string)$xml->last_name
                                : null,
            'group'      => isset($xml->user_group['desc'])
                                ? (string)$xml->user_group['desc']
                                : null,
            'group_code' => isset($xml->user_group)
                                ? (string)$xml->user_group
                                : null,
            'account_type' => strtolower((string)$xml->account_type)
        ];
        $contact = $xml->contact_info;
        if ($contact) {
            if ($contact->addresses) {
                $address = null;
                foreach ($contact->addresses->address as $item) {
                    if ('true' === (string)$item['preferred']) {
                        $address = $item;
                        break;
                    }
                }
                if (null === $address) {
                    $address = $contact->addresses[0]->address[0];
                }
                $profile['address1'] =  isset($address->line1)
                                            ? (string)$address->line1
                                            : null;
                $profile['address2'] =  isset($address->line2)
                                            ? (string)$address->line2
                                            : null;
                $profile['address3'] =  isset($address->line3)
                                            ? (string)$address->line3
                                            : null;
                $profile['zip']      =  isset($address->postal_code)
                                            ? (string)$address->postal_code
                                            : null;
                $profile['city']     =  isset($address->city)
                                            ? (string)$address->city
                                            : null;
                if (!empty($address->country)) {
                    $profile['country'] = new \VuFind\I18n\TranslatableString(
                        (string)$address->country,
                        (string)$address->country->attributes()->desc
                    );
                } else {
                    $profile['country'] = null;
                }

                // Check if the user has a work and/or home address
                foreach ($contact->addresses->address as $item) {
                    foreach ($item->address_types->address_type ?? [] as $type) {
                        $parts = [
                            (string)$item->line1 ?? '',
                            ((string)$item->zip ?? '') . ' '
                            . ((string)$item->city ?? '')
                        ];
                        $parts = array_map('trim', $parts);
                        $addressLine = implode(', ', array_filter($parts));
                        if ('home' === (string)$type) {
                            $profile['homeAddress'] = $addressLine;
                        }
                        if ('work' === (string)$type) {
                            $profile['workAddress'] = $addressLine;
                        }
                    }
                }
            }
            if ($contact->phones) {
                $phone = null;
                foreach ($contact->phones->phone as $item) {
                    if ('true' === (string)$item['preferred']) {
                        $phone = $item;
                        break;
                    }
                }
                if (null === $phone) {
                    $phone = $contact->phones[0]->phone[0];
                }
                $profile['phone'] = isset($phone->phone_number)
                                        ? (string)$phone->phone_number
                                        : null;
            }
            if ($contact->emails) {
                $email = null;
                foreach ($contact->emails->email as $item) {
                    if ('true' === (string)$item['preferred']) {
                        $email = $item;
                        break;
                    }
                }
                if (null === $email) {
                    $email = $contact->emails[0]->email[0];
                }
                $profile['email'] = isset($email->email_address)
                                        ? (string)$email->email_address
                                        : null;
            }
        }

        if ($xml->user_identifiers && $xml->user_identifiers->user_identifier) {
            foreach ($xml->user_identifiers->user_identifier as $identifier) {
                if ('BARCODE' === (string)$identifier->id_type
                    && 'ACTIVE' === (string)$identifier->status
                ) {
                    $profile['barcode'] = (string)$identifier->value;
                    break;
                }
            }
        }

        // Display '****' as a hint that the field is available to update..
        $fieldConfig = isset($this->config['updateProfile']['fields'])
            ? $this->config['updateProfile']['fields'] : [];
        foreach ($fieldConfig as $field) {
            $parts = explode(':', $field);
            if (($parts[1] ?? '') === 'self_service_pin') {
                $profile['self_service_pin'] = '****';
            }
        }

        if ($xml->proxy_for_users) {
            foreach ($xml->proxy_for_users->proxy_for_user as $user) {
                $profile['guarantees'][] = [
                    'lastname' => (string)$user->full_name
                ];
            }
        }

        // Cache the user group code
        $cacheId = 'alma|user|' . $patronId . '|group_code';
        $this->putCachedData($cacheId, $profile['group_code'] ?? null);

        return $profile;
    }

    /**
     * Check for account blocks in Alma and cache them.
     *
     * @param array $patron The patron array with username and password
     *
     * @return array|boolean    An array of block messages or false if there are no
     *                          blocks
     * @author Michael Birkner
     */
    public function getAccountBlocks($patron)
    {
        $patronId = $patron['id'];
        $cacheId = 'alma|user|' . $patronId . '|blocks';
        $cachedBlocks = $this->getCachedData($cacheId);
        if ($cachedBlocks !== null) {
            return $cachedBlocks;
        }

        $xml = $this->makeRequest('/users/' . $patronId);
        if ($xml == null || empty($xml)) {
            return false;
        }

        $userBlocks = $xml->user_blocks->user_block;
        if ($userBlocks == null || empty($userBlocks)) {
            return false;
        }

        $blocks = [];
        foreach ($userBlocks as $block) {
            $blockStatus = (string)$block->block_status;
            if ($blockStatus === 'ACTIVE') {
                $blocks[] = 'Borrowing Block Message';
            }
        }
        $blocks = array_unique($blocks);

        if (!empty($blocks)) {
            $this->putCachedData($cacheId, $blocks);
            return $blocks;
        } else {
            $this->putCachedData($cacheId, false);
            return false;
        }
    }

    /**
     * Update patron contact information
     *
     * @param array $patron  Patron array
     * @param array $details Associative array of patron contact information
     *
     * @throws ILSException
     *
     * @return array Associative array of the results
     */
    public function updateAddress($patron, $details)
    {
        $addressMapping = [
            'address1' => 'line1',
            'address2' => 'line2',
            'address3' => 'line3',
            'address4' => 'line4',
            'address5' => 'line5',
            'zip' => 'postal_code',
            'city' => 'city',
            'country' => 'country'
        ];
        $phoneMapping = [
            'phone' => 'phone_number'
        ];
        $emailMapping = [
            'email' => 'email_address'
        ];
        $otherMapping = [
            'self_service_pin' => 'pin_number'
        ];
        // We need to process address fields, phone number fields and email fields
        // as separate sets, so divide them now to gategories
        $hasAddress = false;
        $hasPhone = false;
        $hasEmail = false;
        $fieldConfig = isset($this->config['updateProfile']['fields'])
            ? $this->config['updateProfile']['fields'] : [];
        foreach ($fieldConfig as $field) {
            $parts = explode(':', $field);
            if (isset($parts[1])) {
                $fieldName = $parts[1];
                if (isset($addressMapping[$fieldName])) {
                    if (isset($details[$fieldName])) {
                        $hasAddress = true;
                    }
                } elseif ('phone' === $fieldName) {
                    if (isset($details[$fieldName])) {
                        $hasPhone = true;
                    }
                } elseif ('email' === $fieldName) {
                    if (isset($details[$fieldName])) {
                        $hasEmail = true;
                    }
                }
            }
        }

        // Retrieve old data first
        $userData = $this->makeRequest('/users/' . $patron['id']);

        $contact = $userData->contact_info ?? $userData->addChild('contact_info');

        // Pick the configured fields from the request
        if ($hasAddress) {
            // Try to find an existing address to modify
            $types = null;
            if (!$contact->addresses) {
                $contact->addChild('addresses');
            }
            foreach ($contact->addresses->address as $item) {
                if ('true' === (string)$item['preferred']) {
                    // Remove the existing address
                    $types = clone $item->address_types->address_type;
                    unset($item[0]);
                    break;
                }
            }
            $address = $contact->addresses->addChild('address');
            $addressTypes = $address->addChild('address_types');
            if (null === $types) {
                $addressTypes->addChild('address_type', 'home');
            } else {
                foreach ($types as $type) {
                    $addressTypes->addChild('address_type', (string)$type);
                }
            }
            $address['preferred'] = 'true';
            foreach ($details as $key => $value) {
                if (isset($addressMapping[$key])) {
                    $address->addChild($addressMapping[$key], $value);
                }
            }
        }

        if ($hasPhone) {
            // Try to find an existing phone to modify
            $types = null;
            if (!$contact->phones) {
                $contact->addChild('phones');
            }
            foreach ($contact->phones->phone as $item) {
                if ('true' === (string)$item['preferred']) {
                    // Remove the existing phone number
                    $types = clone $item->phone_types->phone_type;
                    unset($item[0]);
                    break;
                }
            }
            $phone = $contact->phones->addChild('phone');
            $phoneTypes = $phone->addChild('phone_types');
            if (null === $types) {
                $phoneTypes->addChild('phone_type', 'mobile');
            } else {
                foreach ($types as $type) {
                    $phoneTypes->addChild('phone_type', (string)$type);
                }
            }
            $phone['preferred'] = 'true';
            foreach ($details as $key => $value) {
                if (isset($phoneMapping[$key])) {
                    $phone->addChild($phoneMapping[$key], $value);
                }
            }
        }

        if ($hasEmail) {
            // Try to find an existing email to modify
            $types = null;
            if (!$contact->emails) {
                $contact->addChild('emails');
            }
            foreach ($contact->emails->email as $item) {
                if ('true' === (string)$item['preferred']) {
                    // Remove the existing email address
                    $types = clone $item->email_types->email_type;
                    unset($item[0]);
                    break;
                }
            }
            $email = $contact->emails->addChild('email');
            $emailTypes = $email->addChild('email_types');
            if (null === $types) {
                $emailTypes->addChild('email_type', 'home');
            } else {
                foreach ($types as $type) {
                    $emailTypes->addChild('email_type', (string)$type);
                }
            }
            $email['preferred'] = 'true';
            foreach ($details as $key => $value) {
                if (isset($emailMapping[$key])) {
                    $email->addChild($emailMapping[$key], $value);
                }
            }
        }

        $overrideFields = [];
        foreach ($details as $key => $value) {
            $value = trim($value);
            if (isset($otherMapping[$key])) {
                $fieldName = $otherMapping[$key];
                if ('pin_number' === $fieldName) {
                    if (empty($value) || trim($value) === '****') {
                        continue;
                    }
                    $overrideFields[] = 'pin_number';
                }
                $field = $userData->{$fieldName};
                if ($field) {
                    $field[0] = $value;
                } else {
                    $field = $userData->addChild($fieldName, $value);
                }
            }
        }

        // Remove user roles as they are the exception that Alma handles differently.
        unset($userData->user_roles);

        // Update user in Alma
        $queryParams = '';
        if ($overrideFields) {
            $queryParams = '?override=' . implode(',', $overrideFields);
        }
        list($response, $code) = $this->makeRequest(
            '/users/' . urlencode($patron['id']) . $queryParams,
            [],
            [],
            'PUT',
            $userData->asXML(),
            ['Content-Type' => 'application/xml'],
            [400],
            true
        );
        if (200 !== $code) {
            return [
                'success' => false,
                'status' => (string)$response->errorList->error[0]->errorMessage,
                'sys_message' => ''
            ];
        }

        return [
            'success' => true,
            'status' => 'request_change_accepted',
            'sys_message' => ''
        ];
    }

    /**
     * Register a new user
     *
     * @param array $params The data from the "create new account" form
     *
     * @throws \VuFind\Exception\Auth
     *
     * @return bool
     */
    public function registerPatron($params)
    {
        $formParams = $params['userdata'];

        // Get config for creating new Alma users from Alma.ini
        $newUserConfig = $this->config['NewUser'] ?? [];

        // Check if config params are all set
        $configParams = [
            'recordType', 'userGroup',
            'accountType', 'status', 'emailType',
        ];
        foreach ($configParams as $configParam) {
            if (empty(trim($newUserConfig[$configParam] ?? ''))) {
                $errorMessage = 'Configuration "' . $configParam . '" is not set ' .
                                'in Alma ini in the [NewUser] section!';
                $this->logError($errorMessage);
                throw new \VuFind\Exception\Auth($errorMessage);
            }
        }

        // Calculate expiry date based on config in Alma.ini
        $expiryDate = new \DateTime('now');
        if (!empty(trim($newUserConfig['expiryDate'] ?? ''))) {
            try {
                $expiryDate->add(
                    new \DateInterval($newUserConfig['expiryDate'])
                );
            } catch (\Exception $exception) {
                $errorMessage = 'Configuration "expiryDate" in Alma.ini (see ' .
                                '[NewUser] section) has the wrong format!';
                error_log('[ALMA]: ' . $errorMessage);
                throw new \VuFind\Exception\Auth($errorMessage);
            }
        } else {
            $expiryDate->add(new \DateInterval('P1Y'));
        }

        // Calculate purge date based on config in Alma.ini
        $purgeDate = null;
        if (!empty(trim($newUserConfig['purgeDate'] ?? ''))) {
            try {
                $purgeDate = new \DateTime('now');
                $purgeDate->add(
                    new \DateInterval($newUserConfig['purgeDate'])
                );
            } catch (\Exception $exception) {
                $errorMessage = 'Configuration "purgeDate" in Alma.ini (see ' .
                                '[NewUser] section) has the wrong format!';
                error_log('[ALMA]: ' . $errorMessage);
                throw new \VuFind\Exception\Auth($errorMessage);
            }
        }

        // Create user XML for Alma API
        $xml = simplexml_load_string(
            '<?xml version="1.0" encoding="UTF-8" standalone="yes"?>'
            . "\n\n<user/>"
        );
        $xml->addChild('record_type', $newUserConfig['recordType']);
        $xml->addChild('first_name', $formParams['firstname']);
        $xml->addChild('last_name', $formParams['lastname']);
        $xml->addChild('user_group', $newUserConfig['userGroup']);
        $xml->addChild(
            'preferred_language', $formParams['language']
        );
        $xml->addChild('account_type', $newUserConfig['accountType']);
        $xml->addChild('status', $newUserConfig['status']);
        $xml->addChild('expiry_date', $expiryDate->format('Y-m-d') . 'Z');
        if (null !== $purgeDate) {
            $xml->addChild('purge_date', $purgeDate->format('Y-m-d') . 'Z');
        }

        $contactInfo = $xml->addChild('contact_info');
        $emails = $contactInfo->addChild('emails');
        $email = $emails->addChild('email');
        $email->addAttribute('preferred', 'true');
        $email->addChild('email_address', $formParams['email']);
        $emailTypes = $email->addChild('email_types');
        $emailTypes->addChild('email_type', $newUserConfig['emailType']);

        $addresses = $contactInfo->addChild('addresses');
        $address = $addresses->addChild('address');
        $addressTypes = $address->addChild('address_types');
        $addressTypes->addChild('address_type', 'home');
        $address['preferred'] = 'true';
        $address->addChild('line1', $formParams['address']);
        $address->addChild('postal_code', $formParams['zip']);
        $address->addChild('city', $formParams['city']);

        $phones = $contactInfo->addChild('phones');
        $phone = $phones->addChild('phone');
        $phoneTypes = $phone->addChild('phone_types');
        $phoneTypes->addChild('phone_type', 'mobile');
        $phone['preferred'] = 'true';
        $phone->addChild('phone_number', $formParams['phone']);

        if (!empty($formParams['identitynumber'])) {
            $identityField = $newUserConfig['identityField'] ?? 'primary_id';
            if ('primary_id' === $identityField) {
                $xml->addChild('primary_id', $formParams['identitynumber']);
            } elseif ('inst_id' === $identityField) {
                $userIdentifiers = $xml->addChild('user_identifiers');
                $userIdentifier = $userIdentifiers->addChild('user_identifier');
                $userIdentifier->addChild('id_type', 'INST_ID');
                $userIdentifier->addChild('value', $formParams['identitynumber']);
            } elseif ('note' === $identityField) {
                $notes = $xml->addChild('user_notes');
                $note = $notes->addChild('user_note');
                $noteType = $note->addChild('note_type', 'OTHER');
                $noteType['Description'] = 'Other';
                $note->addChild('note_text', $formParams['identitynumber']);
                $note->addChild('user_viewable', 'false');
                $note->addChild('popup_note', 'false');
            }
        }

        $userXml = $xml->asXML();

        // Create user in Alma
        $this->makeRequest(
            '/users',
            [],
            [],
            'POST',
            $userXml,
            ['Content-Type' => 'application/xml']
        );

        return true;
    }

    /**
     * Public Function which retrieves renew, hold and cancel settings from the
     * driver ini file.
     *
     * @param string $function The name of the feature to be checked
     * @param array  $params   Optional feature-specific parameters (array)
     *
     * @return array An array with key-value pairs.
     *
     * @SuppressWarnings(PHPMD.UnusedFormalParameter)
     */
    public function getConfig($function, $params = null)
    {
        if ('onlinePayment' === $function) {
            $config = $this->config['OnlinePayment'] ?? [];
            if (!empty($config) && !isset($config['exactBalanceRequired'])) {
                $config['exactBalanceRequired'] = false;
            }
            return $config;
        }
        if ('updateAddress' === $function) {
            $function = 'updateProfile';
        } elseif ('registerPatron' === $function) {
            $function = 'NewUser';
        }
        $config = parent::getConfig($function, $params);
        if ('updateProfile' === $function && isset($config['fields'])) {
            // Allow only a limited set of fields for external users
            if (isset($params['patron'])) {
                $profile = $this->getMyProfile($params['patron']);
                if ('external' === $profile['account_type']) {
                    $fields = [];
                    foreach ($config['fields'] as &$field) {
                        list($label, $fieldId) = explode(':', $field);
                        if (in_array($fieldId, ['self_service_pin'])) {
                            $fields[] = $field;
                        }
                    }
                    if (!$fields) {
                        return false;
                    }
                    $config['fields'] = $fields;
                }
            }
            // Add code tables
            if (!empty($config['fields'])) {
                foreach ($config['fields'] as &$field) {
                    $parts = explode(':', $field);
                    $fieldId = $parts[1] ?? '';
                    if ('country' === $fieldId) {
                        $field = [
                            'field' => 'country',
                            'label' => $parts[0],
                            'type' => 'select',
                            'options' => $this->getCodeTableOptions(
                                'CountryCodes', 'description'
                            ),
                            'required' => ($parts[3] ?? '') === 'required',
                        ];
                    }
                }
            }
        }
        if ($config && 'Holds' === $function) {
            if (isset($config['titleHoldBibLevels'])
                && !is_array($config['titleHoldBibLevels'])
            ) {
                $config['titleHoldBibLevels']
                    = explode(':', $config['titleHoldBibLevels']);
            }
        }
        return $config;
    }

    /**
     * Get Pick Up Locations
     *
     * This is responsible get a list of valid library locations for holds / recall
     * retrieval
     *
     * @param array $patron      Patron information returned by the patronLogin
     * method.
     * @param array $holdDetails Hold details
     *
     * @return array An array of associative arrays with locationID and
     * locationDisplay keys
     *
     * @SuppressWarnings(PHPMD.UnusedFormalParameter)
     */
    public function getPickupLocations($patron, $holdDetails)
    {
        $libraries = parent::getPickupLocations($patron, $holdDetails);

        if ($patron && $holdDetails
            && !empty($this->config['Holds']['pickupLocationRules'])
        ) {
            $rules = $this->parsePickupLocationRules(
                $this->config['Holds']['pickupLocationRules']
            );
            // Filter the pickup locations using the rules

            $level = isset($holdDetails['level']) && !empty($holdDetails['level'])
                ? $holdDetails['level'] : 'copy';
            $bibId = $holdDetails['id'];
            $itemId = $holdDetails['item_id'] ?? false;

            $allItems = [];
            $availableItems = [];
            $unavailableItems = [];
            if ('copy' === $level && $itemId) {
                $item = $this->makeRequest(
                    '/bibs/' . urlencode($bibId) . '/holdings/ALL/items/'
                    . urlencode($itemId)
                );
                $items = [$item];
            } else {
                $items = $this->makeRequest(
                    '/bibs/' . urlencode($bibId) . '/holdings/ALL/items'
                );
                $items = $items->item;
            }
            foreach ($items as $item) {
                $lib = (string)$item->item_data->library;
                $loc = (string)$item->item_data->location;
                $policy = !empty($item->item_data->policy) ?
                    (string)$item->item_data->policy : '';
                $entry = [
                    'lib' => $lib,
                    'loc' => $loc,
                    'policy' => $policy
                ];
                $allItems[] = $entry;
                $status = (string)$item->item_data->base_status;
                if ('1' === $status) {
                    $availableItems[] = $entry;
                }
            }

            foreach ($allItems as $item) {
                foreach ($availableItems as $availItem) {
                    if ($item['lib'] === $availItem['lib']
                        && $item['loc'] === $availItem['loc']
                        && $item['policy'] === $availItem['policy']
                    ) {
                        continue 2;
                    }
                }
                $unavailableItems[] = $entry;
            }

            $profile = $this->getMyProfile($patron);
            $patronGroup = $profile['group_code'] ?? '';
            $libraryFilter = null;
            $work = false;
            $home = false;
            foreach ($rules as $rule) {
                if (!empty($rule['level'])
                    && !$this->compareRuleWithArray($rule['level'], (array)$level)
                ) {
                    continue;
                }

                if ((!empty($rule['loc']) || !empty($rule['lib'])
                    || !empty($rule['policy']))
                    && !$this->compareItemRule(
                        $rule['lib'][0] ?? '',
                        $rule['loc'] ?? [],
                        $rule['policy'] ?? [],
                        $allItems
                    )
                ) {
                    continue;
                }
                if ((!empty($rule['avail']) || !empty($rule['availlib'])
                    || !empty($rule['availpolicy']))
                    && !$this->compareItemRule(
                        $rule['availlib'][0] ?? '',
                        $rule['avail'] ?? [],
                        $rule['availpolicy'] ?? [],
                        $availableItems
                    )
                ) {
                    continue;
                }
                if ((!empty($rule['unavail']) || !empty($rule['unavaillib'])
                    || !empty($rule['unavailpolicy']))
                    && !$this->compareItemRule(
                        $rule['unavaillib'][0] ?? '',
                        $rule['unavail'] ?? [],
                        $rule['unavailpolicy'] ?? [],
                        $unavailableItems
                    )
                ) {
                    continue;
                }

                if (!empty($rule['group'])) {
                    $match = $this->compareRuleWithArray(
                        $rule['group'], (array)$patronGroup
                    );
                    if (!$match) {
                        continue;
                    }
                }

                // We have a matching rule
                if (null === $libraryFilter) {
                    $libraryFilter = [];
                }
                $libraryFilter = array_merge($libraryFilter, $rule['pickup'] ?? []);

                if (!empty($rule['home'])) {
                    $home = !empty($profile['homeAddress'])
                        && $this->compareRuleWithArray(
                            $rule['home'], ['true']
                        );
                }
                if (!empty($rule['work'])) {
                    $work = !empty($profile['workAddress'])
                        && $this->compareRuleWithArray(
                            $rule['work'], ['true']
                        );
                }

                if (in_array('stop', $rule['match'] ?? [])) {
                    break;
                }
            }

            if (null === $libraryFilter) {
                $libraries = [];
            } else {
                $libraries = array_filter(
                    $libraries,
                    function ($library) use ($libraryFilter) {
                        return in_array($library['locationID'], $libraryFilter);
                    }
                );
            }

            if ($home) {
                $libraries[] = [
                    'locationID' => '$$HOME',
                    'locationDisplay' => $profile['homeAddress']
                ];
            }
            if ($work) {
                if (!$home || $profile['homeAddress'] !== $profile['workAddress']) {
                    $libraries[] = [
                        'locationID' => '$$WORK',
                        'locationDisplay' => $profile['workAddress']
                    ];
                }
            }
        }

        return $libraries;
    }

    /**
     * Get Default Pick Up Location
     *
     * @param array $patron      Patron information returned by the patronLogin
     * method.
     * @param array $holdDetails Optional array, only passed in when getting a list
     * in the context of placing a hold; contains most of the same values passed to
     * placeHold, minus the patron data.  May be used to limit the pickup options
     * or may be ignored.
     *
     * @return string       The default pickup location for the patron.
     */
    public function getDefaultPickUpLocation($patron = null, $holdDetails = null)
    {
        return false;
    }

    /**
     * Check if request is valid
     *
     * This is responsible for determining if an item is requestable
     *
     * @param string $id     The record id
     * @param array  $data   An array of item data
     * @param patron $patron An array of patron data
     *
     * @return bool True if request is valid, false if not
     */
    public function checkRequestIsValid($id, $data, $patron)
    {
        $patronId = $patron['id'];
        $level = $data['level'] ?? 'copy';
        if ('copy' === $level) {
            if (isset($this->config['Holds']['enableItemHolds'])
                && !$this->config['Holds']['enableItemHolds']
            ) {
                return false;
            }

            // Call the request-options API for the logged-in user
            $requestOptionsPath = '/bibs/' . urlencode($id)
                . '/holdings/' . urlencode($data['holding_id']) . '/items/'
                . urlencode($data['item_id']) . '/request-options?user_id='
                . urlencode($patronId);

            // Make the API request
            $requestOptions = $this->makeRequest($requestOptionsPath);
        } elseif ('title' === $level) {
            $hmac = explode(':', $this->config['Holds']['HMACKeys'] ?? '');
            if (!in_array('level', $hmac) || !in_array('description', $hmac)) {
                return false;
            }
            // Call the request-options API for the logged-in user
            $requestOptionsPath = '/bibs/' . urlencode($id)
                . '/request-options?user_id=' . urlencode($patronId);

            // Make the API request
            $requestOptions = $this->makeRequest($requestOptionsPath);
        } else {
            return false;
        }

        // Check possible request types from the API answer
        $requestTypes = $requestOptions->xpath(
            '/request_options/request_option//type'
        );
        foreach ($requestTypes as $requestType) {
            if (in_array((string)$requestType, ['HOLD', 'PURCHASE'])) {
                return true;
            }
        }

        return false;
    }

    /**
     * Place a hold request via Alma API. This could be a title level request or
     * an item level request.
     *
     * Finna: Handles the $$HOME and $$WORK pickup locations
     *
     * @param array $holdDetails An associative array w/ atleast patron and item_id
     *
     * @return array success: bool, sysMessage: string
     *
     * @link https://developers.exlibrisgroup.com/alma/apis/bibs
     */
    public function placeHold($holdDetails)
    {
        // Check for title or item level request
        $level = $holdDetails['level'] ?? 'item';

        // Get information that is valid for both, item level requests and title
        // level requests.
        $mmsId = $holdDetails['id'];
        $holId = $holdDetails['holding_id'];
        $itmId = $holdDetails['item_id'];
        $patronId = $holdDetails['patron']['id'];
        $pickupLocation = $holdDetails['pickUpLocation'] ?? null;
        $comment = $holdDetails['comment'] ?? null;
        $requiredBy = (isset($holdDetails['requiredBy']))
        ? $this->dateConverter->convertFromDisplayDate(
            'Y-m-d',
            $holdDetails['requiredBy']
        ) . 'Z'
        : null;

        // Create body for API request
        $body = [];
        $body['request_type'] = 'HOLD';
        if ('$$HOME' === $pickupLocation) {
            $body['pickup_location_type'] = 'USER_HOME_ADDRESS';
        } elseif ('$$WORK' === $pickupLocation) {
            $body['pickup_location_type'] = 'USER_WORK_ADDRESS';
        } else {
            $body['pickup_location_type'] = 'LIBRARY';
            $body['pickup_location_library'] = $pickupLocation;
        }
        $body['comment'] = $comment;
        $body['last_interest_date'] = $requiredBy;

        // Remove "null" values from body array
        $body = array_filter($body);

        // Check if we have a title level request or an item level request
        if ($level === 'title') {
            // Add description if we have one for title level requests as Alma
            // needs it under certain circumstances. See: https://developers.
            // exlibrisgroup.com/alma/apis/xsd/rest_user_request.xsd?tags=POST
            $description = isset($holdDetails['description']) ?? null;
            if ($description) {
                $body['description'] = $description;
            }

            // Create HTTP client with Alma API URL for title level requests
            $client = $this->httpService->createClient(
                $this->baseUrl . '/bibs/' . urlencode($mmsId)
                . '/requests?apikey=' . urlencode($this->apiKey)
                . '&user_id=' . urlencode($patronId)
                . '&format=json'
            );
        } else {
            // Create HTTP client with Alma API URL for item level requests
            $client = $this->httpService->createClient(
                $this->baseUrl . '/bibs/' . urlencode($mmsId)
                . '/holdings/' . urlencode($holId)
                . '/items/' . urlencode($itmId)
                . '/requests?apikey=' . urlencode($this->apiKey)
                . '&user_id=' . urlencode($patronId)
                . '&format=json'
            );
        }

        // Set headers
        $client->setHeaders(
            [
            'Content-type: application/json',
            'Accept: application/json'
            ]
        );

        // Set HTTP method
        $client->setMethod(\Zend\Http\Request::METHOD_POST);

        // Set body
        $client->setRawBody(json_encode($body));

        // Send API call and get response
        $response = $client->send();

        // Check for success
        if ($response->isSuccess()) {
            return ['success' => true];
        } else {
            $this->logError(
                'POST request for ' . $client->getUri()->toString() . ' failed: '
                . $response->getBody()
            );
        }

        // Get error message
        $error = json_decode($response->getBody());
        if (!$error) {
            $error = simplexml_load_string($response->getBody());
        }

        $errorCode = $error->errorList->error[0]->errorCode ?? null;
        switch ($errorCode) {
        case '401136':
            $errorMsg = 'hold_error_already_held';
            break;
        case '401129':
            $errorMsg = 'hold_error_cannot_fulfill';
            break;
        case '401652':
            $errorMsg = 'hold_error_fail';
            break;
        default:
            $errorMsg = $error->errorList->error[0]->errorMessage
                ?? 'hold_error_fail';
        }

        return [
            'success' => false,
            'sysMessage' => $errorMsg
        ];
    }

    /**
     * Get Holding
     *
     * This is responsible for retrieving the holding information of a certain
     * record.
     *
     * Finna:
     *  - Don't use a running number as item number.
     *  - Handle suppressed holdings.
     *  - Add holdings for locations with no items.
     *
     * @param string $id      The record id to retrieve the holdings for
     * @param array  $patron  Patron data
     * @param array  $options Additional options
     *
     * @return array On success an array with the key "total" containing the total
     * number of items for the given bib id, and the key "holdings" containing an
     * array of holding information each one with these keys: id, source,
     * availability, status, location, reserve, callnumber, duedate, returnDate,
     * number, barcode, item_notes, item_id, holding_id, addLink, description
     */
    public function getHolding($id, $patron = null, array $options = [])
    {
        // Prepare result array with default values. If no API result can be received
        // these will be returned.
        $results['total'] = 0;
        $results['holdings'] = [];

        $itemHolds = $this->config['Holds']['enableItemHolds'] ?? null;

        $holdings = [];
        $records = $this->makeRequest('/bibs/' . urlencode($id) . '/holdings');
        foreach ($records->holding ?? [] as $record) {
            $holdings[(string)$record->holding_id] = $record;
        }

        // Paging parameters for paginated API call. The "limit" tells the API how
        // many items the call should return at once (e. g. 10). The "offset" defines
        // the range (e. g. get items 30 to 40). With these parameters we are able to
        // use a paginator for paging through many items.
        $apiPagingParams = '';
        if ($options['itemLimit'] ?? null) {
            $apiPagingParams = 'limit=' . urlencode($options['itemLimit'])
                . '&offset=' . urlencode($options['offset'] ?? 0);
        }

        // The path for the API call. We call "ALL" available items, but not at once
        // as a pagination mechanism is used. If paging params are not set for some
        // reason, the first 10 items are called which is the default API behaviour.
        $itemsPath = '/bibs/' . urlencode($id) . '/holdings/ALL/items?'
            . $apiPagingParams
            . '&order_by=library,location,enum_a,enum_b&direction=desc'
            . '&expand=due_date';

        $sort = 0;
        if ($items = $this->makeRequest($itemsPath)) {
            // Get the total number of items returned from the API call and set it to
            // a class variable. It is then used in VuFind\RecordTab\HoldingsILS for
            // the items paginator.
            $results['total'] = (int)$items->attributes()->total_record_count;

            foreach ($items->item as $item) {
                $holdingId = (string)$item->holding_data->holding_id;
                if ($holding = $holdings[$holdingId] ?? null) {
                    if ('true' === (string)$holding->suppress_from_publishing) {
                        continue;
                    }
                }

                $itemId = (string)$item->item_data->pid;
                $barcode = (string)$item->item_data->barcode;
                $status = (string)$item->item_data->base_status[0]
                    ->attributes()['desc'];
                $duedate = $item->item_data->due_date
                    ? $this->parseDate((string)$item->item_data->due_date) : null;
                if ($duedate && 'Item not in place' === $status) {
                    $status = 'Checked Out';
                }

                $itemNotes = !empty($item->item_data->public_note)
                    ? [(string)$item->item_data->public_note] : null;

                $processType = (string)($item->item_data->process_type ?? '');
                if ($processType && 'LOAN' !== $processType) {
                    $status = $this->getTranslatableStatusString(
                        $item->item_data->process_type
                    );
                }

                $description = null;
                $number = null;
                if (!empty($item->item_data->description)) {
                    $number = (string)$item->item_data->description;
                    $description = (string)$item->item_data->description;
                }

                $addLink = $patron ? 'check' : false;
                if ($addLink && null !== $itemHolds) {
                    if ('description' === $itemHolds) {
                        $addLink = null !== $description;
                    } elseif (!$itemHolds) {
                        $addLink = false;
                    }
                }

                $results['holdings'][] = [
                    'id' => $id,
                    'source' => 'Solr',
                    'availability' => $this->getAvailabilityFromItem($item),
                    'status' => $status,
                    'location' => $this->getItemLocation($item),
                    'reserve' => 'N',   // TODO: support reserve status
                    'callnumber' => $this->getTranslatableString(
                        $item->holding_data->call_number
                    ),
                    'duedate' => $duedate,
                    'returnDate' => false, // TODO: support recent returns
                    'number' => $number,
                    'barcode' => empty($barcode) ? 'n/a' : $barcode,
                    'item_notes' => $itemNotes ?? null,
                    'item_id' => $itemId,
                    'holding_id' => $holdingId,
                    'holdtype' => 'auto',
                    'addLink' => $addLink,
                    // For Alma title-level hold requests
                    'description' => $description ?? null,
                    'sort' => $sort++
                ];
            }
        }

        // Fetch also digital and/or electronic inventory if configured
        $types = $this->getInventoryTypes();
        if (in_array('d_avail', $types) || in_array('e_avail', $types)) {
            // No need for physical items
            $key = array_search('p_avail', $types);
            if (false !== $key) {
                unset($types[$key]);
            }
            $statuses = $this->getStatusesForInventoryTypes((array)$id, $types);
            $electronic = [];
            foreach ($statuses as $record) {
                foreach ($record as $status) {
                    $electronic[] = $status;
                }
            }
            $results['electronic_holdings'] = $electronic;
        }

        // The rest is completely Finna-specific:

        $itemsTotal = $results['total'];

        // Add holdings without items if we have a single page of holdings.
        // Otherwise we don't know all the items.
        $paged = isset($options['itemLimit'])
            && $results['total'] > $options['itemLimit'];
        if (!$paged) {
            $noItemsHoldings = [];
            foreach ($holdings as $record) {
                if ('true' === (string)$record->suppress_from_publishing) {
                    continue;
                }
                $itemsFound = false;
                foreach ($results['holdings'] as &$holding) {
                    if ($holding['holding_id'] === (string)$record->holding_id) {
                        $holding['details_ajax'] = $holding['holding_id'];
                        $itemsFound = true;
                    }
                }
                unset($holding);
                if (!$itemsFound) {
                    $noItemsHoldings[] = $record;
                }
            }

            foreach ($noItemsHoldings as $record) {
                $entry = $this->createHoldingEntry($id, $record);
                $entry['details_ajax'] = $entry['holding_id'];
                $entry['sort'] = $sort++;
                $results['holdings'][] = $entry;
                ++$results['total'];
            }
        }

        // Add summary
        $availableTotal = 0;
        $locations = [];
        if (!$paged) {
            foreach ($results['holdings'] as $item) {
                if (!empty($item['availability'])) {
                    $availableTotal++;
                }
                $locations[(string)$item['location']] = true;
            }
        }

        usort($results['holdings'], [$this, 'statusSortFunction']);

        // Use a stupid location name to make sure this doesn't get mixed with
        // real items that don't have a proper location.
        $result = [
           'available' => $paged ? null : $availableTotal,
           'total' => $itemsTotal,
           'locations' => $paged ? null : count($locations),
           'availability' => null,
           'callnumber' => null,
           'location' => '__HOLDINGSSUMMARYLOCATION__'
        ];
        if (!isset($this->config['Holdings']['displayTotalHoldCount'])
            || $this->config['Holdings']['displayTotalHoldCount']
        ) {
            $bibs = $this->makeRequest(
                '/bibs', ['mms_id' => $id, 'expand' => 'requests']
            );
            $result['reservations'] = $bibs->bib->requests ?? 0;
        }
        $results['holdings'][] = $result;

        return $results;
    }

    /**
     * Get detailed holding information for a single holdings record
     *
     * @param string $id     Bib record id
     * @param string $key    Retrieval key
     * @param array  $patron Patron data
     *
     * @return array
     */
    public function getHoldingsDetails($id, $key, $patron = null)
    {
        return $this->getHoldingsData($id, $key);
    }

    /**
     * Helper method to determine whether or not a certain method can be
     * called on this driver.  Required method for any smart drivers.
     *
     * @param string $method The name of the called method.
     * @param array  $params Array of passed parameters
     *
     * @return bool True if the method can be called with the given parameters,
     * false otherwise.
     *
     * @SuppressWarnings(PHPMD.UnusedFormalParameter)
     */
    public function supportsMethod($method, $params)
    {
        if ('registerPatron' === $method) {
            $config = $this->config['NewUser'] ?? [];
            $required = [
                'recordType', 'accountType', 'status', 'userGroup',
                'emailType', 'termsUrl'
            ];
            foreach ($required as $key) {
                if (empty($config[$key])) {
                    return false;
                }
            }
            return true;
        }
        return parent::supportsMethod($method, $params);
    }

    /**
     * Get holdings data from a holdings record
     *
     * @param string $id         Bib ID
     * @param array  $holdingsId Holdings record ID
     *
     * @return array
     */
    protected function getHoldingsData($id, $holdingsId)
    {
        $record = $this->makeRequest(
            '/bibs/' . urlencode($id) . '/holdings/'
            . urlencode($holdingsId)
        );
        $marc = $record->record;

        $marcDetails = [];

        // Get Notes
        $data = $this->getHoldingsMarc(
            $marc,
            isset($this->config['Holdings']['notes'])
            ? $this->config['Holdings']['notes']
            : '852z'
        );
        if ($data) {
            $marcDetails['notes'] = $data;
        }

        // Get Summary (may be multiple lines)
        $data = $this->getHoldingsMarc(
            $marc,
            isset($this->config['Holdings']['summary'])
            ? $this->config['Holdings']['summary']
            : '866a'
        );
        if ($data) {
            $marcDetails['summary'] = $data;
        }

        // Get Supplements
        if (isset($this->config['Holdings']['supplements'])) {
            $data = $this->getHoldingsMarc(
                $marc,
                $this->config['Holdings']['supplements']
            );
            if ($data) {
                $marcDetails['supplements'] = $data;
            }
        }

        // Get Indexes
        if (isset($this->config['Holdings']['indexes'])) {
            $data = $this->getHoldingsMarc(
                $marc,
                $this->config['Holdings']['indexes']
            );
            if ($data) {
                $marcDetails['indexes'] = $data;
            }
        }

        // Get links
        if (isset($this->config['Holdings']['links'])) {
            $data = $this->getHoldingsMarc(
                $marc,
                $this->config['Holdings']['links']
            );
            if ($data) {
                $marcDetails['links'] = $data;
            }
        }

        // Make sure to return an empty array unless we have details to display
        if (!empty($marcDetails)) {
            $marcDetails['holding_id'] = $record['holding_id'];
        }

        return $marcDetails;
    }

    /**
     * Create a holding entry
     *
     * @param string $id      Bib ID
     * @param array  $holding Holding
     *
     * @return array
     */
    protected function createHoldingEntry($id, $holding)
    {
        $location = $this->getTranslatableString($holding->library);
        $callnumber = $holding->call_number
            ? $this->getTranslatableString($holding->call_number) : '';

        return [
            'id' => $id,
            'item_id' => 'HLD_' . (string)$holding->holding_id,
            'location' => $location,
            'requests_placed' => 0,
            'status' => '',
            'use_unknown_message' => true,
            'availability' => false,
            'duedate' => '',
            'barcode' => '',
            'callnumber' => $callnumber,
            'holding_id' => (string)$holding->holding_id,
        ];
    }

    /**
     * Get specified fields from a Holdings MARC Record
     *
     * @param object       $record     SimpleXMLElement
     * @param array|string $fieldSpecs Array or colon-separated list of
     * field/subfield specifications (3 chars for field code and then subfields,
     * e.g. 866az)
     *
     * @return array
     */
    protected function getHoldingsMarc($record, $fieldSpecs)
    {
        if (!is_array($fieldSpecs)) {
            $fieldSpecs = explode(':', $fieldSpecs);
        }
        $results = [];
        foreach ($fieldSpecs as $fieldSpec) {
            $fieldCode = substr($fieldSpec, 0, 3);
            $subfieldCodes = substr($fieldSpec, 3);
            foreach ($record->datafield as $field) {
                if ((string)$field->attributes()->tag === $fieldCode) {
                    $line = '';
                    foreach ($field->subfield as $subfield) {
                        $code = (string)$subfield->attributes()->code;
                        if (!strstr($subfieldCodes, $code)) {
                            continue;
                        }
                        if ($line) {
                            $line .= ' ';
                        }
                        $line .= (string)$subfield;
                    }
                    if ($line) {
                        $results[] = $line;
                    }
                }
            }
        }
        return $results;
    }

    /**
     * Get location for an item
     *
     * @param SimpleXMLElement $item Item
     *
     * @return \VuFind\I18n\TranslatableString|string
     */
    protected function getItemLocation($item)
    {
        $value = ($this->config['Catalog']['translationPrefix'] ?? '')
            . (string)$item->item_data->location;
        $desc = $this->getLocationExternalName(
            (string)$item->item_data->library,
            (string)$item->item_data->location
        );
        if (null === $desc) {
            $desc
                = (string)($item->item_data->location->attributes()->desc ?? $value);
        }
        return new \VuFind\I18n\TranslatableString($value, $desc);
    }

    /**
     * Get the external name of a location
     *
     * @param string $library  Library
     * @param string $location Location
     *
     * @return string
     */
    protected function getLocationExternalName($library, $location)
    {
        $cacheId = 'alma|locations|' . $library;
        $saveLifetime = $this->cacheLifetime;
        $this->cacheLifetime = 3600;
        $locations = $this->getCachedData($cacheId);
        $this->cacheLifetime = $saveLifetime;

        if (null === $locations) {
            $xml = $this->makeRequest(
                '/conf/libraries/' . urlencode($library) . '/locations'
            );
            $locations = [];
            foreach ($xml as $entry) {
                $locations[(string)$entry->code] = [
                    'name' => (string)$entry->name,
                    'externalName' => (string)$entry->external_name
                ];
            }
            $this->putCachedData($cacheId, $locations);
        }
        return $locations[$location]['externalName'] ?? null;
    }

    /**
     * Get Statuses for inventory types
     *
     * This is responsible for retrieving the status information for a
     * collection of records with specified inventory types.
     *
     * Finna:
     *  - Get location codes too, and sort results
     *
     * @param array $ids   The array of record ids to retrieve the status for
     * @param array $types Inventory types
     *
     * @return array An array of getStatus() return values on success.
     */
    protected function getStatusesForInventoryTypes($ids, $types)
    {
        $results = [];
        $params = [
            'mms_id' => implode(',', $ids),
            'expand' => implode(',', array_unique(array_merge($types, ['requests'])))
        ];
        if ($bibs = $this->makeRequest('/bibs', $params)) {
            foreach ($bibs as $bib) {
                $marc = new \File_MARCXML(
                    $bib->record->asXML(),
                    \File_MARCXML::SOURCE_STRING
                );
                $status = [];
                $tmpl = [
                    'id' => (string)$bib->mms_id,
                    'source' => 'Solr',
                    'callnumber' => '',
                    'reserve' => 'N',
                ];
                $sort = 0;
                if ($record = $marc->next()) {
                    // Physical
                    $physicalItems = $record->getFields('AVA');
                    foreach ($physicalItems as $field) {
                        $avail = $this->getMarcSubfield($field, 'e');
                        $item = $tmpl;
                        $item['availability'] = strtolower($avail) === 'available';
                        $item['location'] = $this->getTranslatableStringForCode(
                            $this->getMarcSubfield($field, 'j'),
                            $this->getMarcSubfield($field, 'c')
                        );
                        $item['callnumber'] = $this->getMarcSubfield($field, 'd');
                        $item['sort'] = $sort++;
                        $status[] = $item;
                    }
                    // Electronic
                    $electronicItems = $record->getFields('AVE');
                    foreach ($electronicItems as $field) {
                        $avail = $this->getMarcSubfield($field, 'e');
                        $item = $tmpl;
                        $item['availability'] = strtolower($avail) === 'available';
                        // Use the following subfields for location:
                        // m (Collection name)
                        // i (Available for library)
                        // d (Available for library)
                        // b (Available for library)
                        $location = [
                            $this->getMarcSubfield($field, 'm') ?: 'Get full text'
                        ];
                        foreach (['i', 'd', 'b'] as $code) {
                            if ($content = $this->getMarcSubfield($field, $code)) {
                                $location[] = $content;
                            }
                        }
                        $item['location'] = implode(' - ', $location);
                        $item['callnumber'] = $this->getMarcSubfield($field, 't');
                        $url = $this->getMarcSubfield($field, 'u');
                        if (preg_match('/^https?:\/\//', $url)) {
                            $item['locationhref'] = $url;
                        }
                        $item['status'] = $this->getMarcSubfield($field, 's')
                            ?: null;
                        if ($note = $this->getMarcSubfield($field, 'n')) {
                            $item['item_notes'] = [$note];
                        }
                        $item['sort'] = $sort++;
                        $status[] = $item;
<<<<<<< HEAD
                    }
                    // Digital
                    $deliveryUrl
                        = $this->config['Holdings']['digitalDeliveryUrl'] ?? '';
                    $digitalItems = $record->getFields('AVD');
                    if ($digitalItems && !$deliveryUrl) {
                        $this->logWarning(
                            'Digital items exist for ' . (string)$bib->mms_id
                            . ', but digitalDeliveryUrl not set -- unable to'
                            . ' generate links'
                        );
                    }
=======
                    }
                    // Digital
                    $deliveryUrl
                        = $this->config['Holdings']['digitalDeliveryUrl'] ?? '';
                    $digitalItems = $record->getFields('AVD');
                    if ($digitalItems && !$deliveryUrl) {
                        $this->logWarning(
                            'Digital items exist for ' . (string)$bib->mms_id
                            . ', but digitalDeliveryUrl not set -- unable to'
                            . ' generate links'
                        );
                    }
>>>>>>> 15f26050
                    foreach ($digitalItems as $field) {
                        $item = $tmpl;
                        unset($item['callnumber']);
                        $item['availability'] = true;
                        $item['location'] = $this->getMarcSubfield($field, 'e');
                        // Using subfield 'd' ('Repository Name') as callnumber
                        $item['callnumber'] = $this->getMarcSubfield($field, 'd');
                        if ($deliveryUrl) {
                            $item['locationhref'] = str_replace(
                                '%%id%%',
                                $this->getMarcSubfield($field, 'b'),
                                $deliveryUrl
                            );
                        }
                        $item['sort'] = $sort++;
                        $status[] = $item;
                    }
                }
                usort($status, [$this, 'statusSortFunction']);

                // Return locations to strings
                foreach ($status as &$item) {
                    $item['location'] = $this->translate($item['location']);
                }
                unset($item);

                $results[(string)$bib->mms_id] = $status;
            }
        }
        return $results;
    }

    /**
     * Get code table options for table
     *
     * @param string $codeTable Code table to fetch
     * @param string $sort      Sort order ('', 'code' or 'description)
     *
     * @return array
     */
    protected function getCodeTableOptions($codeTable, $sort)
    {
        $cacheId = 'alma|codetable|' . $codeTable . "|$sort";
        $cached = $this->getCachedData($cacheId);
        if (null !== $cached) {
            return $cached;
        }

        $table = $this->makeRequest('/conf/code-tables/' . urlencode($codeTable));
        $result = [];
        foreach ($table->rows->row as $row) {
            if ((string)$row->enabled === 'true') {
                $result[(string)$row->code] = [
                    'name' => (string)$row->description
                ];
            }
        }

        if ('code' === $sort) {
            uksort(
                $result,
                function ($a, $b) {
                    return strcmp($a, $b);
                }
            );
        } elseif ('description' === $sort) {
            uasort(
                $result,
                function ($a, $b) {
                    return strcmp($a['name'], $b['name']);
                }
            );
        }

        $this->putCachedData($cacheId, $result);

        return $result;
    }

    /**
     * Parse pickup location rules from configuration
     *
     * @param array $config Rule configuration
     *
     * @return array
     */
    protected function parsePickupLocationRules($config)
    {
        $rules = [];
        foreach ($config as $rule) {
            $items = array_map('trim', str_getcsv($rule, ':'));
            $ruleParts = [];
            foreach ($items as $item) {
                $parsed = parse_ini_string($item, false, INI_SCANNER_RAW);
                foreach ($parsed as $key => $value) {
                    if (!isset($ruleParts[$key])) {
                        $ruleParts[$key] = [];
                    }
                    $ruleParts[$key] = array_merge(
                        $ruleParts[$key],
                        array_map('trim', str_getcsv($value, ',', "'"))
                    );
                }
            }
            $rules[] = $ruleParts;
        }
        return $rules;
    }

    /**
     * Compare a rule with an array of values
     *
     * @param string|array $rule   Rule values
     * @param array        $values Values
     *
     * @return bool
     */
    protected function compareRuleWithArray($rule, $values)
    {
        $negated = false;
        $result = false;
        // First non-negated rules...
        foreach ((array)$rule as $ruleValue) {
            if (strncmp($ruleValue, '!', 1) === 0) {
                // We have negated rules, no point in continuing positive matches
                $negated = true;
                break;
            }
            $ruleValue = addcslashes($ruleValue, '\\');
            foreach ($values as $value) {
                if (preg_match("/^$ruleValue\$/i", $value)) {
                    $result = true;
                }
            }
        }
        if (!$negated) {
            return $result;
        }

        // ... then negated rules
        foreach ((array)$rule as $ruleValue) {
            if (strncmp($ruleValue, '!', 1) !== 0) {
                continue;
            }
            $ruleValue = substr($ruleValue, 1);
            $ruleValue = addcslashes($ruleValue, '\\');
            foreach ($values as $value) {
                if (preg_match("/^$ruleValue\$/i", $value)) {
                    return false;
                }
            }
        }
        return true;
    }

    /**
     * Compare an item rule
     *
     * @param string       $lib    Library
     * @param string|array $loc    Locations
     * @param string|array $policy Item policies
     * @param array        $items  Item information
     *
     * @return bool
     */
    protected function compareItemRule($lib, $loc, $policy, $items)
    {
        foreach ($items as $item) {
            if ($lib && $item['lib'] !== $lib) {
                continue;
            }
            if ($loc && !$this->compareRuleWithArray($loc, (array)$item['loc'])) {
                continue;
            }
            if ($policy
                && !$this->compareRuleWithArray($policy, (array)$item['policy'])
            ) {
                continue;
            }

            return true;
        }
        return false;
    }

    /**
     * Make an HTTP request against Alma
     *
     * @param string        $path          Path to retrieve from API (excluding base
     *                                     URL/API key)
     * @param array         $paramsGet     Additional GET params
     * @param array         $paramsPost    Additional POST params
     * @param string        $method        GET or POST. Default is GET.
     * @param string        $rawBody       Request body.
     * @param Headers|array $headers       Add headers to the call.
     * @param array         $allowedErrors HTTP status codes that are not treated as
     *                                     API errors.
     * @param bool          $returnStatus  Whether to return HTTP status in addition
     *                                     to the response.
     *
     * @throws ILSException
     * @return NULL|SimpleXMLElement
     */
    protected function makeRequest(
        $path,
        $paramsGet = [],
        $paramsPost = [],
        $method = 'GET',
        $rawBody = null,
        $headers = null,
        $allowedErrors = [],
        $returnStatus = false
    ) {
        // Primitive cache (mainly for getConfig())
        $cachedRequest = $this->cachedRequest['request'] ?? '';
        $reqIdParts = [
            $path,
            $paramsGet,
            $paramsPost,
            $rawBody,
            $headers,
            $allowedErrors,
            $returnStatus
        ];
        $reqId = md5(print_r($reqIdParts, true));
        if ('GET' === $method && $reqId === $cachedRequest) {
            return $this->cachedRequest['response'];
        }
        $result = parent::makeRequest(
            $path, $paramsGet, $paramsPost, $method, $rawBody, $headers,
            $allowedErrors, $returnStatus
        );
        if ('GET' === $method) {
            $this->cachedRequest = [
                'request' => $reqId,
                'response' => $result
            ];
        }
        return $result;
    }

    /**
     * Status item sort function
     *
     * @param array $a First status record to compare
     * @param array $b Second status record to compare
     *
     * @return int
     */
    protected function statusSortFunction($a, $b)
    {
        $orderA = $this->holdingsLocationOrder[(string)$a['location']] ?? 999;
        $orderB = $this->holdingsLocationOrder[(string)$b['location']] ?? 999;
        $result = $orderA - $orderB;

        if (0 === $result) {
            $result = strcmp(
                ($a['location'] instanceof \VuFind\I18n\TranslatableString)
                    ? $a['location']->getDisplayString() : $a['location'],
                ($b['location'] instanceof \VuFind\I18n\TranslatableString)
                    ? $b['location']->getDisplayString() : $b['location']
            );
        }

        if (0 === $result && $this->sortItemsByEnumChron) {
            // Reverse chronological order
            $result = strnatcmp($b['number'] ?? '', $a['number'] ?? '');
        }

        if (0 === $result) {
            $result = $a['sort'] - $b['sort'];
        }

        return $result;
    }

    /**
     * Gets a translatable string for description and code
     *
     * @param string $code        Code
     * @param string $description Description
     *
     * @return \VuFind\I18n\TranslatableString
     */
    protected function getTranslatableStringForCode($code, $description)
    {
        $value = ($this->config['Catalog']['translationPrefix'] ?? '')
            . (string)$code;
        return new \VuFind\I18n\TranslatableString($value, $description);
    }
}<|MERGE_RESOLUTION|>--- conflicted
+++ resolved
@@ -1796,7 +1796,6 @@
                         }
                         $item['sort'] = $sort++;
                         $status[] = $item;
-<<<<<<< HEAD
                     }
                     // Digital
                     $deliveryUrl
@@ -1809,20 +1808,6 @@
                             . ' generate links'
                         );
                     }
-=======
-                    }
-                    // Digital
-                    $deliveryUrl
-                        = $this->config['Holdings']['digitalDeliveryUrl'] ?? '';
-                    $digitalItems = $record->getFields('AVD');
-                    if ($digitalItems && !$deliveryUrl) {
-                        $this->logWarning(
-                            'Digital items exist for ' . (string)$bib->mms_id
-                            . ', but digitalDeliveryUrl not set -- unable to'
-                            . ' generate links'
-                        );
-                    }
->>>>>>> 15f26050
                     foreach ($digitalItems as $field) {
                         $item = $tmpl;
                         unset($item['callnumber']);
