--- conflicted
+++ resolved
@@ -714,8 +714,6 @@
             $available = $entry['ServiceCode'] === 'ReservationArrived'
                     || $entry['ServiceCode'] === 'ReservationNoticeSent';
             $frozen = !$entry['ResActiveToday'] && !$available;
-<<<<<<< HEAD
-=======
             $frozenThrough = '';
             if ($frozen && $entry['ResPausedTo']
                 && $entry['ResPausedTo'] != $entry['ResValidUntil']
@@ -729,7 +727,6 @@
             $updateDetails = !$available
                 ? $entry['Id'] . '|' . $entry['ResValidUntil']
                 : '';
->>>>>>> 380bc08a
             $hold = [
                 'id' => $entry['MarcRecordId'],
                 'item_id' => $entry['Id'],
@@ -743,14 +740,9 @@
                 ),
                 'position' => $entry['NumberInQueue'],
                 'available' => $available,
-<<<<<<< HEAD
-                'requestId' => $entry['Id'],
-                'frozen' => $frozen,
-=======
                 'reqnum' => $entry['Id'],
                 'frozen' => $frozen,
                 'frozenThrough' => $frozenThrough,
->>>>>>> 380bc08a
                 'requestGroup' => $this->requestGroupsEnabled &&
                     isset($entry['Scope']) ?
                     "mikromarc_" . $this->getRequestGroupKey($entry['Scope'])
