<?php
/**
 * Factory for record driver data formatting view helper
 *
 * PHP version 5
 *
 * Copyright (C) Villanova University 2016.
 * Copyright (C) The National Library of Finland 2017.
 *
 * This program is free software; you can redistribute it and/or modify
 * it under the terms of the GNU General Public License version 2,
 * as published by the Free Software Foundation.
 *
 * This program is distributed in the hope that it will be useful,
 * but WITHOUT ANY WARRANTY; without even the implied warranty of
 * MERCHANTABILITY or FITNESS FOR A PARTICULAR PURPOSE.  See the
 * GNU General Public License for more details.
 *
 * You should have received a copy of the GNU General Public License
 * along with this program; if not, write to the Free Software
 * Foundation, Inc., 51 Franklin Street, Fifth Floor, Boston, MA  02110-1301  USA
 *
 * @category VuFind
 * @package  View_Helpers
 * @author   Demian Katz <demian.katz@villanova.edu>
 * @author   Konsta Raunio <konsta.raunio@helsinki.fi>
 * @license  http://opensource.org/licenses/gpl-2.0.php GNU General Public License
 * @link     https://vufind.org/wiki/development:architecture:record_data_formatter
 * Wiki
 */
namespace Finna\View\Helper\Root;

/**
 * Factory for record driver data formatting view helper
 *
 * @category VuFind
 * @package  View_Helpers
 * @author   Demian Katz <demian.katz@villanova.edu>
 * @author   Konsta Raunio <konsta.raunio@helsinki.fi>
 * @license  http://opensource.org/licenses/gpl-2.0.php GNU General Public License
 * @link     https://vufind.org/wiki/development:architecture:record_data_formatter
 * Wiki
 */
class RecordDataFormatterFactory
{
    /**
     * Create the helper.
     *
     * @return RecordDataFormatter
     */
    public function __invoke()
    {
        $helper = new RecordDataFormatter();
        $helper->setDefaults('core', $this->getDefaultCoreSpecs());
        $helper->setDefaults('description', $this->getDefaultDescriptionSpecs());
        $helper->setDefaults('authority', $this->getDefaultAuthoritySpecs());
        return $helper;
    }

    /**
     * Get default specifications for displaying data in core metadata.
     *
     * @return array
     */
    public function getDefaultCoreSpecs()
    {
        $spec = new \VuFind\View\Helper\Root\RecordDataFormatter\SpecBuilder();
        $spec->setTemplateLine(
            'Original Work', 'getOriginalWork', 'data-forwardFields.phtml',
            [
                'context' => ['class' => 'recordOriginalWork']
            ]
        );
        $spec->setTemplateLine(
            'Published in', 'getContainerTitle', 'data-containerTitle.phtml',
            [
                'context' => ['class' => 'record-container-link']
            ]
        );
        $spec->setTemplateLine(
            'New Title', 'getNewerTitles', 'data-titles.phtml',
            [
                'context' => ['class' => 'recordNextTitles']
            ]
        );
        $spec->setTemplateLine(
            'Previous Title', 'getPreviousTitles', 'data-titles.phtml',
            [
                'context' => ['class' => 'recordPrevTitles']
            ]
        );
        $spec->setTemplateLine(
            'Secondary Authors', 'getNonPresenterSecondaryAuthors',
            'data-contributors.phtml',
            [
                'context' => ['class' => 'recordAuthors'],
                'labelFunction' => function () {
                     return 'Contributors';
                }
            ]
        );
        $spec->setTemplateLine(
            'Actors', 'getCreditedPresenters', 'data-actors.phtml',
            [
                'context' => ['class' => 'recordPresenters']
            ]
        );
        $spec->setTemplateLine(
            'Uncredited Actors', 'getUncreditedPresenters', 'data-actors.phtml',
            [
                'context' => ['class' => 'recordPresenters']
            ]
        );
        $spec->setTemplateLine(
            'Assistants', 'getAssistants', 'data-assistants.phtml',
            [
                'context' => ['class' => 'record-assistants']
            ]
        );
        $spec->setTemplateLine(
            'Item Description FWD', 'getGeneralNotes', 'data-forwardFields.phtml',
            [
                'context' => ['class' => 'recordDescription']
            ]
        );
        $spec->setTemplateLine(
            'Description', 'getDescription', 'data-forwardFields.phtml',
            [
                'context' => ['class' => 'recordDescription']
            ]
        );
        $spec->setTemplateLine(
            'Press Reviews', 'getPressReview', 'data-forwardFields.phtml',
            [
                'context' => ['class' => 'record-press-review']
            ]
        );
        $spec->setTemplateLine(
            'Music', 'getMusicInfo', 'data-forwardFields.phtml',
            [
                'context' => ['class' => 'record-music']
            ]
        );
        $spec->setTemplateLine(
            'Projected Publication Date', 'getProjectedPublicationDate',
            'data-transEsc.phtml',
            [
                'context' => ['class' => 'coreProjectedPublicationDate']
            ]
        );
        $spec->setTemplateLine(
            'Dissertation Note', 'getDissertationNote', 'data-escapeHtml.phtml',
            [
                'context' => ['class' => 'coreDissertationNote']
            ]
        );
        $spec->setTemplateLine(
            'Other Links', 'getOtherLinks', 'data-getOtherLinks.phtml',
            [
                'labelFunction'  => function ($data) {
                    $label = isset($data[0]) ? $data[0]['heading'] : '';
                    return $label;
                },
                'context' => ['class' => 'recordOtherLink']
            ]
        );
        $spec->setTemplateLine(
            'Presenters', 'getPresenters', 'data-presenters.phtml',
            [
                'context' => ['class' => 'recordPresenters']
            ]
        );
        $spec->setTemplateLine(
            'Other Titles', 'getAlternativeTitles', 'data-escapeHtml.phtml',
            [
                'context' => ['class' => 'recordAltTitles']
            ]
        );
        $spec->setLine(
            'Format', 'getFormats', 'RecordHelper',
            [
                'helperMethod' => 'getFormatList',
                'context' => ['class' => 'recordFormat']
            ]
        );
        $spec->setTemplateLine(
            'Physical Description', 'getPhysicalDescriptions',
            'data-escapeHtml.phtml',
            [
                'context' => ['class' => 'physicalDescriptions']
            ]
        );
        $spec->setTemplateLine(
            'Extent', 'getPhysicalDescriptions',
            'data-escapeHtml.phtml',
            [
                'context' => ['class' => 'record-extent']
            ]
        );
        $spec->setTemplateLine(
            'Age Limit', 'getAgeLimit', 'data-escapeHtml.phtml',
            [
                'context' => ['class' => 'recordAgeLimit']
            ]
        );
        $spec->setTemplateLine(
            'Language', 'getLanguages', 'data-transEsc.phtml',
            [
                'context' => ['class' => 'recordLanguage']
            ]
        );
        $spec->setTemplateLine(
            'original_work_language', 'getOriginalLanguages', 'data-transEsc.phtml',
            [
                'context' => ['class' => 'originalLanguage']
            ]
        );
        $spec->setTemplateLine(
            'Item Description', 'getGeneralNotes', 'data-escapeHtml.phtml',
            [
                'context' => ['class' => 'recordDescription']
            ]
        );
        $spec->setTemplateLine(
            'Subject Detail', 'getSubjectDetails', 'data-escapeHtml.phtml',
            [
                'context' => ['class' => 'recordSubjects']
            ]
        );
        $spec->setTemplateLine(
            'Subject Place', 'getSubjectPlaces', 'data-escapeHtml.phtml',
            [
                'context' => ['class' => 'recordSubjects']
            ]
        );
        $spec->setTemplateLine(
            'Subject Date', 'getSubjectDates', 'data-escapeHtml.phtml',
            [
                'context' => ['class' => 'recordSubjects']
            ]
        );
        $spec->setTemplateLine(
            'Subject Actor', 'getSubjectActors', 'data-escapeHtml.phtml',
            [
                'context' => ['class' => 'recordSubjects']
            ]
        );
        $spec->setTemplateLine(
            'Organisation', 'getInstitutions', 'data-organisation.phtml',
            [
                'context' => ['class' => 'recordInstitution']
            ]
        );
        $spec->setTemplateLine(
            'Collection', 'getCollections', 'data-escapeHtml.phtml',
            [
                'context' => ['class' => 'recordCollection']
            ]
        );
        $spec->setTemplateLine(
            'Inventory ID', 'getIdentifier', 'data-escapeHtml.phtml',
            [
                'context' => ['class' => 'recordIdentifier']
            ]
        );
        $spec->setTemplateLine(
            'Measurements', 'getMeasurements', 'data-escapeHtml.phtml',
            [
                'context' => ['class' => 'recordMeasurements']
            ]
        );
        $spec->setTemplateLine(
            'Inscriptions', 'getInscriptions', 'data-escapeHtml.phtml',
            [
                'context' => ['class' => 'recordInscriptions']
            ]
        );
        $spec->setTemplateLine(
            'Other Classification', 'getFormatClassifications',
            'data-escapeHtml.phtml',
            [
                'context' => ['class' => 'recordClassifications']
            ]
        );
        $spec->setTemplateLine(
            'Other ID', 'getLocalIdentifiers', 'data-escapeHtml.phtml',
            [
                'context' => ['class' => 'recordIdentifiers']
            ]
        );
        $spec->setTemplateLine(
            'Events', 'getEvents', 'data-mainFormat.phtml',
            [
                'context' => ['class' => 'recordEvents', 'title' => ""]
            ]
        );
        $spec->setTemplateLine(
            'Archive Origination', 'getOrigination', 'data-origination.phtml',
            [
                'context' => ['class' => 'record-origination']
            ]
        );
        $spec->setTemplateLine(
            'Archive', true, 'data-archive.phtml',
            [
                'context' => ['class' => 'recordHierarchyLinks']
            ]
        );
        $spec->setTemplateLine(
            'Archive Series', 'isPartOfArchiveSeries', 'data-archiveSeries.phtml',
            [
                'context' => ['class' => 'recordSeries']
            ]
        );
        $spec->setTemplateLine(
            'Unit ID', 'getUnitID', 'data-escapeHtml.phtml',
            [
                'context' => ['class' => 'recordReferenceCode']
            ]
        );
        $spec->setTemplateLine(
            'Authors', 'getNonPresenterAuthors', 'data-authors.phtml',
            [
                'context' => ['class' => 'recordAuthors']
            ]
        );
        $spec->setTemplateLine(
            'Publisher', 'getPublicationDetails', 'data-publicationDetails.phtml',
            [
                'context' => ['class' => 'recordPublications']
            ]
        );
        $spec->setTemplateLine(
            'Published', 'getPublicationDetails', 'data-publicationDetails.phtml',
            [
                'context' => ['class' => 'recordPublications']
            ]
        );
        $spec->setTemplateLine(
            'Projected Publication Date', 'getProjectedPublicationDate',
            'data-transEsc.phtml',
            [
                'context' => ['class' => 'coreProjectedPublicationDate']
            ]
        );
        $spec->setTemplateLine(
            'Dissertation Note', 'getDissertationNote', 'data-escapeHtml.phtml',
            [
                'context' => ['class' => 'coreDissertationNote']
            ]
        );
        $spec->setTemplateLine(
            'Edition', 'getEdition', 'data-edition.phtml',
            [
                'context' => ['class' => 'recordEdition']
            ]
        );
        $spec->setTemplateLine(
            'Series', 'getSeries', 'data-series.phtml',
            [
                'context' => ['class' => 'recordSeries']
            ]
        );
        $spec->setTemplateLine(
            'Classification', 'getClassifications', 'data-classification.phtml',
            [
                'context' => ['class' => 'recordClassifications']
            ]
        );
        $spec->setTemplateLine(
            'Subjects', 'getAllSubjectHeadings', 'data-allSubjectHeadings.phtml',
            [
                'context' => ['class' => 'recordSubjects']
            ]
        );
        $spec->setTemplateLine(
            'Manufacturer', 'getManufacturer', 'data-transEsc.phtml',
            [
                'context' => ['class' => 'recordManufacturer']
            ]
        );
        $spec->setTemplateLine(
            'Production', 'getProducers', 'data-producers.phtml',
            [
                'context' => ['class' => 'recordManufacturer']
            ]
        );
        $spec->setTemplateLine(
            'Funding', 'getFunders', 'data-funding.phtml',
            [
                'context' => ['class' => 'record-funders']
            ]
        );
        $spec->setTemplateLine(
            'Distribution', 'getDistributors', 'data-distribution.phtml',
            [
                'context' => ['class' => 'record-distributors']
            ]
        );
        $spec->setTemplateLine(
            'Premiere Night', 'getPremiereTime', 'data-escapeHtml.phtml',
            [
                'context' => ['class' => 'record-premiere-night']
            ]
        );
        $spec->setTemplateLine(
            'Premiere Theaters', 'getPremiereTheaters', 'data-escapeHtml.phtml',
            [
               'context' =>
                  ['class' => 'record-premiere-theaters'],
            ]
        );
        $spec->setTemplateLine(
            'Broadcasting Dates', 'getBroadcastingInfo',
            'data-broadcasting-dates.phtml',
            [
                'context' => ['class' => 'record-broadcasting-info']
            ]
        );
        $spec->setTemplateLine(
            'Film Festivals', 'getFestivalInfo', 'data-festival-info.phtml',
            [
                'context' => ['class' => 'record-festival-info']
            ]
        );
        $spec->setTemplateLine(
            'Foreign Distribution', 'getForeignDistribution',
            'data-foreign-distribution.phtml',
            [
               'context' => ['class' => 'record-foreign-distribution']
            ]
        );
        $spec->setTemplateLine(
            'Film Copies', 'getNumberOfCopies', 'data-escapeHtml.phtml',
            [
                'context' => ['class' => 'record-film-copies']
            ]
        );
        $spec->setTemplateLine(
            'Other Screenings', 'getOtherScreenings', 'data-other-screenings.phtml',
            [
               'context' => ['class' => 'record-other-screenings']
            ]
        );
        $spec->setTemplateLine(
            'Additional Information', 'getTitleStatement', 'data-addInfo.phtml',
            [
                'context' => ['class' => 'recordTitleStatement']
            ]
        );
        $spec->setTemplateLine(
            'Genre', 'getGenres', 'data-genres.phtml',
            [
                'context' => ['class' => 'recordGenres']
            ]
        );
        $spec->setTemplateLine(
            'child_records', 'getChildRecordCount', 'data-childRecords.phtml',
            [
                'allowZero' => false,
                'context' => ['class' => 'recordComponentParts']
            ]
        );
        $spec->setTemplateLine(
            'Record Links', 'getAllRecordLinks', 'data-allRecordLinks.phtml',
            [
                'context' => ['class' => 'recordLinks', 'title' => ""]
            ]
        );
        $spec->setTemplateLine(
            'Online Access', true, 'data-onlineAccess.phtml',
            [
                'context' => ['class' => 'webResource']
            ]
        );
        $spec->setTemplateLine(
            'Source Collection', 'getSource', 'data-escapeHtml.phtml',
            [
                'context' => ['class' => 'recordSource']
            ]
        );
        $spec->setTemplateLine(
            'Publish date', 'getDateSpan', 'data-escapeHtml.phtml',
            [
                'context' => ['class' => 'extendedDateSpan']
            ]
        );
        $spec->setTemplateLine(
            'Keywords', 'getKeywords', 'data-keywords.phtml',
            [
                'context' => ['class' => 'record-keywords']
            ]
        );
        $spec->setTemplateLine(
            'Education Programs', 'getEducationPrograms', 'data-education.phtml',
            [
                'context' => ['class' => 'record-education-programs']
            ]
        );
        $spec->setTemplateLine(
            'Publication Frequency', 'getPublicationFrequency',
            'data-escapeHtml.phtml',
            [
                'context' => ['class' => 'extendedFrequency']
            ]
        );
        $spec->setTemplateLine(
            'Playing Time', 'getPlayingTimes', 'data-escapeHtml.phtml',
            [
                'context' => ['class' => 'extendedPlayTime']
            ]
        );
        $spec->setTemplateLine(
            'Color', 'getColor', 'data-color.phtml',
            [
                'context' => ['class' => 'record-color']
            ]
        );
        $spec->setTemplateLine(
            'Sound', 'getSound', 'data-sound.phtml',
            [
                'context' => ['class' => 'record-sound']
            ]
        );
        $spec->setTemplateLine(
            'Aspect Ratio', 'getAspectRatio', 'data-escapeHtml',
            [
                'context' => ['class' => 'record-aspect-ratio']
            ]
        );
        $spec->setTemplateLine(
            'System Format', 'getSystemDetails', 'data-escapeHtml',
            [
                'context' => ['class' => 'extendedSystem']
            ]
        );
        $spec->setTemplateLine(
            'Audience', 'getTargetAudienceNotes', 'data-escapeHtml',
            [
                'context' => ['class' => 'extendedAudience']
            ]
        );
        $spec->setTemplateLine(
            'Awards', 'getAwards', 'data-forwardFields.phtml',
            [
                'context' => ['class' => 'extendedAwards']
            ]
        );
        $spec->setTemplateLine(
            'Production Credits', 'getProductionCredits', 'data-escapeHtml',
            [
                'context' => ['class' => 'extendedCredits']
            ]
        );
        $spec->setTemplateLine(
            'Bibliography', 'getBibliographyNotes', 'data-transEsc.phtml',
            [
                'context' => ['class' => 'extendedBibliography']
            ]
        );
        $spec->setTemplateLine(
            'ISBN', 'getISBNs', 'data-escapeHtml.phtml',
            [
                'context' => ['class' => 'extendedISBNs']
            ]
        );
        $spec->setTemplateLine(
            'ISSN', 'getISSNs', 'data-escapeHtml.phtml',
            [
                'context' => ['class' => 'extendedISSNs']
            ]
        );
        $spec->setTemplateLine(
            'DOI', 'getCleanDOI', 'data-escapeHtml.phtml',
            [
                'context' => ['class' => 'extended-doi']
            ]
        );
        $spec->setTemplateLine(
            'Related Items', 'getRelationshipNotes', 'data-escapeHtml.phtml',
            [
                'context' => ['class' => 'extendedRelatedItems']
            ]
        );
        $spec->setTemplateLine(
            'Access Restrictions', 'getAccessRestrictions', 'data-accrest.phtml',
            [
                'context' => ['class' => 'extendedAccess']
            ]
        );
        $spec->setTemplateLine(
            'Access', 'getAccessRestrictions', 'data-accrest.phtml',
            [
                'context' => ['class' => 'extendedAccess']
            ]
        );
        $spec->setTemplateLine(
            'Terms of Use', 'getTermsOfUse', 'data-termsOfUse.phtml',
            [
                'context' => ['class' => 'extendedTermsOfUse']
            ]
        );
        $spec->setTemplateLine(
            'Finding Aid', 'getFindingAids', 'data-escapeHtml.phtml',
            [
                'context' => ['class' => 'extendedFindingAids']
            ]
        );
        $spec->setTemplateLine(
            'Publication_Place', 'getHierarchicalPlaceNames',
            'data-escapeHtml.phtml',
            [
                'context' => ['class' => 'publicationPlace']
            ]
        );
        $spec->setTemplateLine(
            'Author Notes', true, 'data-authorNotes.phtml',
            [
                'context' => ['class' => 'extendedAuthorNotes']
            ]
        );
        $spec->setTemplateLine(
            'Location', 'getPhysicalLocations', 'data-escapeHtml.phtml',
            [
                'context' => ['class' => 'recordPhysicalLocation']
            ]
        );
        $spec->setTemplateLine(
            'Date', 'getUnitDate', 'data-escapeHtml.phtml',
            [
                'context' => ['class' => 'recordDaterange']
            ]
        );
        $spec->setTemplateLine(
            'Photo Info', 'getPhotoInfo', 'data-escapeHtml.phtml',
            [
                'context' => ['class' => 'recordPhotographer']
            ]
        );
        $spec->setTemplateLine(
            'Source of Acquisition', 'getAcquisitionSource', 'data-escapeHtml.phtml',
            [
                'context' => ['class' => 'recordAcquisition']
            ]
        );
        $spec->setTemplateLine(
            'Medium of Performance', 'getMusicComposition', 'data-escapeHtml.phtml',
            [
                'context' => ['class' => 'recordComposition']
            ]
        );
        $spec->setTemplateLine(
            'Notated Music Format', 'getNotatedMusicFormat', 'data-escapeHtml.phtml',
            [
                'context' => ['class' => 'recordNoteFormat']
            ]
        );
        $spec->setTemplateLine(
            'Event Notice', 'getEventNotice', 'data-escapeHtml.phtml',
            [
                'context' => ['class' => 'recordEventNotice']
            ]
        );
        $spec->setTemplateLine(
            'First Lyrics', 'getFirstLyrics', 'data-escapeHtml.phtml',
            [
                'context' => ['class' => 'recordFirstLyrics']
            ]
        );
        $spec->setTemplateLine(
            'Trade Availability Note',
            'getTradeAvailabilityNote',
            'data-escapeHtml.phtml',
            [
                'context' => ['class' => 'recordTradeNote']
            ]
        );
        $spec->setTemplateLine(
            'Methodology', 'getMethodology', 'data-escapeHtml.phtml',
            [
                'context' => ['class' => 'recordMethodology']
            ]
        );
        $spec->setTemplateLine(
            'Inspection Details', 'getInspectionDetails', 'data-inspection.phtml',
            [
                'context' => ['class' => 'recordInspection']
            ]
        );
        $spec->setTemplateLine(
<<<<<<< HEAD
            'Contributors', 'getContributors',
            'data-contributors.phtml',
            [
                'context' => ['class' => 'recordContributors'],
                'labelFunction' => function () {
                     return 'Contributors';
                }
=======
            'Scale', 'getMapScale', 'data-transEsc.phtml',
            [
                'context' => ['class' => 'record-map-scale']
            ]
        );
        $spec->setTemplateLine(
            'Available Online', 'getWebResource', 'data-url.phtml',
            [
                'context' => [
                    'class' => 'record-available-online',
                    'truncateUrl' => true
                ]
            ]
        );
        $spec->setTemplateLine(
            'Notes', 'getNotes', 'data-transEsc.phtml',
            [
                'context' => ['class' => 'record-notes']
>>>>>>> 93b5d388
            ]
        );

        return $spec->getArray();
    }

    /**
     * Get default specifications for displaying data in the description tab.
     *
     * @return array
     */
    public function getDefaultDescriptionSpecs()
    {
        $spec = new \VuFind\View\Helper\Root\RecordDataFormatter\SpecBuilder();
        $spec->setLine('Summary', 'getSummary');
        $spec->setLine('Published', 'getDateSpan');
        $spec->setLine('Item Description', 'getGeneralNotes');
        $spec->setLine('Physical Description', 'getPhysicalDescriptions');
        $spec->setLine('Publication Frequency', 'getPublicationFrequency');
        $spec->setLine('Playing Time', 'getPlayingTimes');
        $spec->setLine('Format', 'getSystemDetails');
        $spec->setLine('Audience', 'getTargetAudienceNotes');
        $spec->setLine('Awards', 'getAwards');
        $spec->setLine('Production Credits', 'getProductionCredits');
        $spec->setLine('Bibliography', 'getBibliographyNotes');
        $spec->setLine('ISBN', 'getISBNs');
        $spec->setLine('ISSN', 'getISSNs');
        $spec->setLine('DOI', 'getCleanDOI');
        $spec->setLine('Related Items', 'getRelationshipNotes');
        $spec->setLine('Access', 'getAccessRestrictions');
        $spec->setLine('Finding Aid', 'getFindingAids');
        $spec->setLine('Publication_Place', 'getHierarchicalPlaceNames');
        $spec->setTemplateLine('Author Notes', true, 'data-authorNotes.phtml');
        return $spec->getArray();
    }

    /**
     * Get default specifications for displaying data in the description tab.
     *
     * @return array
     */
    public function getDefaultAuthoritySpecs()
    {
        $spec = new \VuFind\View\Helper\Root\RecordDataFormatter\SpecBuilder();
        $spec->setLine('Title', 'getTitle');
        $spec->setLine('Other Titles', 'getAlternativeTitles');
        return $spec->getArray();
    }
}<|MERGE_RESOLUTION|>--- conflicted
+++ resolved
@@ -688,15 +688,16 @@
             ]
         );
         $spec->setTemplateLine(
-<<<<<<< HEAD
             'Contributors', 'getContributors',
             'data-contributors.phtml',
             [
                 'context' => ['class' => 'recordContributors'],
                 'labelFunction' => function () {
-                     return 'Contributors';
+                    return 'Contributors';
                 }
-=======
+            ]
+        );
+        $spec->setTemplateLine(
             'Scale', 'getMapScale', 'data-transEsc.phtml',
             [
                 'context' => ['class' => 'record-map-scale']
@@ -715,7 +716,6 @@
             'Notes', 'getNotes', 'data-transEsc.phtml',
             [
                 'context' => ['class' => 'record-notes']
->>>>>>> 93b5d388
             ]
         );
 
