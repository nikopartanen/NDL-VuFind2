--- conflicted
+++ resolved
@@ -31,11 +31,7 @@
  */
 namespace Finna\View\Helper\Root;
 
-<<<<<<< HEAD
 use Finna\View\Helper\Root\RecordDataFormatter\SpecBuilder;
-=======
-use VuFind\View\Helper\Root\RecordDataFormatter\SpecBuilder;
->>>>>>> 3fec4938
 
 /**
  * Factory for record driver data formatting view helper
@@ -89,10 +85,6 @@
                 $spec->setTemplateLine($key, $dataMethod, $template, $options);
             }
         }
-<<<<<<< HEAD
-
-=======
->>>>>>> 3fec4938
         return $spec->getArray();
     }
 
@@ -364,10 +356,6 @@
                 'context' => ['class' => 'recordEvents', 'title' => ""]
             ]
         );
-<<<<<<< HEAD
-=======
-
->>>>>>> 3fec4938
         $setTemplateLine(
             'Archive Origination', 'getOrigination', 'data-origination.phtml',
             [
@@ -888,43 +876,6 @@
                 'context' => ['class' => 'record-uncontrolled-title']
             ]
         );
-<<<<<<< HEAD
-=======
-
-        // Add arcrole-relations as multiple fields with role as field header
-        $getRelations = function ($data, $options) use (&$pos) {
-            $final = [];
-            foreach ($data as $type => $values) {
-                $label = null;
-                if (isset($values['role'])) {
-                    $label = $values['role'];
-                    $label = "CreatorRoles::$label";
-                }
-                $final[] = [
-                    'label' => $label,
-                    'values' => [$type => $values],
-                    'options' => [
-                        'pos' => $pos++,
-                        'renderType' => 'RecordDriverTemplate',
-                        'template' => 'data-authors.phtml',
-                        'context' => [
-                            'class' => 'recordRelations',
-                            'type' => $type,
-                            'schemaLabel' => null,
-                        ],
-                    ],
-                 ];
-            }
-            return $final;
-        };
-
-        $setMultiTemplateLine(
-            'Relations', 'getNonPresenterAuthors', $getRelations
-        );
-
-        return $lines;
-    }
->>>>>>> 3fec4938
 
         // Add arcrole-relations as multiple fields with role as field header
         $getRelations = function ($data, $options) use (&$pos) {
