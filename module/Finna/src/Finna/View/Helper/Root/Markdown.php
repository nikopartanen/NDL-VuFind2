--- conflicted
+++ resolved
@@ -64,11 +64,7 @@
         // Clean HTML while in Markdown format, since HTML from server-side rendered
         // custom tags should not be cleaned.
         $cleanHtml = $this->getView()->plugin('cleanHtml');
-<<<<<<< HEAD
-        $text = $this->converter->convert($cleanHtml($markdown));
-=======
         $text = $this->converter->convert($cleanHtml($markdown, true));
->>>>>>> 0ce1c67c
 
         // Adjust heading level by +1.
         $text = $this->getView()->plugin('adjustHeadingLevel')($text, 1);
