<?php
/**
 * Record driver view helper
 *
 * PHP version 7
 *
 * Copyright (C) Villanova University 2010.
 * Copyright (C) The National Library of Finland 2015-2017.
 *
 * This program is free software; you can redistribute it and/or modify
 * it under the terms of the GNU General Public License version 2,
 * as published by the Free Software Foundation.
 *
 * This program is distributed in the hope that it will be useful,
 * but WITHOUT ANY WARRANTY; without even the implied warranty of
 * MERCHANTABILITY or FITNESS FOR A PARTICULAR PURPOSE.  See the
 * GNU General Public License for more details.
 *
 * You should have received a copy of the GNU General Public License
 * along with this program; if not, write to the Free Software
 * Foundation, Inc., 51 Franklin Street, Fifth Floor, Boston, MA  02110-1301  USA
 *
 * @category VuFind
 * @package  View_Helpers
 * @author   Demian Katz <demian.katz@villanova.edu>
 * @author   Samuli Sillanpää <samuli.sillanpaa@helsinki.fi>
 * @author   Ere Maijala <ere.maijala@helsinki.fi>
 * @license  http://opensource.org/licenses/gpl-2.0.php GNU General Public License
 * @link     http://vufind.org/wiki/vufind2:developer_manual Wiki
 */
namespace Finna\View\Helper\Root;

/**
 * Record driver view helper
 *
 * @category VuFind
 * @package  View_Helpers
 * @author   Demian Katz <demian.katz@villanova.edu>
 * @author   Samuli Sillanpää <samuli.sillanpaa@helsinki.fi>
 * @author   Ere Maijala <ere.maijala@helsinki.fi>
 * @license  http://opensource.org/licenses/gpl-2.0.php GNU General Public License
 * @link     http://vufind.org/wiki/vufind2:developer_manual Wiki
 */
class Record extends \VuFind\View\Helper\Root\Record
{
    /**
     * Datasource configuration
     *
     * @var \Zend\Config\Config
     */
    protected $datasourceConfig;

    /**
     * Record loader
     *
     * @var \VuFind\Record\Loader
     */
    protected $loader;

    /**
     * Rendered URLs
     *
     * @var array
     */
    protected $renderedUrls = [];

    /**
     * Record image helper
     *
     * @var \Finna\View\Helper\Root\RecordImage
     */
    protected $recordImageHelper;

    /**
     * Constructor
     *
<<<<<<< HEAD
     * @param \Zend\Config\Config   $config           VuFind configuration
     * @param \Zend\Config\Config   $datasourceConfig Datasource configuration
     * @param \VuFind\Record\Loader $loader           Record loader
     */
    public function __construct(\Zend\Config\Config $config,
        \Zend\Config\Config $datasourceConfig,
        \VuFind\Record\Loader $loader
=======
     * @param \Zend\Config\Config                 $config      VuFind configuration
     * @param \VuFind\Record\Loader               $loader      Record loader
     * @param \Finna\View\Helper\Root\RecordImage $recordImage Record image helper
     */
    public function __construct(
        \Zend\Config\Config $config,
        \VuFind\Record\Loader $loader,
        \Finna\View\Helper\Root\RecordImage $recordImage
>>>>>>> df21d5e1
    ) {
        parent::__construct($config);
        $this->datasourceConfig = $datasourceConfig;
        $this->loader = $loader;
        $this->recordImageHelper = $recordImage;
    }

    /**
     * Store a record driver object and return this object so that the appropriate
     * template can be rendered.
     *
     * @param \VuFind\RecordDriver\AbstractBase|string $driver Record
     * driver object or record id.
     *
     * @return Record
     */
    public function __invoke($driver)
    {
        if (is_string($driver)) {
            $driver = $this->loader->load($driver);
        }
        return parent::__invoke($driver);
    }

    /**
     * Deprecated method. Return false for legacy template code.
     *
     * @return boolean
     */
    public function bxRecommendationsEnabled()
    {
        return false;
    }

    /**
     * Is commenting allowed.
     *
     * @param object $user Current user
     *
     * @return boolean
     */
    public function commentingAllowed($user)
    {
        if (!$this->ratingAllowed()) {
            return true;
        }
        $comments = $this->driver->getComments();
        foreach ($comments as $comment) {
            if ($comment->user_id === $user->id) {
                return false;
            }
        }
        return true;
    }

    /**
     * Is commenting enabled.
     *
     * @return boolean
     */
    public function commentingEnabled()
    {
        return !isset($this->config->Social->comments)
            || ($this->config->Social->comments
                && $this->config->Social->comments !== 'disabled');
    }

    /**
     * Return record driver
     *
     * @return \VuFind\RecordDriver\AbstractBase
     */
    public function getDriver()
    {
        return $this->driver;
    }

    /**
     * Render the record as text for email
     *
     * @return string
     */
    public function getEmail()
    {
        return $this->renderTemplate('result-email.phtml');
    }

    /**
     * Get record format in the requested export format.  For legal values, see
     * the export helper's getFormatsForRecord() method.
     *
     * @param string $format Export format to display
     *
     * @return string        Exported data
     */
    public function getExportFormat($format)
    {
        $format = strtolower($format);
        return $this->renderTemplate('export-' . $format . '-format.phtml');
    }

    /**
     * Render the link of the specified type.
     *
     * @param string $type    Link type
     * @param string $lookfor String to search for at link
     * @param array  $params  Optional array of parameters for the link template
     *
     * @return string
     */
    public function getLink($type, $lookfor, $params = [])
    {
        if (is_array($lookfor)) {
            $lookfor = $lookfor['name'];
        }
        $searchAction = !empty($this->getView()->browse)
            ? 'browse-' . $this->getView()->browse : '';
        $params = $params ?? [];

        // Attempt to switch Author search link to Authority page link.
        if ($type === 'author'
            && isset($params['id'])
            && $this->isAuthorityPageEnabled()
        ) {
            if ($authId = $this->getAuthorityId($type, $params['id'])) {
                $lookfor = $authId;
                $type = 'author-id';
            }
        }

        $params = array_merge(
            $params,
            [
                'driver' => $this->driver,
                'lookfor' => $lookfor,
                'searchAction' => $searchAction
            ]
        );
        $result = $this->renderTemplate(
            'link-' . $type . '.phtml', $params
        );

        $result .= $this->getView()->plugin('searchTabs')
            ->getCurrentHiddenFilterParams($this->driver->getSourceIdentifier());

        return $result;
    }

    /**
     * Render a link to the authority page or fallback to Author search.
     * This returns an a-tag.
     *
     * @param string $type    Link type
     * @param string $lookfor Link label or string to search for at link
     *                        when authority functionality id disabled.
     * @param string $id      Authority record id
     * @param array  $params  Optional array of parameters for the link template
     *
     * @return string
     */
    public function getAuthorityLinkElement(
        $type, $lookfor, $data, $params = []
    ) {
        $id = $data['id'] ?? null;
        $url = $this->getLink($type, $lookfor, $params + ['id' => $id]);
        $authId = $this->getAuthorityId($type, $id);

        $elementParams = [
           'url' => trim($url),
           'label' => $lookfor,
           'id' => $authId,
           'authorityPage' => $id && $this->isAuthorityPageEnabled(),
           'showInlineInfo' => !empty($params['showInlineInfo'])
             && $this->isAuthorityEnabled()
             && !empty($this->config->Authority->authority_info),
           'recordSource' => $this->driver->getDataSource(),
           'type' => $type
        ];

        if (isset($params['role'])) {
            $elementParams['roleName'] = $data['roleName'] ?? null;
            $elementParams['role'] = $data['role'] ?? null;
        }
        if (isset($params['date'])) {
            $elementParams['date'] = $data['date'] ?? null;
        }

        return $this->renderTemplate(
            'authority-link-element.phtml', $elementParams
        );
    }

    /**
     * Is authority functionality enabled?
     *
     * @return bool
     */
    protected function isAuthorityEnabled()
    {
        $recordSource = $this->driver->getDatasource();
        return ($this->config->Authority->enabled ?? false)
            && ($this->datasourceConfig[$recordSource]['authority'] ?? null);
    }

    /**
     * Is authority page enabled?
     *
     * @return bool
     */
    protected function isAuthorityPageEnabled()
    {
        return $this->isAuthorityEnabled()
            && ($this->config->Authority->authority_page ?? false);
    }

    /**
     * Format authority id by prefixing the given id with authority record source.
     *
     * @param string $type Authority type (e.g. author)
     * @param string $id   Authority id
     *
     * @return string
     */
    protected function getAuthorityId($type, $id)
    {
        $recordSource = $this->driver->getDatasource();
        $authSrc = $this->datasourceConfig[$recordSource]['authority'][$type]
            ?? $this->datasourceConfig[$recordSource]['authority']['*']
            ?? null;

        return $authSrc ? "$authSrc.$id" : null;
    }

    /**
     * Render an HTML checkbox control for the current record.
     *
     * @param string $idPrefix Prefix for checkbox HTML ids
     * @param string $formAttr ID of form for [form] attribute
     * @param bool   $label    Whether to enclose the actual checkbox in a label
     *
     * @return string
     */
    public function getCheckbox($idPrefix = '', $formAttr = false, $label = false)
    {
        static $checkboxCount = 0;
        $id = $this->driver->getSourceIdentifier() . '|'
            . $this->driver->getUniqueId();
        $context = [
            'id' => $id,
            'count' => $checkboxCount++,
            'prefix' => $idPrefix,
            'label' => $label
        ];
        if ($formAttr) {
            $context['formAttr'] = $formAttr;
        }
        return $this->contextHelper->renderInContext(
            'record/checkbox.phtml', $context
        );
    }

    /**
     * Return all record image urls as array keys.
     *
     * @return array
     */
    public function getAllRecordImageUrls()
    {
        $images = $this->driver->tryMethod('getAllImages', ['']);
        if (empty($images)) {
            return [];
        }
        $urls = [];
        foreach ($images as $image) {
            $urls[] = $image['urls']['small'];
            $urls[] = $image['urls']['medium'];
            if (isset($image['urls']['large'])) {
                $urls[] = $image['urls']['large'];
            }
        }
        return array_flip($urls);
    }

    /**
     * Return if image popup zoom has been enabled in config
     *
     * @return boolean
     */
    public function getImagePopupZoom()
    {
        return isset($this->config->Content->enableImagePopupZoom)
            && $this->config->Content->enableImagePopupZoom === '1';
    }

    /**
     * Return record image URL.
     *
     * @param string $size Size of requested image
     *
     * @return mixed
     */
    public function getRecordImage($size)
    {
        $images = $this->getAllImages('');

        $params = $this->driver->tryMethod('getRecordImage', [$size]);
        if (empty($params)) {
            $params = [
                'url' => $this->getThumbnail($size),
                'description' => '',
                'rights' => []
            ];
        }
        return $params;
    }

    /**
     * Allow record image to be downloaded?
     * If record image is converted from PDF, downloading is allowed only
     * for configured record formats.
     *
     * @return boolean
     */
    public function allowRecordImageDownload()
    {
        $master = $this->recordImageHelper->getMasterImageWithInfo(0);
        if (!$master['pdf']) {
            return true;
        }
        $formats = $this->config->Content->pdfCoverImageDownload ?? '';
        $formats = explode(',', $formats);
        return array_intersect($formats, $this->driver->getFormats());
    }

    /**
     * Return an array of all record images in all sizes
     *
     * @param string $language   Language for description and rights
     * @param bool   $thumbnails Whether to include thumbnail links if no image links
     * are found
     * @param bool   $includePdf Whether to include first PDF file when no image
     * links are found
     *
     * @return array
     */
    public function getAllImages($language, $thumbnails = true, $includePdf = true)
    {
        $sizes = ['small', 'medium', 'large', 'master'];
        $recordId = $this->driver->getUniqueID();
        $images = $this->driver->tryMethod('getAllImages', [$language, $includePdf]);
        if (null === $images) {
            $images = [];
        }
        if (empty($images) && $thumbnails) {
            $urls = [];
            foreach ($sizes as $size) {
                if ($thumb = $this->driver->getThumbnail($size)) {
                    $params = is_array($thumb) ? $thumb : [
                        'id' => $recordId
                    ];
                    $params['index'] = 0;
                    $params['size'] = $size;
                    $urls[$size] = $params;
                }
            }
            if ($urls) {
                $images[] = [
                    'urls' => $urls,
                    'description' => '',
                    'rights' => []
                ];
            }
        } else {
            foreach ($images as $idx => &$image) {
                foreach ($sizes as $size) {
                    if (!isset($image['urls'][$size])) {
                        continue;
                    }
                    $params = [
                        'id' => $recordId,
                        'index' => $idx,
                        'size' => $size
                    ];
                    $image['urls'][$size] = $params;
                }
            }
        }
        return $images;
    }

    /**
     * Return number of record images.
     *
     * @param string $size       Size of requested image
     * @param bool   $includePdf Whether to include first PDF file when no image
     * links are found
     *
     * @return int
     */
    public function getNumOfRecordImages($size, $includePdf = true)
    {
        $images = $this->driver->trymethod('getAllImages', ['', $includePdf]);
        return count($images);
    }

    /**
     * Render online URLs
     *
     * @param string $context Record context ('results', 'record' or 'holdings')
     *
     * @return string
     */
    public function getOnlineUrls($context)
    {
        return $this->renderTemplate(
            'result-online-urls.phtml',
            [
                'driver' => $this->driver,
                'context' => $context
            ]
        );
    }

    /**
     * Render meta tags for use on the record view.
     *
     * @return string
     */
    public function getMetaTags()
    {
        return $this->renderTemplate('meta-tags.phtml');
    }

    /**
     * Render average rating
     *
     * @return string
     */
    public function getRating()
    {
        if ($this->ratingAllowed()
            && $average = $this->driver->trymethod('getAverageRating')
        ) {
            return $this->getView()->render(
                'Helpers/record-rating.phtml',
                ['average' => $average['average'], 'count' => $average['count']]
            );
        }
        return false;
    }

    /**
     * Check if the given array of URLs contain URLs that
     * are not record images.
     *
     * @param array $urls      Array of URLs in the format returned by
     *                         getURLs and getOnlineURLs.
     * @param array $imageURLs Array of record image URLs as keys.
     *
     * @return boolean
     */
    public function containsNonImageURL($urls, $imageURLs)
    {
        foreach ($urls as $url) {
            if (!isset($imageURLs[$url['url']])) {
                return true;
            }
        }
        return false;
    }

    /**
     * Is rating allowed.
     *
     * @return boolean
     */
    public function ratingAllowed()
    {
        return $this->commentingEnabled()
            && $this->driver->tryMethod('ratingAllowed');
    }

    /**
     * Set rendered URLs
     *
     * @param array $urls Array of rendered URLs
     *
     * @return array
     */
    public function setRenderedUrls($urls)
    {
        $this->renderedUrls = $urls;
    }

    /**
     * Get rendered URLs
     *
     * @return array
     */
    public function getRenderedUrls()
    {
        return $this->renderedUrls;
    }

    /**
     * Render a search result for the specified view mode.
     *
     * @param string $view View mode to use.
     *
     * @return string
     */
    public function getSearchResult($view, $params = [])
    {
        $params += ['driver' => $this->driver];
        return $this->renderTemplate(
            'result-' . $view . '.phtml', $params
        );
    }
}<|MERGE_RESOLUTION|>--- conflicted
+++ resolved
@@ -74,24 +74,18 @@
     /**
      * Constructor
      *
-<<<<<<< HEAD
-     * @param \Zend\Config\Config   $config           VuFind configuration
-     * @param \Zend\Config\Config   $datasourceConfig Datasource configuration
-     * @param \VuFind\Record\Loader $loader           Record loader
-     */
-    public function __construct(\Zend\Config\Config $config,
-        \Zend\Config\Config $datasourceConfig,
-        \VuFind\Record\Loader $loader
-=======
-     * @param \Zend\Config\Config                 $config      VuFind configuration
-     * @param \VuFind\Record\Loader               $loader      Record loader
-     * @param \Finna\View\Helper\Root\RecordImage $recordImage Record image helper
+     * @param \Zend\Config\Config                 $config           VuFind configuration
+     * @param \Zend\Config\Config                 $datasourceConfig Datasource
+     * configuration
+     * @param \VuFind\Record\Loader               $loader           Record loader
+     * @param \Finna\View\Helper\Root\RecordImage $recordImage      Record image
+     * helper
      */
     public function __construct(
         \Zend\Config\Config $config,
+        \Zend\Config\Config $datasourceConfig,
         \VuFind\Record\Loader $loader,
         \Finna\View\Helper\Root\RecordImage $recordImage
->>>>>>> df21d5e1
     ) {
         parent::__construct($config);
         $this->datasourceConfig = $datasourceConfig;
