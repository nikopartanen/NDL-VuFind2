<?php
/**
 * HTML Cleaner view helper
 *
 * PHP version 7
 *
 * Copyright (C) The National Library of Finland 2019.
 *
 * This program is free software; you can redistribute it and/or modify
 * it under the terms of the GNU General Public License version 2,
 * as published by the Free Software Foundation.
 *
 * This program is distributed in the hope that it will be useful,
 * but WITHOUT ANY WARRANTY; without even the implied warranty of
 * MERCHANTABILITY or FITNESS FOR A PARTICULAR PURPOSE.  See the
 * GNU General Public License for more details.
 *
 * You should have received a copy of the GNU General Public License
 * along with this program; if not, write to the Free Software
 * Foundation, Inc., 51 Franklin Street, Fifth Floor, Boston, MA  02110-1301  USA
 *
 * @category VuFind
 * @package  View_Helpers
 * @author   Ere Maijala <ere.maijala@helsinki.fi>
 * @license  http://opensource.org/licenses/gpl-2.0.php GNU General Public License
 * @link     http://vufind.org   Main Site
 */
namespace Finna\View\Helper\Root;

/**
 * HTML Cleaner view helper
 *
 * @category VuFind
 * @package  View_Helpers
 * @author   Ere Maijala <ere.maijala@helsinki.fi>
 * @license  http://opensource.org/licenses/gpl-2.0.php GNU General Public License
 * @link     http://vufind.org   Main Site
 */
class CleanHtml extends \Zend\View\Helper\AbstractHelper
{
    /**
     * Purifier
     *
     * @var \HTMLPurifier
     */
    protected $purifier;

    /**
     * Cache directory
     *
     * @var string
     */
    protected $cacheDir;

    /**
     * Constructor
     *
<<<<<<< HEAD
     * @param string $cacheDir Cache directory. Defaults to empty for compatibility
     * with previous factory-less version.
     */
    public function __construct($cacheDir = '')
=======
     * @param string $cacheDir Cache directory
     */
    public function __construct($cacheDir)
>>>>>>> a02fde38
    {
        $this->cacheDir = $cacheDir;
    }

    /**
     * Clean up HTML
     *
     * @param string $html HTML
     *
     * @return string
     */
    public function __invoke($html)
    {
        if (false === strpos($html, '<')) {
            return $html;
        }
        if (null === $this->purifier) {
            $config = \HTMLPurifier_Config::createDefault();
            // Set cache path to the object cache
            if ($this->cacheDir) {
                $config->set('Cache.SerializerPath', $this->cacheDir);
            }
            // Details & summary elements not supported by default, add them:
            $def = $config->getHTMLDefinition(true);
            $def->addElement(
                'details',
                'Block',
                'Flow',
                'Common',
                ['open' => new \HTMLPurifier_AttrDef_HTML_Bool(true)]
            );
            $def->addElement('summary', 'Inline', 'Inline', 'Common');
            $this->purifier = new \HTMLPurifier($config);
        }
        return $this->purifier->purify($html);
    }
}<|MERGE_RESOLUTION|>--- conflicted
+++ resolved
@@ -55,16 +55,9 @@
     /**
      * Constructor
      *
-<<<<<<< HEAD
-     * @param string $cacheDir Cache directory. Defaults to empty for compatibility
-     * with previous factory-less version.
-     */
-    public function __construct($cacheDir = '')
-=======
      * @param string $cacheDir Cache directory
      */
     public function __construct($cacheDir)
->>>>>>> a02fde38
     {
         $this->cacheDir = $cacheDir;
     }
