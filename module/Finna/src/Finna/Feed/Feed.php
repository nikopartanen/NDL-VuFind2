<?php
/**
 * Feed service
 *
 * PHP version 7
 *
 * Copyright (C) The National Library of Finland 2016-2023.
 *
 * This program is free software; you can redistribute it and/or modify
 * it under the terms of the GNU General Public License version 2,
 * as published by the Free Software Foundation.
 *
 * This program is distributed in the hope that it will be useful,
 * but WITHOUT ANY WARRANTY; without even the implied warranty of
 * MERCHANTABILITY or FITNESS FOR A PARTICULAR PURPOSE.  See the
 * GNU General Public License for more details.
 *
 * You should have received a copy of the GNU General Public License
 * along with this program; if not, write to the Free Software
 * Foundation, Inc., 51 Franklin Street, Fifth Floor, Boston, MA  02110-1301  USA
 *
 * @category VuFind
 * @package  Content
 * @author   Samuli Sillanpää <samuli.sillanpaa@helsinki.fi>
 * @author   Ere Maijala <ere.maijala@helsinki.fi>
 * @license  http://opensource.org/licenses/gpl-2.0.php GNU General Public License
 * @link     http://vufind.org/wiki/vufind2:developer_manual Wiki
 */
namespace Finna\Feed;

use Finna\View\Helper\Root\CleanHtml;
use Laminas\Config\Config;
use Laminas\Feed\Reader\Entry\AbstractEntry;
use Laminas\Feed\Reader\Feed\AbstractFeed;
use Laminas\Feed\Reader\Reader;
use Laminas\Mvc\Controller\Plugin\Url;
use VuFind\Cache\Manager as CacheManager;
use VuFindTheme\View\Helper\ImageLink;

/**
 * Feed service
 *
 * @category VuFind
 * @package  Content
 * @author   Samuli Sillanpää <samuli.sillanpaa@helsinki.fi>
 * @author   Ere Maijala <ere.maijala@helsinki.fi>
 * @license  http://opensource.org/licenses/gpl-2.0.php GNU General Public License
 * @link     http://vufind.org/wiki/vufind2:developer_manual Wiki
 */
class Feed implements \VuFind\I18n\Translator\TranslatorAwareInterface,
    \VuFindHttp\HttpServiceAwareInterface,
    \Laminas\Log\LoggerAwareInterface
{
    use \VuFind\I18n\Translator\TranslatorAwareTrait;
    use \VuFindHttp\HttpServiceAwareTrait;
    use \VuFind\Log\LoggerAwareTrait;

    /**
     * Main configuration.
     *
     * @var Config
     */
    protected $mainConfig;

    /**
     * Feed configuration.
     *
     * @var Config
     */
    protected $feedConfig;

    /**
     * Cache manager
     *
     * @var CacheManager
     */
    protected $cacheManager;

    /**
     * URL helper
     *
     * @var Url
     */
    protected $urlHelper;

    /**
     * Image link helper
     *
     * @var ImageLink
     */
    protected $imageLinkHelper;

    /**
     * Clean HTML helper
     *
     * @var CleanHtml
     */
    protected $cleanHtml;

    /**
     * Constructor.
     *
     * @param Config       $config     Main configuration
     * @param Config       $feedConfig Feed configuration
     * @param CacheManager $cm         Cache manager
     * @param Url          $url        URL helper
     * @param ImageLink    $imageLink  Image link helper
     * @param CleanHtml    $cleanHtml  Clean HTML helper
     */
    public function __construct(
        Config $config,
        Config $feedConfig,
        CacheManager $cm,
        Url $url,
        ImageLink $imageLink,
        CleanHTML $cleanHtml
    ) {
        $this->mainConfig = $config;
        $this->feedConfig = $feedConfig;
        $this->cacheManager = $cm;
        $this->urlHelper = $url;
        $this->imageLinkHelper = $imageLink;
        $this->cleanHtml = $cleanHtml;
    }

    /**
     * Get feed configuration.
     *
     * Returns an array with the keys:
     *   - 'config' VuFind\Config Feed configuration
     *   - 'url'    string        Feed URL
     *
     * @param string $id Feed id
     *
     * @return boolean|array
     */
    public function getFeedConfig($id)
    {
        if (!isset($this->feedConfig[$id])) {
            $this->logError("Missing configuration (id $id)");
            return false;
        }

        $result = $this->feedConfig[$id];
        if (!$result->active) {
            $this->logError("Feed inactive (id $id)");
            return false;
        }

        if (empty($result->url) && !isset($result->ilsList)) {
            $this->logError("Missing feed URL (id $id)");
            return false;
        }

        $language = $this->translator->getLocale();

        $url = $result->url;
        if (isset($url[$language])) {
            $url = trim($url[$language]);
        } elseif (isset($url['*'])) {
            $url = trim($url['*']);
        } elseif (!isset($result->ilsList)) {
            $this->logError("Missing feed URL (id $id)");
            return false;
        }

        return compact('result', 'url');
    }

    /**
     * Utility function for extracting an image URL from a HTML snippet.
     *
     * @param string $html HTML snippet.
     *
     * @return mixed null|string
     */
    protected function extractImage($html)
    {
        if (empty($html)) {
            return null;
        }
        $doc = new \DOMDocument();
        // Silence errors caused by invalid HTML
        libxml_use_internal_errors(true);
        if (!$doc->loadHTML($html)) {
            return null;
        }
        libxml_clear_errors();

        $img = null;
        $imgs = iterator_to_array($doc->getElementsByTagName('img'));
        if (!empty($imgs)) {
            $img = $imgs[0];
        }

        return $img ? $img->getAttribute('src') : null;
    }

    /**
     * Check for a local file and create a timestamped link if found
     *
     * @param string $url url
     *
     * @return mixed null|string
     */
    protected function checkLocalFile($url)
    {
        $urlParts = parse_url($url);
        $imgLink = null;
        if (empty($urlParts['host'])) {
            $file = preg_replace(
                '/^\/?themes\/[^\/]+\/images\//',
                '',
                $url
            );
            $imgLink = ($this->imageLinkHelper)($file);
        }
        return $imgLink;
    }

    /**
     * Return feed content and settings in an array with the keys:
     *   - 'channel' Laminas\Feed\Reader\Feed\Rss Feed
     *   - 'items'   array                     Feed item data
     *   - 'config'  VuFind\Config             Feed configuration
     *   - 'modal'   boolean                   Display feed content in a modal
     *
     * @param string $id      Feed id
     * @param string $viewUrl View URL
     *
     * @return mixed null|array
     */
    public function readFeed($id, $viewUrl)
    {
        if (!$config = $this->getFeedConfig($id)) {
            throw new \Exception('Error reading feed');
        }
        return $this->processReadFeed($config, $viewUrl, $id);
    }

    /**
     * Return feed content from a URL.
     * See readFeed for a description of the return object.
     *
     * @param string $id      Feed id
     * @param string $url     Feed URL
     * @param array  $config  Configuration
     * @param string $viewUrl View URL
     *
     * @return mixed null|array
     */
    public function readFeedFromUrl($id, $url, $config, $viewUrl)
    {
        $config = new \Laminas\Config\Config($config);
        return $this->processReadFeed($config, $viewUrl, $id);
    }

    /**
     * Utility function for processing a feed (see readFeed, readFeedFromUrl).
     *
     * @param array  $feedConfig Configuration
     * @param string $viewUrl    View URL
     * @param string $id         Feed id (needed when the feed content is shown on a
     * content page or in a modal)
     *
     * @return array
     */
    protected function processReadFeed($feedConfig, $viewUrl, $id = null)
    {
        $config = $feedConfig['result'];
        $url = trim($feedConfig['url']);

        $httpClient = $this->httpService->createClient();
        $httpClient->setOptions(['useragent' => 'VuFind']);
        $httpClient->setOptions(['timeout' => 30]);
        Reader::setHttpClient($httpClient);

        $cacheKey = (array)$feedConfig;
        $cacheKey['language'] = $this->translator->getLocale();

        // Check for cached version
        $cacheDir
            = $this->cacheManager->getCache('feed')->getOptions()->getCacheDir();
        $localFile = "$cacheDir/feed-" . md5(var_export($cacheKey, true)) . '.xml';
        $maxAge = isset($this->mainConfig->Content->feedcachetime)
            && '' !== $this->mainConfig->Content->feedcachetime
            ? $this->mainConfig->Content->feedcachetime : 10;
        if ($maxAge && is_readable($localFile)
            && time() - filemtime($localFile) < $maxAge * 60
        ) {
            if ($result = unserialize(file_get_contents($localFile))) {
                // Include feed object for downstream usage (cannot be serialized):
                // TODO: Get rid of channel requirement in downstream code
                $result['channel'] = Reader::importString($result['feedXml']);
                return $result;
            }
        }

        // No cache available, read from source.
        $channel = null;
        if (strstr($url, 'finna-test.fi') || strstr($url, 'finna-pre.fi')) {
            // Refuse to load feeds from finna-test.fi or finna-pre.fi
            $feedStr = <<<EOT
<?xml version="1.0" encoding="UTF-8"?>
<rss xmlns:atom="http://www.w3.org/2005/Atom" version="2.0">
  <channel>
    <atom:link href="" rel="self" type="application/rss+xml"/>
    <link></link>
    <title><![CDATA[<!-- Feed URL blocked -->]]></title>
    <description></description>
  </channel>
</rss>
EOT;
            $channel = Reader::importString($feedStr);
        } elseif (preg_match('/^http(s)?:\/\//', $url)) {
            // Absolute URL
            try {
                $channel = Reader::import($url);
            } catch (\Exception $e) {
                $this->logError(
                    "Error importing feed from url $url: " . $e->getMessage()
                );
<<<<<<< HEAD
            }
        } elseif (substr($url, 0, 1) === '/') {
            // Relative URL
            $url = substr($viewUrl, 0, -1) . $url;
            try {
                $channel = Reader::import($url);
            } catch (\Exception $e) {
                $this->logError(
                    "Error importing feed from url $url: " . $e->getMessage()
                );
            }
=======
            }
        } elseif (substr($url, 0, 1) === '/') {
            // Relative URL
            $url = substr($viewUrl, 0, -1) . $url;
            try {
                $channel = Reader::import($url);
            } catch (\Exception $e) {
                $this->logError(
                    "Error importing feed from url $url: " . $e->getMessage()
                );
            }
>>>>>>> c459910e
        } else {
            // Local file
            $file = APPLICATION_PATH . '/' . ltrim($url, '/');
            if (!is_file($file)) {
                $this->logError("File $file (from $url) could not be found");
            }
            try {
                $channel = Reader::importFile($file);
            } catch (\Exception $e) {
                $this->logError(
                    "Error importing feed from file $file: " . $e->getMessage()
                );
            }
        }

        if (!$channel) {
            // Cache also a failed load as an empty feed XML
            $feedStr = <<<EOT
<?xml version="1.0" encoding="UTF-8"?>
<rss xmlns:atom="http://www.w3.org/2005/Atom" version="2.0">
  <channel>
    <atom:link href="" rel="self" type="application/rss+xml"/>
    <link></link>
    <title><![CDATA[<!-- Feed could not be loaded -->]]></title>
    <description></description>
  </channel>
</rss>
EOT;
            $channel = Reader::importString($feedStr);
        }

        $result = $this->parseFeed($channel, $config, $id);
        file_put_contents($localFile, serialize($result));
        // Include feed object for downstream usage (cannot be serialized):
        // TODO: Get rid of channel requirement in downstream code
        $result['channel'] = $channel;
        return $result;
    }

    /**
     * Function to parse feed with config
     *
     * @param AbstractFeed $channel Feed channel
     * @param Config       $config  Feed config
     * @param string|null  $id      Feed ID (required when feed content is
     *                              displayed on content-page or modal)
     *
     * @return array
     */
    public function parseFeed($channel, $config, $id = null)
    {
        $modal = false;
        $showFullContentOnSite = isset($config->linkTo)
            && in_array($config->linkTo, ['modal', 'content-page']);

        $modal = $config->linkTo == 'modal';
        $contentPage = $config->linkTo == 'content-page';
        $dateFormat = $config->dateFormat ?? 'j.n.';
        $contentDateFormat = $config->contentDateFormat ?? 'j.n.Y';
        $fullDateFormat = $config->fullDateFormat ?? 'j.n.Y';
        $cleanContent = $config->cleanContent ?? true;

        $itemsCnt = $config->items ?? null;
        $elements = $config->content ?? [];
        $allowXcal = $elements['xcal'] ?? true;
        $timeRegex = '/^(.*?)([0-9]|0[0-9]|1[0-9]|2[0-3]):[0-5][0-9]$/';

        $content = [
            'id' => 'getId',
            'title' => 'getTitle',
            'text' => 'getContent',
            'image' => 'getEnclosure',
            'link' => 'getLink',
            'date' => 'getDateCreated',
            'contentDate' => 'getDateCreated'
        ];

        $xpathContent = [
            'html' => '//item/content:encoded'
        ];

        $xcalContent = [
            'dtstart',
            'dtend',
            'location',
            'featured',
            'content',
            'organizer',
            'location-address',
            'location-city',
            'organizer-url',
            'url',
            'cost',
            'categories'
        ];

        $items = [];
        $cnt = 0;
        $xpath = null;
        $allowedImages = [];

        foreach ($channel as $item) {
            if (!$xpath) {
                $xpath = ($item instanceof AbstractEntry) ? $item->getXpath() : '';
            }
            $data = [];
            $data['modal'] = $modal;
            foreach ($content as $setting => $method) {
                if (!isset($elements[$setting])
                    || $elements[$setting] != 0
                ) {
                    $value = $item->{$method}();
                    if (is_object($value) && !($value instanceof \DateTime)) {
                        $value = get_object_vars($value);
                    }

                    if ($setting == 'image') {
                        if (!$value || stripos($value['type'], 'image') === false) {
                            // Attempt to parse image URL from content
                            if ($value = $this->extractImage($item->getContent())) {
                                $value = ['url' => $value];
                            }
                        }
                        if (!empty($value['url'])) {
                            $imgLink = $this->checkLocalFile($value['url']);
                            if (null !== $imgLink) {
                                $value['url'] = $imgLink;
                            } elseif ($id) {
                                $allowedImages[] = $value['url'];
                                $value['url']
                                    = $this->proxifyImageUrl($value['url'], $id);
                            }
                        }
                    } elseif ($setting == 'date') {
                        if (null !== $value) {
                            $date = $value;
                            if ($dateFormat) {
                                $value = $date->format($dateFormat);
                            }
                            $data['dateFull'] = $date->format($fullDateFormat);
                        }
                    } elseif ($setting == 'contentDate') {
                        if (null !== $value) {
                            $date = $value;
                            if ($contentDateFormat) {
                                $value = $date->format($contentDateFormat);
                            }
                            $data['contentDateFull']
                                = $date->format($fullDateFormat);
                        }
                    } elseif ($setting == 'link' && $showFullContentOnSite) {
                        if (!($itemId = $item->getId())) {
                            $itemId = $cnt;
                        }
                        $value = $this->urlHelper->fromRoute(
                            'feed-content-page',
                            ['page' => $id],
                            [
                                'query' => [
                                    'element' => $itemId,
                                    'lng' => $this->getTranslatorLocale()
                                ]
                            ]
                        );
                    } elseif ($setting == 'id') {
                        if (!$value) {
                            $value = $cnt;
                        }
                    } elseif (is_string($value)) {
                        $value = strip_tags($value);
                    }
                    if ($value) {
                        $data[$setting] = $value;
                    }
                }
            }
            if ($xcalContent && $allowXcal) {
                $xpathItem = $xpath->query('//item')->item($cnt);
                foreach ($xcalContent as $setting) {
                    $item = $xpath
                        ->query('.//*[local-name()="' . $setting . '"]', $xpathItem)
                        ->item(0);

                    if (!is_object($item)) {
                        continue;
                    }
                    $xcal = $item->nodeValue;
                    if (!empty($xcal)) {
                        if ($setting === 'featured') {
                            if (!empty($imgLink = $this->extractImage($xcal))) {
                                if ($localFile = $this->checkLocalFile($imgLink)) {
                                    $imgLink = $localFile;
<<<<<<< HEAD
=======
                                    $allowedImages[] = $imgLink;
>>>>>>> c459910e
                                } elseif ($id) {
                                    $allowedImages[] = $imgLink;
                                    $imgLink = $this->proxifyImageUrl($imgLink, $id);
                                }

                                $data['xcal']['featured'] = $imgLink;
                                if ($elements['image'] != 0
                                    || !isset($elements['image'])
                                ) {
                                    $data['image']['url'] = $imgLink;
                                }
                            }
                        } else {
                            $data['xcal'][$setting] = htmlspecialchars($xcal);
                        }
                    }
                }
            }
            // Format start/end date and time for xcal events
            if (isset($data['xcal']['dtstart']) && isset($data['xcal']['dtend'])) {
                $dateStart = new \DateTime($data['xcal']['dtstart']);
                $dateEnd = new \DateTime($data['xcal']['dtend']);
                if (preg_match($timeRegex, $data['xcal']['dtstart']) === 1) {
                    $data['xcal']['startTime'] = $dateStart->format('H:i');
                }
                if (preg_match($timeRegex, $data['xcal']['dtend']) === 1) {
                    $data['xcal']['endTime'] = $dateEnd->format('H:i');
                }
                $data['xcal']['startDate'] = $dateStart->format($fullDateFormat);
                $data['xcal']['endDate'] = $dateEnd->format($fullDateFormat);
                $data['xcal']['singleDay']
                    = $data['xcal']['startDate'] === $data['xcal']['endDate'];
            }

            // Make sure that we have something to display
            if (trim($data['title'] ?? '') === ''
                && trim($data['text'] ?? '') === ''
                && empty($data['image'])
            ) {
                continue;
            }
            $this->populateIcon($data, $config);
            $items[] = $data;
            $cnt++;
            if ($itemsCnt !== null && $cnt == $itemsCnt) {
                break;
            }
        }

        if ($xpath) {
            if ($xpathItem = $xpath->query('//item/content:encoded')->item(0)) {
                $contentSearch = isset($config->htmlContentSearch)
                    ? $config->htmlContentSearch->toArray() : [];

                $contentReplace = isset($config->htmlContentReplace)
                    ? $config->htmlContentReplace->toArray() : [];

                $searchReplace = array_combine($contentSearch, $contentReplace);

                $cnt = 0;
                foreach ($items as &$item) {
                    foreach ($xpathContent as $setting => $xpathElement) {
                        $content = $xpath->query($xpathElement, $xpathItem)
                            ->item($cnt++)->nodeValue;

                        // Remove width & height declarations from style
                        // attributes in div & p elements
                        $dom = new \DOMDocument();
                        libxml_use_internal_errors(true);
                        $dom->loadHTML(
                            mb_convert_encoding($content, 'HTML-ENTITIES', 'UTF-8')
                        );
                        $domx = new \DOMXPath($dom);

                        // Process style attributes:
                        $elements = $domx->query('//div[@style]|//p[@style]');
                        foreach ($elements as $el) {
                            $styleProperties = [];
                            $styleAttr = $el->getAttribute('style');
                            $properties = explode(';', $styleAttr);
                            foreach ($properties as $prop) {
                                [$field] = explode(':', $prop);
                                if (stristr($field, 'width') === false
                                    && stristr($field, 'height') === false
                                    && stristr($field, 'margin') === false
                                ) {
                                    $styleProperties[] = $prop;
                                }
                            }
                            $el->removeAttribute('style');
                            $el->setAttribute(
                                'style',
                                implode(';', $styleProperties)
                            );
                        }

                        // Proxify images:
                        foreach ($domx->query('//img') as $el) {
                            $srcAttr = $el->getAttribute('src');
                            $allowedImages[] = $srcAttr;
                            $el->setAttribute(
                                'src',
                                $this->proxifyImageUrl($srcAttr, $id)
                            );
                        }

                        $content = $dom->saveHTML();

                        // Process feed specific search-replace regexes
                        foreach ($searchReplace as $search => $replace) {
                            $pattern = "/$search/";
                            $replaced = preg_replace($pattern, $replace, $content);
                            if ($replaced !== null) {
                                $content = $replaced;
                            }
                        }

                        // Clean up the HTML:
                        if ($cleanContent) {
                            $content = ($this->cleanHtml)($content);
                        }

                        $item[$setting] = $content;
                    }
                }
            }
        }

        $feedXml = $channel->saveXml();
        return compact(
            'feedXml',
            'items',
            'config',
            'modal',
            'contentPage',
            'allowedImages'
        );
    }

    /**
     * Proxify an image url for loading via the FeedContent controller
     *
     * @param string $url    Image URL
     * @param string $feedId Feed identifier
     *
     * @return string
     */
    protected function proxifyImageUrl(string $url, string $feedId): string
    {
        // Ensure that we don't proxify an empty or already proxified URL or a
        // relative url:
        if (!$url || !parse_url($url, PHP_URL_HOST)) {
            return $url;
        }
        $check = $this->urlHelper->fromRoute('feed-image', ['page' => '']);
        if (strncasecmp($url, $check, strlen($check)) === 0) {
            return $url;
        }

        return $this->urlHelper->fromRoute(
            'feed-image',
            ['page' => $feedId],
            [
                'query' => [
                    'image' => $url,
                ]
            ]
        );
    }

    /**
     * Populate icon data for feed slide.
     *
     * @param array                  $data   Data for slide
     * @param \Laminas\Config\Config $config Config for feed
     *
     * @return void
     */
    protected function populateIcon(
        array &$data,
        \Laminas\Config\Config $config
    ): void {
        if (empty($config->showIcons)
            || empty($data['link'])
            || empty($this->mainConfig->Content->feedHostToNameMappings)
        ) {
            return;
        }

        // Parse the link to know the origin
        $comparisons
            = $this->mainConfig->Content->feedHostToNameMappings->toArray();
        $parsed = parse_url($data['link']);
        if (!empty($parsed['host'])) {
            foreach ($comparisons as $comparison) {
                [$from, $to] = explode(':', $comparison, 2);
                if ($parsed['host'] === $from) {
                    $data['icon'] = ['name' => $to];
                    return;
                }
            }
        }
    }
}<|MERGE_RESOLUTION|>--- conflicted
+++ resolved
@@ -320,7 +320,6 @@
                 $this->logError(
                     "Error importing feed from url $url: " . $e->getMessage()
                 );
-<<<<<<< HEAD
             }
         } elseif (substr($url, 0, 1) === '/') {
             // Relative URL
@@ -332,19 +331,6 @@
                     "Error importing feed from url $url: " . $e->getMessage()
                 );
             }
-=======
-            }
-        } elseif (substr($url, 0, 1) === '/') {
-            // Relative URL
-            $url = substr($viewUrl, 0, -1) . $url;
-            try {
-                $channel = Reader::import($url);
-            } catch (\Exception $e) {
-                $this->logError(
-                    "Error importing feed from url $url: " . $e->getMessage()
-                );
-            }
->>>>>>> c459910e
         } else {
             // Local file
             $file = APPLICATION_PATH . '/' . ltrim($url, '/');
@@ -537,10 +523,7 @@
                             if (!empty($imgLink = $this->extractImage($xcal))) {
                                 if ($localFile = $this->checkLocalFile($imgLink)) {
                                     $imgLink = $localFile;
-<<<<<<< HEAD
-=======
                                     $allowedImages[] = $imgLink;
->>>>>>> c459910e
                                 } elseif ($id) {
                                     $allowedImages[] = $imgLink;
                                     $imgLink = $this->proxifyImageUrl($imgLink, $id);
