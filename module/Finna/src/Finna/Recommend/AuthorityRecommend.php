<?php
/**
 * AuthorityRecommend Recommendations Module
 *
 * PHP version 7
 *
 * Copyright (C) Villanova University 2012.
 * Copyright (C) The National Library of Finland 2019.
 *
 * This program is free software; you can redistribute it and/or modify
 * it under the terms of the GNU General Public License version 2,
 * as published by the Free Software Foundation.
 *
 * This program is distributed in the hope that it will be useful,
 * but WITHOUT ANY WARRANTY; without even the implied warranty of
 * MERCHANTABILITY or FITNESS FOR A PARTICULAR PURPOSE.  See the
 * GNU General Public License for more details.
 *
 * You should have received a copy of the GNU General Public License
 * along with this program; if not, write to the Free Software
 * Foundation, Inc., 51 Franklin Street, Fifth Floor, Boston, MA  02110-1301  USA
 *
 * @category VuFind
 * @package  Recommendations
 * @author   Samuli Sillanpää <samuli.sillanpaa@helsinki.fi>
 * @license  http://opensource.org/licenses/gpl-2.0.php GNU General Public License
 * @link     https://vufind.org Main Page
 */
namespace Finna\Recommend;

use Finna\Search\Solr\AuthorityHelper;

/**
 * AuthorityRecommend Module
 *
 * This class provides recommendations based on Authority records.
 * i.e. searches for a pseudonym will provide the user with a link
 * to the official name (according to the Authority index)
 *
 * Originally developed at the National Library of Ireland by Lutz
 * Biedinger and Ronan McHugh.
 *
 * @category VuFind
 * @package  Recommendations
 * @author   Samuli Sillanpää <samuli.sillanpaa@helsinki.fi>
 * @license  http://opensource.org/licenses/gpl-2.0.php GNU General Public License
 * @link     https://vufind.org Main Page
 */
class AuthorityRecommend extends \VuFind\Recommend\AuthorityRecommend
{
    /**
     * Authority ids
     *
     * @var array
     */
    protected $authorIds = null;

    /**
     * Authority roles
     *
     * @var array
     */
    protected $roles = null;

    /**
     * Authority helper
     *
     * @var \Finna\Search\Solr\AuthorityHelper
     */
    protected $authorityHelper = null;

    /**
     * Session
     *
     * @var \Laminas\Session\Container
     */
    protected $session = null;

    /**
     * Cookie manager
     *
     * @var \VuFind\Cookie\CookieManager
     */
    protected $cookieManager = null;

    /**
     * Config
     *
     * @var \Zend\Config\Config
     */
    protected $config = null;

    /**
     * Constructor
     *
     * @param \VuFind\Search\Results\PluginManager $results         Results
     * plugin manager
     * @param \Finna\Search\Solr\AuthorityHelper   $authorityHelper Authority helper
     * @param \Laminas\Session\Container              $session         Session
     * @param \VuFind\Cookie\CookieManager         $cookieManager   Cookiemanager
     * @param \Zend\Config\Config                  $config          Configuration
     */
    public function __construct(
        \VuFind\Search\Results\PluginManager $results,
        \Finna\Search\Solr\AuthorityHelper $authorityHelper,
<<<<<<< HEAD
        \Laminas\Session\Container $session,
        \VuFind\Cookie\CookieManager $cookieManager
=======
        \Zend\Session\Container $session,
        \VuFind\Cookie\CookieManager $cookieManager,
        \Zend\Config\Config $config
>>>>>>> b3d03af0
    ) {
        $this->resultsManager = $results;
        $this->authorityHelper = $authorityHelper;
        $this->session = $session;
        $this->cookieManager = $cookieManager;
        $this->config = $config;
    }

    /**
     * Get recommendations (for use in the view).
     *
     * @return array
     */
    public function getRecommendations()
    {
        if (!$this->authorIds) {
            return array_unique($this->recommendations, SORT_REGULAR);
        }

        // Make sure that authority records are sorted in the same order
        // as active filters
        $sorted = [];
        $rest = [];
        foreach ($this->recommendations as $r) {
            $pos = array_search($r->getUniqueID(), $this->authorIds);
            if (false === $pos) {
                $rest[] = $r;
            } else {
                $sorted[$pos] = $r;
            }
        }
        ksort($sorted);
        return array_merge($sorted, $rest);
    }

    /**
     * Get authority link type (authority page or search by authority-id).
     *
     * @param string $type Authority type
     *
     * @return string
     */
    public function getAuthorityLinkType($type = 'author')
    {
        return $this->authorityHelper->getAuthorityLinkType($type);
    }

    /**
     * Get active recommendation (authority id) from session.
     *
     * @return string|null
     */
    public function getActiveRecommendation()
    {
        return $this->session->activeId ?? null;
    }

    /**
     * Should authority info be rendered as collapsed?
     *
     * @return boolean
     */
    public function collapseAuthorityInfo()
    {
        return $this->cookieManager->get('collapseAuthorityInfo') === 'true';
    }

    /**
     * Called at the end of the Search Params objects' initFromRequest() method.
     * This method is responsible for setting search parameters needed by the
     * recommendation module and for reading any existing search parameters that may
     * be needed.
     *
     * @param \VuFind\Search\Base\Params $params  Search parameter object
     * @param \Laminas\StdLib\Parameters $request Parameter object representing user
     * request.
     *
     * @return void
     *
     * @SuppressWarnings(PHPMD.UnusedFormalParameter)
     */
    public function init($params, $request)
    {
        if ($ids = $params->getAuthorIdFilter()) {
            $this->authorIds = $ids;
            $this->lookfor = implode(
                ' OR ',
                array_map(
                    function ($id) {
                        return "(id:\"{$id}\")";
                    },
                    $ids
                )
            );
            $this->header = 'Author';

            // Detect if authority filters have been changed and switch active
            // authority recommendation tab accordingly.
            $idsWithRoles = $params->getAuthorIdFilter(true);
            if ($this->session->idsWithRoles
                && $this->session->idsWithRoles !== $idsWithRoles
            ) {
                $added = array_values(
                    array_diff($idsWithRoles, $this->session->idsWithRoles)
                );
                $removed = array_values(
                    array_diff($this->session->idsWithRoles, $idsWithRoles)
                );

                if ($added) {
                    // New authority filter added, activate it
                    list($activeId, $activeRole)
                        = $this->authorityHelper->extractRole($added[0]);
                    $this->session->activeId = $activeId;
                    $this->session->idsWithRoles[] = $added[0];
                } else {
                    // Active filter removed, reset session so that the last tab
                    // is rendered as active
                    $this->session->activeId;

                    if ($removed) {
                        $remaining = array_filter(
                            $removed,
                            function ($id) use ($removed) {
                                return $id !== $removed[0];
                            }
                        );
                        $this->session->idsWithRoles = $remaining;
                    }
                }
            } else {
                $this->session->idsWithRoles = $idsWithRoles;
            }
        } else {
            parent::init($params, $request);
        }
    }

    /**
     * Called after the Search Results object has performed its main search.  This
     * may be used to extract necessary information from the Search Results object
     * or to perform completely unrelated processing.
     *
     * @param \VuFind\Search\Base\Results $results Search results object
     *
     * @return void
     */
    public function process($results)
    {
        // Override parent::process to allow advanced search

        $this->results = $results;

        // Empty searches such as New Items will return blank
        if ($this->lookfor == null) {
            return;
        }

        // Check result limit before proceeding...
        if ($this->resultLimit > 0
            && $this->resultLimit < $results->getResultTotal()
        ) {
            return;
        }

        // See if we can add main headings matching use_for/see_also fields...
        if ($this->isModeActive('usefor')) {
            $this->addUseForHeadings();
        }

        // See if we can add see-also references associated with main headings...
        if ($this->isModeActive('seealso')) {
            $this->addSeeAlsoReferences();
        }
    }

    /**
     * Return roles for author.
     *
     * @param string $id Author id
     *
     * @return array
     */
    public function getRoles($id)
    {
        try {
            $resultsOrig = $this->results;

            $results = clone $resultsOrig;
            $params = $results->getParams();
            $authorIdFilters = $params->getAuthorIdFilter(true);

            $params->addFacet(AuthorityHelper::AUTHOR_ID_ROLE_FACET);
            $paramsCopy = clone $params;

            $paramsCopy->addFacetFilter(
                AuthorityHelper::AUTHOR_ID_ROLE_FACET,
                $id,
                AuthorityHelper::AUTHOR_ID_ROLE_SEPARATOR
            );

            $results->setParams($paramsCopy);
            $results->performAndProcessSearch();
            $facets = $results->getFacetList();

            if (!isset($facets[AuthorityHelper::AUTHOR_ID_ROLE_FACET])) {
                return [];
            }

            $roles = $facets[AuthorityHelper::AUTHOR_ID_ROLE_FACET]['list'] ?? [];
            if ($this->authorityHelper) {
                foreach ($roles as &$role) {
                    $authorityInfo = $this->authorityHelper->formatFacet(
                        $role['displayText'], true
                    );
                    $role['displayText'] = $authorityInfo['displayText'];
                    $role['role'] = $authorityInfo['role'];
                    $role['enabled'] = in_array($role['value'], $authorIdFilters);
                }
            }
        } catch (RequestErrorException $e) {
            return [];
        }

        return $roles;
    }

    /**
     * Add main headings from records that match search terms on use_for/see_also.
     *
     * @return void
     */
    protected function addUseForHeadings()
    {
        $params = ['lookfor' => $this->lookfor, 'type' => 'MainHeading'];
        foreach ($this->performSearch($params) as $result) {
            $this->recommendations[] = $result;
        }
    }
}<|MERGE_RESOLUTION|>--- conflicted
+++ resolved
@@ -29,6 +29,7 @@
 namespace Finna\Recommend;
 
 use Finna\Search\Solr\AuthorityHelper;
+use VuFindSearch\Backend\Exception\RequestErrorException;
 
 /**
  * AuthorityRecommend Module
@@ -86,7 +87,7 @@
     /**
      * Config
      *
-     * @var \Zend\Config\Config
+     * @var \Laminas\Config\Config
      */
     protected $config = null;
 
@@ -98,19 +99,14 @@
      * @param \Finna\Search\Solr\AuthorityHelper   $authorityHelper Authority helper
      * @param \Laminas\Session\Container              $session         Session
      * @param \VuFind\Cookie\CookieManager         $cookieManager   Cookiemanager
-     * @param \Zend\Config\Config                  $config          Configuration
+     * @param \Laminas\Config\Config                  $config          Configuration
      */
     public function __construct(
         \VuFind\Search\Results\PluginManager $results,
         \Finna\Search\Solr\AuthorityHelper $authorityHelper,
-<<<<<<< HEAD
         \Laminas\Session\Container $session,
-        \VuFind\Cookie\CookieManager $cookieManager
-=======
-        \Zend\Session\Container $session,
         \VuFind\Cookie\CookieManager $cookieManager,
-        \Zend\Config\Config $config
->>>>>>> b3d03af0
+        \Laminas\Config\Config $config
     ) {
         $this->resultsManager = $results;
         $this->authorityHelper = $authorityHelper;
