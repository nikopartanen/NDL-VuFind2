<?php
/**
 * Model for LRMI records in Solr.
 *
 * PHP version 7
 *
 * Copyright (C) The National Library of Finland 2013-2020.
 *
 * This program is free software; you can redistribute it and/or modify
 * it under the terms of the GNU General Public License version 2,
 * as published by the Free Software Foundation.
 *
 * This program is distributed in the hope that it will be useful,
 * but WITHOUT ANY WARRANTY; without even the implied warranty of
 * MERCHANTABILITY or FITNESS FOR A PARTICULAR PURPOSE.  See the
 * GNU General Public License for more details.
 *
 * You should have received a copy of the GNU General Public License
 * along with this program; if not, write to the Free Software
 * Foundation, Inc., 51 Franklin Street, Fifth Floor, Boston, MA  02110-1301  USA
 *
 * @category VuFind
 * @package  RecordDrivers
 * @author   Ere Maijala <ere.maijala@helsinki.fi>
 * @author   Jaro Ravila <jaro.ravila@helsinki.fi>
 * @author   Juha Luoma  <juha.luoma@helsinki.fi>
 * @license  http://opensource.org/licenses/gpl-2.0.php GNU General Public License
 * @link     http://vufind.org/wiki/vufind2:record_drivers Wiki
 */
namespace Finna\RecordDriver;

/**
 * Model for LRMI records in Solr.
 *
 * @category VuFind
 * @package  RecordDrivers
 * @author   Ere Maijala <ere.maijala@helsinki.fi>
 * @author   Jaro Ravila <jaro.ravila@helsinki.fi>
<<<<<<< HEAD
=======
 * @author   Juha Luoma  <juha.luoma@helsinki.fi>
>>>>>>> 4e96624a
 * @license  http://opensource.org/licenses/gpl-2.0.php GNU General Public License
 * @link     http://vufind.org/wiki/vufind2:record_drivers Wiki
 */
class SolrLrmi extends SolrQdc
{
    /**
     * File formats that are downloadable
     *
     * @var array
     */
    protected $downloadableFileFormats = [
        'pdf', 'pptx', 'ppt', 'docx', 'mp4', 'mp3', 'html',
        'avi', 'odt', 'rtf', 'txt', 'odp', 'png', 'jpeg', 'm4a'
    ];

    /**
     * Usage rights map
     *
     * @var array
     */
    protected $usageRightsMap = [
        'CCBY4.0' => 'CC BY 4.0',
        'CCBYSA4.0' => 'CC BY-SA 4.0',
        'CCBYND4.0' => 'CC BY-ND 4.0',
        'CCBYNCND4.0' => 'CC BY-NC-ND 4.0',
        'CCBYNCSA4.0' => 'CC BY-NC-SA 4.0',
        'CCBYNC4.0' => 'CC BY-NC-SA 4.0'
    ];

    /**
<<<<<<< HEAD
     * Base url for AOE record page
     */
    protected $aoeUrl = 'https://aoe.fi/#/materiaali/';

    /**
     * Return type of access restriction for the record.
     *
     * @param string $language Language
     *
=======
     * Return type of access restriction for the record.
     *
>>>>>>> 4e96624a
     * @return mixed array with keys:
     *   'copyright'   Copyright (e.g. 'CC BY 4.0')
     *   'link'        Link to copyright info, see IndexRecord::getRightsLink
     *   or false if no access restriction type is defined.
     */
<<<<<<< HEAD
    public function getAccessRestrictionsType($language = 'fi')
    {
        $xml = $this->getSimpleXML();
        $rights = [];
=======
    public function getAccessRestrictionsType()
    {
        $xml = $this->getXmlRecord();
        $rights = [];
        list($locale) = explode('-', $this->getTranslatorLocale());
>>>>>>> 4e96624a
        if (!empty($xml->rights)) {
            $copyrights = (string)$xml->rights;
            $rights['copyrights']
                = $this->usageRightsMap[$copyrights] ?? $copyrights;
<<<<<<< HEAD
            $rights['link'] = $this->getRightsLink($rights['copyrights'], $language);
=======
            $rights['link'] = $this->getRightsLink($rights['copyrights'], $locale);
>>>>>>> 4e96624a
            return $rights;
        }
        return false;
    }

    /**
     * Get descriptions
     *
     * @return array descriptions with languages as keys
     */
<<<<<<< HEAD
    public function getDescription()
    {
        $xml = $this->getSimpleXML();
        $descriptions = [];
        $desc = '';
=======
    public function getSummary()
    {
        $xml = $this->getXmlRecord();
        list($locale) = explode('-', $this->getTranslatorLocale());
>>>>>>> 4e96624a
        foreach ($xml->description as $d) {
            if (!empty($d['format'])) {
                continue;
            }
<<<<<<< HEAD
            $desc = (string)$d;
            $lang = (string)$d['lang'];
            if ($lang === 'en') {
                $lang = 'en-gb';
            }
            $descriptions[$lang] = $desc;
        }
        return $descriptions;
=======
            if ($locale === (string)$d['lang']) {
                return (string)$d;
            }
        }
>>>>>>> 4e96624a
    }

    /**
     * Get educational audiences
     *
     * @return array
     */
    public function getEducationalAudiences()
    {
<<<<<<< HEAD
        return $this->fields['educational_audience_str_mv'] ?? '';
=======
        return $this->fields['educational_audience_str_mv'] ?? [];
>>>>>>> 4e96624a
    }

    /**
     * Get all authors apart from presenters
     *
     * @return array
     */
    public function getNonPresenterAuthors()
    {
<<<<<<< HEAD
        $xml = $this->getSimpleXML();
=======
        $xml = $this->getXmlRecord();
>>>>>>> 4e96624a
        $result = [];
        if (!empty($xml->author)) {
            foreach ($xml->author->person as $author) {
                $result[] = [
                  'name' => $author->name,
                  'affiliation' => $author->affiliation
                ];
            }
            foreach ($xml->author->organization as $org) {
                $result[] = [
                  'name' => $org->legalName
                ];
            }
        }
        return $result;
    }

    /**
     * Return educational levels
     *
     * @return array
     */
    public function getEducationalLevels()
    {
        return $this->fields['educational_level_str_mv'] ?? [];
    }

    /**
     * Return root educational levels
     *
     * @return array
     */
    public function getRootEducationalLevels()
    {
        $rootLevels = [];
<<<<<<< HEAD
        foreach ($this->fields['educational_level_str_mv'] ?? [] as $key => $level) {
=======
        foreach ($this->fields['educational_level_str_mv'] ?? [] as $level) {
>>>>>>> 4e96624a
            if (substr($level, 0, 1) === '0') {
                $rootLevels[] = $level;
            }
        }
        return $rootLevels;
    }

    /**
<<<<<<< HEAD
     * Return url to AOE record page based on the
=======
     * Return url to LRMI record page based on the
>>>>>>> 4e96624a
     * record ID or false if id is not provided
     *
     * @return string|boolean
     */
<<<<<<< HEAD
    public function getAoeLink()
    {
        $xml = $this->getSimpleXML();
        if ($id = $xml->recordID) {
            $url = $this->aoeUrl . $id;
            return $url;
=======
    public function getExternalLink()
    {
        $xml = $this->getXmlRecord();
        $config = $this->recordConfig->Record;
        if (isset($config->lrmi_external_link) && $id = $xml->recordID) {
            return $config->lrmi_external_link . $id;
>>>>>>> 4e96624a
        }
        return false;
    }

    /**
     * Get educational subjects
     *
     * @return array
     */
    public function getEducationalSubjects()
    {
        return $this->fields['educational_subject_str_mv'] ?? [];
    }

    /**
     * Get educational material type
     *
     * @return array
     */
    public function getEducationalMaterialType()
    {
        return $this->fields['educational_material_type_str_mv'] ?? [];
    }

    /**
     * Get topics
     *
<<<<<<< HEAD
     * @return array
     */
    public function getYsoTopics()
    {
        $xml = $this->getSimpleXML();
        $topics = [];
        foreach ($xml->about as $about) {
            $thing = $about->thing;
            if ($thing->name
                && strpos((string)$thing->identifier, 'yso') !== false
            ) {
                $topics[] = (string)trim($thing->name);
=======
     * @param string $type defaults to yso
     *
     * @return array
     */
    public function getTopics($type = 'yso')
    {
        $xml = $this->getXmlRecord();
        $topics = [];
        foreach ($xml->about as $about) {
            $thing = $about->thing;
            $name = (string)trim($thing->name);
            if ($name
                && strpos((string)$thing->identifier, $type) !== false
            ) {
                $topics[] = $name;
>>>>>>> 4e96624a
            }
        }
        return $topics;
    }

    /**
     * Check if provided filetype is allowed for download
     *
     * @param string $format file format
     *
     * @return boolean
     */
<<<<<<< HEAD
    public function checkAllowedFileFormat($format)
=======
    protected function checkAllowedFileFormat($format)
>>>>>>> 4e96624a
    {
        return in_array($format, $this->downloadableFileFormats);
    }

    /**
     * Get file format
     *
     * @param string $filename file name
     *
     * @return string
     */
<<<<<<< HEAD
    public function getFileFormat($filename)
=======
    protected function getFileFormat($filename)
>>>>>>> 4e96624a
    {
        $parts = explode('.', $filename);
        return end($parts);
    }

    /**
     * Get all image urls
     *
<<<<<<< HEAD
     * @param string $language   language from parent call
=======
>>>>>>> 4e96624a
     * @param string $includePdf from parent call
     *
     * @return array
     */
<<<<<<< HEAD
    public function getAllImages($language = 'fi', $includePdf = true)
    {
        $xml = $this->getSimpleXML();
=======
    public function getAllImages($includePdf = true)
    {
        $xml = $this->getXmlRecord();
>>>>>>> 4e96624a
        $result = [];
        foreach ($xml->description as $desc) {
            $attr = $desc->attributes();
            if (isset($attr['format']) && (string)$attr['format'] === 'image/png') {
                $url = (string)$desc;
                $result[] = [
                    'urls' => [
                        'small' => $url,
                        'medium' => $url,
                        'large' => $url
                     ],
                    'description' => '',
                    'rights' => []
                ];
            }
        }

        return $result;
    }

    /**
     * Return array of materials with keys:
     * -url: download link for allowed file types, otherwise empty
     * -title: material title
     * -format: material format
     * -position: order of listing
     *
<<<<<<< HEAD
     * @param string $lang language fi,sv,en
     *
     * @return array
     */
    public function getMaterials($lang = 'fi')
    {
        $xml = $this->getSimpleXML();
        $materials = [];
        $lang = $lang === 'en-gb' ? 'en' : $lang;
=======
     * @return array
     */
    public function getMaterials()
    {
        $xml = $this->getXmlRecord();
        $materials = [];
        list($locale) = explode('-', $this->getTranslatorLocale());
>>>>>>> 4e96624a
        foreach ($xml->material as $material) {
            if (isset($material->format)) {
                $mime = (string)$material->format;
                $format = $mime === 'text/html'
                    ? 'html'
                    : $this->getFileFormat((string)$material->url);

                $url = $this->checkAllowedFileFormat($format)
                    ? (string)$material->url : '';
                $titles = $this->getMaterialTitles($material->name, $lang);
<<<<<<< HEAD
                $title = $titles[$lang] ?? $titles['default'];
=======
                $title = $titles[$locale] ?? $titles['default'];
>>>>>>> 4e96624a
                $position = $material->position ?? 0;
                $materials[] = compact('url', 'title', 'format', 'position');
            }
        }

        usort(
            $materials, function ($a, $b) {
                return (int)$a['position'] <=> (int)$b['position'];
            }
        );

        return $materials;
    }

    /**
     * Get material titles in an assoc array
     *
     * @param object $names to look for
<<<<<<< HEAD
     * @param string $lang  language to search
     *
     * @return array
     */
    public function getMaterialTitles($names, $lang)
=======
     *
     * @return array
     */
    public function getMaterialTitles($names)
>>>>>>> 4e96624a
    {
        $titles = ['default' => (string)$names];

        foreach ($names as $name) {
            $attr = $name->attributes();
            $titles[(string)$attr->lang] = (string)$name;
        }
<<<<<<< HEAD

        // If nothing has been found, then try t
=======
>>>>>>> 4e96624a
        return $titles;
    }

    /**
     * Get creation date
     *
     * @return string|false
     */
    public function getDateCreated()
    {
<<<<<<< HEAD
        $xml = $this->getSimpleXML();
=======
        $xml = $this->getXmlRecord();
>>>>>>> 4e96624a
        if ($created = $xml->dateCreated) {
            return $this->dateConverter->convertToDisplayDate('Y-m-d H:i', $created);
        }
        return false;
    }

    /**
     * Get last modified date
     *
     * @return string|false
     */
    public function getDateModified()
    {
<<<<<<< HEAD
        $xml = $this->getSimpleXML();
=======
        $xml = $this->getXmlRecord();
>>>>>>> 4e96624a
        if ($mod = $xml->dateModified) {
            return $this->dateConverter->convertToDisplayDate('Y-m-d H:i', $mod);
        }
        return false;
    }

    /**
     * Get educational use
     *
     * @return array
     */
    public function getEducationalUse()
    {
<<<<<<< HEAD
        $xml = $this->getSimpleXML();
        $uses = [];
        if ($eduUses = $xml->educationalUse) {
            foreach ($eduUses as $use) {
                $uses[] = $use;
            }
=======
        $xml = $this->getXmlRecord();
        $uses = [];
        foreach ($xml->educationalUse as $use) {
            $uses[] = $use;
>>>>>>> 4e96624a
        }
        return $uses;
    }

    /**
     * Get educational aim
     *
     * @return array
     */
    public function getEducationalAim()
    {
        $aims = [];
        if (isset($this->fields['educational_aim_str_mv'])) {
            foreach ($this->fields['educational_aim_str_mv'] as $aim) {
                $aims[] = $aim;
            }
            return $aims;
        }
        return false;
    }

    /**
     * Get accessibility features
     *
     * @return array
     */
    public function getAccessibilityFeatures()
    {
<<<<<<< HEAD
        $xml = $this->getSimpleXML();
=======
        $xml = $this->getXmlRecord();
>>>>>>> 4e96624a
        $features = [];
        foreach ($xml->accessibilityFeature as $feature) {
            $features[] = $feature;
        }
        return $features;
    }

    /**
     * Get accessibility hazards
     *
     * @return array
     */
    public function getAccessibilityHazards()
    {
<<<<<<< HEAD
        $xml = $this->getSimpleXML();
=======
        $xml = $this->getXmlRecord();
>>>>>>> 4e96624a
        $hazards = [];
        foreach ($xml->accessibilityHazard as $hazard) {
            $hazards[] = $hazard;
        }
        return $hazards;
    }
}<|MERGE_RESOLUTION|>--- conflicted
+++ resolved
@@ -36,10 +36,7 @@
  * @package  RecordDrivers
  * @author   Ere Maijala <ere.maijala@helsinki.fi>
  * @author   Jaro Ravila <jaro.ravila@helsinki.fi>
-<<<<<<< HEAD
-=======
  * @author   Juha Luoma  <juha.luoma@helsinki.fi>
->>>>>>> 4e96624a
  * @license  http://opensource.org/licenses/gpl-2.0.php GNU General Public License
  * @link     http://vufind.org/wiki/vufind2:record_drivers Wiki
  */
@@ -70,46 +67,23 @@
     ];
 
     /**
-<<<<<<< HEAD
-     * Base url for AOE record page
-     */
-    protected $aoeUrl = 'https://aoe.fi/#/materiaali/';
-
-    /**
      * Return type of access restriction for the record.
      *
-     * @param string $language Language
-     *
-=======
-     * Return type of access restriction for the record.
-     *
->>>>>>> 4e96624a
      * @return mixed array with keys:
      *   'copyright'   Copyright (e.g. 'CC BY 4.0')
      *   'link'        Link to copyright info, see IndexRecord::getRightsLink
      *   or false if no access restriction type is defined.
      */
-<<<<<<< HEAD
-    public function getAccessRestrictionsType($language = 'fi')
-    {
-        $xml = $this->getSimpleXML();
-        $rights = [];
-=======
     public function getAccessRestrictionsType()
     {
         $xml = $this->getXmlRecord();
         $rights = [];
         list($locale) = explode('-', $this->getTranslatorLocale());
->>>>>>> 4e96624a
         if (!empty($xml->rights)) {
             $copyrights = (string)$xml->rights;
             $rights['copyrights']
                 = $this->usageRightsMap[$copyrights] ?? $copyrights;
-<<<<<<< HEAD
-            $rights['link'] = $this->getRightsLink($rights['copyrights'], $language);
-=======
             $rights['link'] = $this->getRightsLink($rights['copyrights'], $locale);
->>>>>>> 4e96624a
             return $rights;
         }
         return false;
@@ -120,37 +94,18 @@
      *
      * @return array descriptions with languages as keys
      */
-<<<<<<< HEAD
-    public function getDescription()
-    {
-        $xml = $this->getSimpleXML();
-        $descriptions = [];
-        $desc = '';
-=======
     public function getSummary()
     {
         $xml = $this->getXmlRecord();
         list($locale) = explode('-', $this->getTranslatorLocale());
->>>>>>> 4e96624a
         foreach ($xml->description as $d) {
             if (!empty($d['format'])) {
                 continue;
             }
-<<<<<<< HEAD
-            $desc = (string)$d;
-            $lang = (string)$d['lang'];
-            if ($lang === 'en') {
-                $lang = 'en-gb';
-            }
-            $descriptions[$lang] = $desc;
-        }
-        return $descriptions;
-=======
             if ($locale === (string)$d['lang']) {
                 return (string)$d;
             }
         }
->>>>>>> 4e96624a
     }
 
     /**
@@ -160,11 +115,7 @@
      */
     public function getEducationalAudiences()
     {
-<<<<<<< HEAD
-        return $this->fields['educational_audience_str_mv'] ?? '';
-=======
         return $this->fields['educational_audience_str_mv'] ?? [];
->>>>>>> 4e96624a
     }
 
     /**
@@ -174,11 +125,7 @@
      */
     public function getNonPresenterAuthors()
     {
-<<<<<<< HEAD
-        $xml = $this->getSimpleXML();
-=======
-        $xml = $this->getXmlRecord();
->>>>>>> 4e96624a
+        $xml = $this->getXmlRecord();
         $result = [];
         if (!empty($xml->author)) {
             foreach ($xml->author->person as $author) {
@@ -214,11 +161,7 @@
     public function getRootEducationalLevels()
     {
         $rootLevels = [];
-<<<<<<< HEAD
-        foreach ($this->fields['educational_level_str_mv'] ?? [] as $key => $level) {
-=======
         foreach ($this->fields['educational_level_str_mv'] ?? [] as $level) {
->>>>>>> 4e96624a
             if (substr($level, 0, 1) === '0') {
                 $rootLevels[] = $level;
             }
@@ -227,30 +170,17 @@
     }
 
     /**
-<<<<<<< HEAD
-     * Return url to AOE record page based on the
-=======
      * Return url to LRMI record page based on the
->>>>>>> 4e96624a
      * record ID or false if id is not provided
      *
      * @return string|boolean
      */
-<<<<<<< HEAD
-    public function getAoeLink()
-    {
-        $xml = $this->getSimpleXML();
-        if ($id = $xml->recordID) {
-            $url = $this->aoeUrl . $id;
-            return $url;
-=======
     public function getExternalLink()
     {
         $xml = $this->getXmlRecord();
         $config = $this->recordConfig->Record;
         if (isset($config->lrmi_external_link) && $id = $xml->recordID) {
             return $config->lrmi_external_link . $id;
->>>>>>> 4e96624a
         }
         return false;
     }
@@ -278,20 +208,6 @@
     /**
      * Get topics
      *
-<<<<<<< HEAD
-     * @return array
-     */
-    public function getYsoTopics()
-    {
-        $xml = $this->getSimpleXML();
-        $topics = [];
-        foreach ($xml->about as $about) {
-            $thing = $about->thing;
-            if ($thing->name
-                && strpos((string)$thing->identifier, 'yso') !== false
-            ) {
-                $topics[] = (string)trim($thing->name);
-=======
      * @param string $type defaults to yso
      *
      * @return array
@@ -307,7 +223,6 @@
                 && strpos((string)$thing->identifier, $type) !== false
             ) {
                 $topics[] = $name;
->>>>>>> 4e96624a
             }
         }
         return $topics;
@@ -320,11 +235,7 @@
      *
      * @return boolean
      */
-<<<<<<< HEAD
-    public function checkAllowedFileFormat($format)
-=======
     protected function checkAllowedFileFormat($format)
->>>>>>> 4e96624a
     {
         return in_array($format, $this->downloadableFileFormats);
     }
@@ -336,11 +247,7 @@
      *
      * @return string
      */
-<<<<<<< HEAD
-    public function getFileFormat($filename)
-=======
     protected function getFileFormat($filename)
->>>>>>> 4e96624a
     {
         $parts = explode('.', $filename);
         return end($parts);
@@ -349,23 +256,13 @@
     /**
      * Get all image urls
      *
-<<<<<<< HEAD
-     * @param string $language   language from parent call
-=======
->>>>>>> 4e96624a
      * @param string $includePdf from parent call
      *
      * @return array
      */
-<<<<<<< HEAD
-    public function getAllImages($language = 'fi', $includePdf = true)
-    {
-        $xml = $this->getSimpleXML();
-=======
     public function getAllImages($includePdf = true)
     {
         $xml = $this->getXmlRecord();
->>>>>>> 4e96624a
         $result = [];
         foreach ($xml->description as $desc) {
             $attr = $desc->attributes();
@@ -393,17 +290,6 @@
      * -format: material format
      * -position: order of listing
      *
-<<<<<<< HEAD
-     * @param string $lang language fi,sv,en
-     *
-     * @return array
-     */
-    public function getMaterials($lang = 'fi')
-    {
-        $xml = $this->getSimpleXML();
-        $materials = [];
-        $lang = $lang === 'en-gb' ? 'en' : $lang;
-=======
      * @return array
      */
     public function getMaterials()
@@ -411,7 +297,6 @@
         $xml = $this->getXmlRecord();
         $materials = [];
         list($locale) = explode('-', $this->getTranslatorLocale());
->>>>>>> 4e96624a
         foreach ($xml->material as $material) {
             if (isset($material->format)) {
                 $mime = (string)$material->format;
@@ -422,11 +307,7 @@
                 $url = $this->checkAllowedFileFormat($format)
                     ? (string)$material->url : '';
                 $titles = $this->getMaterialTitles($material->name, $lang);
-<<<<<<< HEAD
-                $title = $titles[$lang] ?? $titles['default'];
-=======
                 $title = $titles[$locale] ?? $titles['default'];
->>>>>>> 4e96624a
                 $position = $material->position ?? 0;
                 $materials[] = compact('url', 'title', 'format', 'position');
             }
@@ -445,18 +326,10 @@
      * Get material titles in an assoc array
      *
      * @param object $names to look for
-<<<<<<< HEAD
-     * @param string $lang  language to search
-     *
-     * @return array
-     */
-    public function getMaterialTitles($names, $lang)
-=======
      *
      * @return array
      */
     public function getMaterialTitles($names)
->>>>>>> 4e96624a
     {
         $titles = ['default' => (string)$names];
 
@@ -464,11 +337,6 @@
             $attr = $name->attributes();
             $titles[(string)$attr->lang] = (string)$name;
         }
-<<<<<<< HEAD
-
-        // If nothing has been found, then try t
-=======
->>>>>>> 4e96624a
         return $titles;
     }
 
@@ -479,11 +347,7 @@
      */
     public function getDateCreated()
     {
-<<<<<<< HEAD
-        $xml = $this->getSimpleXML();
-=======
-        $xml = $this->getXmlRecord();
->>>>>>> 4e96624a
+        $xml = $this->getXmlRecord();
         if ($created = $xml->dateCreated) {
             return $this->dateConverter->convertToDisplayDate('Y-m-d H:i', $created);
         }
@@ -497,11 +361,7 @@
      */
     public function getDateModified()
     {
-<<<<<<< HEAD
-        $xml = $this->getSimpleXML();
-=======
-        $xml = $this->getXmlRecord();
->>>>>>> 4e96624a
+        $xml = $this->getXmlRecord();
         if ($mod = $xml->dateModified) {
             return $this->dateConverter->convertToDisplayDate('Y-m-d H:i', $mod);
         }
@@ -515,19 +375,10 @@
      */
     public function getEducationalUse()
     {
-<<<<<<< HEAD
-        $xml = $this->getSimpleXML();
-        $uses = [];
-        if ($eduUses = $xml->educationalUse) {
-            foreach ($eduUses as $use) {
-                $uses[] = $use;
-            }
-=======
         $xml = $this->getXmlRecord();
         $uses = [];
         foreach ($xml->educationalUse as $use) {
             $uses[] = $use;
->>>>>>> 4e96624a
         }
         return $uses;
     }
@@ -556,11 +407,7 @@
      */
     public function getAccessibilityFeatures()
     {
-<<<<<<< HEAD
-        $xml = $this->getSimpleXML();
-=======
-        $xml = $this->getXmlRecord();
->>>>>>> 4e96624a
+        $xml = $this->getXmlRecord();
         $features = [];
         foreach ($xml->accessibilityFeature as $feature) {
             $features[] = $feature;
@@ -575,11 +422,7 @@
      */
     public function getAccessibilityHazards()
     {
-<<<<<<< HEAD
-        $xml = $this->getSimpleXML();
-=======
-        $xml = $this->getXmlRecord();
->>>>>>> 4e96624a
+        $xml = $this->getXmlRecord();
         $hazards = [];
         foreach ($xml->accessibilityHazard as $hazard) {
             $hazards[] = $hazard;
