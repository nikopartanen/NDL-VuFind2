--- conflicted
+++ resolved
@@ -123,7 +123,6 @@
     {
         $this->preferredLanguage = $language;
     }
-<<<<<<< HEAD
 
     public function hasRestrictedAlternative()
     {
@@ -134,6 +133,5 @@
     {
         return false;
     }
-=======
->>>>>>> 3fec4938
+
 }