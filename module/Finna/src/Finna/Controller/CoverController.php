<?php
/**
 * Generates record images.
 *
 * PHP Version 5
 *
 * Copyright (C) Villanova University 2011.
 * Copyright (C) The National Library of Finland 2015-2018.
 *
 * This program is free software; you can redistribute it and/or modify
 * it under the terms of the GNU General Public License version 2,
 * as published by the Free Software Foundation.
 *
 * This program is distributed in the hope that it will be useful,
 * but WITHOUT ANY WARRANTY; without even the implied warranty of
 * MERCHANTABILITY or FITNESS FOR A PARTICULAR PURPOSE.    See the
 * GNU General Public License for more details.
 *
 * You should have received a copy of the GNU General Public License
 * along with this program; if not, write to the Free Software
 * Foundation, Inc., 59 Temple Place, Suite 330, Boston, MA    02111-1307    USA
 *
 * @category VuFind
 * @package  Controller
 * @author   Samuli Sillanpää <samuli.sillanpaa@helsinki.fi>
 * @author   Ere Maijala <ere.maijala@helsinki.fi>
 * @author   Kalle Pyykkönen <kalle.pyykkonen@helsinki.fi>
 * @license  http://opensource.org/licenses/gpl-2.0.php GNU General Public License
 * @link     https://vufind.org Main Page
 */
namespace Finna\Controller;

use Finna\Cover\Loader;
use VuFindCode\ISBN;

/**
 * Generates record images.
 *
 * @category VuFind
 * @package  Controller
 * @author   Samuli Sillanpää <samuli.sillanpaa@helsinki.fi>
 * @author   Ere Maijala <ere.maijala@helsinki.fi>
 * @author   Kalle Pyykkönen <kalle.pyykkonen@helsinki.fi>
 * @license  http://opensource.org/licenses/gpl-2.0.php GNU General Public License
 * @link     https://vufind.org Main Page
 */
class CoverController extends \VuFind\Controller\CoverController
{
    /**
     * Send image data for display in the view
     *
     * @return \Zend\Http\Response
     */
    public function showAction()
    {
        $this->disableSessionWrites();  // avoid session write timing bug
        $width = $this->params()->fromQuery('w');
        $height = $this->params()->fromQuery('h');
        $size = $this->params()->fromQuery('size');
        // Support for legacy fullres parameter
        $fullRes = $this->params()->fromQuery('fullres');
        if ($fullRes) {
            $size = 'large';
        }

        $loader = $this->getLoader();
        $loader->setParams($width, $height, $size);

        if ($id = $this->params()->fromQuery('id')) {
            $driver = $this->getRecordLoader()->load($id, 'Solr');
            $index = $this->params()->fromQuery('index');

            $this->getLoader()->loadRecordImage($driver, $index ? $index : 0);
            $response = parent::displayImage();
        } else {
            // Redirect book covers to VuFind's cover controller
            $response = parent::showAction();
        }

        // Add a filename to the headers so that saving an image defaults to a
        // sensible filename
        if ($response instanceof \Zend\Http\PhpEnvironment\Response) {
            $headers = $response->getHeaders();
            $contentType = $headers->get('Content-Type');
            if ($contentType && $contentType->match('image/jpeg')) {
                $params = $this->getImageParams();
                if (!empty($params['isbn'])) {
                    $filename = $params['isbn'];
                } elseif (!empty($params['issn'])) {
                    $filename = $params['issn'];
                } elseif (isset($driver)) {
                    if ($isbn = $driver->tryMethod('getCleanISBN')) {
                        $filename = $isbn;
                    } elseif ($issn = $driver->tryMethod('getCleanISSN')) {
                        $filename = $issn;
                    } else {
                        // Strip the data source prefix
                        $parts = explode('.', $driver->getUniqueID(), 2);
                        $filename = end($parts);
                        // Remove beginning of the url from filename by exploding
                        // it by %2F. Assign last part of it to the filename
                        $parts = explode('%2F', $filename);
                        $filename = end($parts);
                    }
                } elseif (!empty($params['title'])) {
                    $filename = $params['title'];
                }
                if (isset($filename)) {
                    // Remove any existing extension
                    $filename = preg_replace('/\.jpe?g/', '', $filename);
                    // Replace some characters for cleaner filenames and hopefully
                    // something that can be found with the search
                    $filename = preg_replace('/[^\w_ -]/', '_', $filename);
                    $filename .= '.jpg';
                    $headers->addHeaderLine(
                        'Content-Disposition', "inline; filename=$filename"
                    );
                }
            }
        }
        return $response;
    }

    /**
     * Convert image parameters into an array for use by the image loader.
     *
     * @return array
     */
    protected function getImageParams()
    {
        $params = parent::getImageParams();
        $params['invalid_isbn'] =  $this->params()->fromQuery('invisbn');
        return $params;
    }

    /**
     * Get the cover loader object
     *
     * @return Loader
     */
    protected function getLoader()
    {
        // Construct object for loading cover images if it does not already exist:
        if (!$this->loader) {
            $cacheDir = $this->getCacheDir();
            $this->loader = new Loader(
                $this->getConfig(),
                $this->serviceLocator->get('VuFind\ContentCoversPluginManager'),
                $this->serviceLocator->get('VuFindTheme\ThemeInfo'),
                $this->serviceLocator->get('VuFindHttp\HttpService'),
                $cacheDir
            );
<<<<<<< HEAD
            $initializer = new \VuFind\ServiceManager\ServiceInitializer();
            $initializer($this->serviceLocator, $this->loader);
=======
            // Cover image configuration for current datasource
            $recordId = $this->params()->fromQuery('recordid');
            $datasourceId = strtok($recordId, '.');
            $datasourceCovers
                = isset($this->getConfig('datasources')->$datasourceId->coverimages)
                    ? $this->getConfig('datasources')->$datasourceId->coverimages
                        : null;
            $this->loader->setDatasourceConfig($datasourceCovers);
            \VuFind\ServiceManager\Initializer::initInstance(
                $this->loader, $this->serviceLocator
            );
>>>>>>> 7f49be39
        }
        return $this->loader;
    }
}<|MERGE_RESOLUTION|>--- conflicted
+++ resolved
@@ -150,10 +150,7 @@
                 $this->serviceLocator->get('VuFindHttp\HttpService'),
                 $cacheDir
             );
-<<<<<<< HEAD
-            $initializer = new \VuFind\ServiceManager\ServiceInitializer();
-            $initializer($this->serviceLocator, $this->loader);
-=======
+
             // Cover image configuration for current datasource
             $recordId = $this->params()->fromQuery('recordid');
             $datasourceId = strtok($recordId, '.');
@@ -162,10 +159,9 @@
                     ? $this->getConfig('datasources')->$datasourceId->coverimages
                         : null;
             $this->loader->setDatasourceConfig($datasourceCovers);
-            \VuFind\ServiceManager\Initializer::initInstance(
-                $this->loader, $this->serviceLocator
-            );
->>>>>>> 7f49be39
+
+            $initializer = new \VuFind\ServiceManager\ServiceInitializer();
+            $initializer($this->serviceLocator, $this->loader);
         }
         return $this->loader;
     }
