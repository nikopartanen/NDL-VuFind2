--- conflicted
+++ resolved
@@ -105,8 +105,6 @@
 
         return $this->forwardTo('Feedback', 'Form');
     }
-<<<<<<< HEAD
-=======
 
     /**
      * Send submitted form data via email or save the data to the database.
@@ -167,5 +165,4 @@
 
         return [true, null];
     }
->>>>>>> bea9f05a
 }