<?php
/**
 * Record loader
 *
 * PHP version 5
 *
 * Copyright (C) The National Library of Finland 2016.
 *
 * This program is free software; you can redistribute it and/or modify
 * it under the terms of the GNU General Public License version 2,
 * as published by the Free Software Foundation.
 *
 * This program is distributed in the hope that it will be useful,
 * but WITHOUT ANY WARRANTY; without even the implied warranty of
 * MERCHANTABILITY or FITNESS FOR A PARTICULAR PURPOSE.  See the
 * GNU General Public License for more details.
 *
 * You should have received a copy of the GNU General Public License
 * along with this program; if not, write to the Free Software
 * Foundation, Inc., 51 Franklin Street, Fifth Floor, Boston, MA  02110-1301  USA
 *
 * @category VuFind
 * @package  Record
 * @author   Demian Katz <demian.katz@villanova.edu>
 * @author   Samuli Sillanpää <samuli.sillanpaa@helsinki.fi>
 * @author   Ere Maijala <ere.maijala@helsinki.fi>
 * @license  http://opensource.org/licenses/gpl-2.0.php GNU General Public License
 * @link     http://vufind.org   Main Site
 */
namespace Finna\Record;
<<<<<<< HEAD
use VuFind\Exception\RecordMissing as RecordMissingException,
    VuFind\RecordDriver\PluginManager as RecordFactory,
    VuFindSearch\Service as SearchService,
    VuFind\Record\Cache,
    Finna\Db\Table\Resource,
    Zend\Config\Config;
=======

use VuFind\Exception\RecordMissing as RecordMissingException;
>>>>>>> 98e1755b

/**
 * Record loader
 *
 * @category VuFind
 * @package  Record
 * @author   Demian Katz <demian.katz@villanova.edu>
 * @author   Samuli Sillanpää <samuli.sillanpaa@helsinki.fi>
 * @author   Ere Maijala <ere.maijala@helsinki.fi>
 * @license  http://opensource.org/licenses/gpl-2.0.php GNU General Public License
 * @link     http://vufind.org   Main Site
 */
class Loader extends \VuFind\Record\Loader
{
    /**
     * Datasource configuration 
     *
     * @var \Zend\Config\Config
     */
    protected $datasources;

    /**
     * Constructor
     *
     * @param SearchService $searchService Search service
     * @param RecordFactory $recordFactory Record loader
     * @param Config        $datasources   Datasources configuration
     * @param Cache         $recordCache   Record Cache
     */
    public function __construct(SearchService $searchService,
        RecordFactory $recordFactory, Config $datasources, Cache $recordCache = null
    ) {
        $this->searchService = $searchService;
        $this->recordFactory = $recordFactory;
        $this->datasources = $datasources;
        $this->recordCache = $recordCache;
    }

    /**
     * Given an ID and record source, load the requested record object.
     *
     * @param string $id              Record ID
     * @param string $source          Record source
     * @param bool   $tolerateMissing Should we load a "Missing" placeholder
     * instead of throwing an exception if the record cannot be found?
     * @param array  $authorityParams Authority parameters:
     * - recordSource: Biblio record data source
     * - authorityType: Authority record type
     *
     * @throws \Exception
     * @return \VuFind\RecordDriver\AbstractBase
     */
    public function load($id, $source = DEFAULT_SEARCH_BACKEND,
        $tolerateMissing = false, $authorityParams = null
    ) {
        if ($source == 'MetaLib') {
            if ($tolerateMissing) {
                $record = $this->recordFactory->get('Missing');
                $record->setRawData(['id' => $id]);
                $record->setSourceIdentifier($source);
                return $record;
            }
            throw new RecordMissingException(
                'Record ' . $source . ':' . $id . ' does not exist.'
            );
        }
        if ($source == 'SolrAuth') {
            $recordSource = $authorityParams['recordSource'];
            $type = $authorityParams['authorityType'];
            
            if (isset($this->datasources[$recordSource]['authority'][$type])) {
                $id = $this->datasources[$recordSource]['authority'][$type] . ".$id";
            }
        }

        $missingException = false;
        try {
            $result = parent::load($id, $source, $tolerateMissing);
        } catch (RecordMissingException $e) {
            $missingException = $e;
        }
        if ($source == 'Solr'
            && ($missingException || $result instanceof \VuFind\RecordDriver\Missing)
            && preg_match('/\.(FIN\d+)/', $id, $matches)
        ) {
            // Probably an old MetaLib record ID. Try to find the record using its
            // old MetaLib ID
            if ($mlRecord = $this->loadMetaLibRecord($matches[1])) {
                return $mlRecord;
            }
        }
        if ($missingException) {
            throw $missingException;
        }
        return $result;
    }

    /**
     * Given an array of IDs and a record source, load a batch of records for
     * that source.
     *
     * @param array  $ids                       Record IDs
     * @param string $source                    Record source
     * @param bool   $tolerateBackendExceptions Whether to tolerate backend
     * exceptions that may be caused by e.g. connection issues or changes in
     * subcscriptions
     *
     * @throws \Exception
     * @return array
     */
    public function loadBatchForSource($ids, $source = DEFAULT_SEARCH_BACKEND,
        $tolerateBackendExceptions = false
    ) {
        if ('MetaLib' === $source) {
            $result = [];
            foreach ($ids as $recId) {
                $record = $this->recordFactory->get('Missing');
                $record->setRawData(['id' => $recId]);
                $record->setSourceIdentifier('MetaLib');
                $result[] = $record;
            }
            return $result;
        }

        $records = parent::loadBatchForSource(
            $ids, $source, $tolerateBackendExceptions
        );

        // Check the results for missing MetaLib IRD records and try to load them
        // with their old MetaLib IDs
        foreach ($records as &$record) {
            if ($record instanceof \VuFind\RecordDriver\Missing
                && $record->getSourceIdentifier() == 'Solr'
                && preg_match('/\.(FIN\d+)/', $record->getUniqueID(), $matches)
            ) {
                if ($mlRecord = $this->loadMetaLibRecord($matches[1])) {
                    $record = $mlRecord;
                }
            }
        }

        return $records;
    }

    /**
     * Try to load a record using its old MetaLib ID
     *
     * @param string $id Record ID (e.g. FIN12345)
     *
     * @return \VuFind\RecordDriver\AbstractBase|bool Record or false if not found
     */
    protected function loadMetalibRecord($id)
    {
        $safeId = addcslashes($id, '"');
        $query = new \VuFindSearch\Query\Query(
            'original_id_str_mv:"' . $safeId . '"'
        );
        $params = new \VuFindSearch\ParamBag(
            ['hl' => 'false', 'spellcheck' => 'false']
        );
        $results = $this->searchService->search('Solr', $query, 0, 1, $params)
            ->getRecords();
        return !empty($results) ? $results[0] : false;
    }
}<|MERGE_RESOLUTION|>--- conflicted
+++ resolved
@@ -28,17 +28,8 @@
  * @link     http://vufind.org   Main Site
  */
 namespace Finna\Record;
-<<<<<<< HEAD
-use VuFind\Exception\RecordMissing as RecordMissingException,
-    VuFind\RecordDriver\PluginManager as RecordFactory,
-    VuFindSearch\Service as SearchService,
-    VuFind\Record\Cache,
-    Finna\Db\Table\Resource,
-    Zend\Config\Config;
-=======
 
 use VuFind\Exception\RecordMissing as RecordMissingException;
->>>>>>> 98e1755b
 
 /**
  * Record loader
@@ -54,45 +45,18 @@
 class Loader extends \VuFind\Record\Loader
 {
     /**
-     * Datasource configuration 
-     *
-     * @var \Zend\Config\Config
-     */
-    protected $datasources;
-
-    /**
-     * Constructor
-     *
-     * @param SearchService $searchService Search service
-     * @param RecordFactory $recordFactory Record loader
-     * @param Config        $datasources   Datasources configuration
-     * @param Cache         $recordCache   Record Cache
-     */
-    public function __construct(SearchService $searchService,
-        RecordFactory $recordFactory, Config $datasources, Cache $recordCache = null
-    ) {
-        $this->searchService = $searchService;
-        $this->recordFactory = $recordFactory;
-        $this->datasources = $datasources;
-        $this->recordCache = $recordCache;
-    }
-
-    /**
      * Given an ID and record source, load the requested record object.
      *
      * @param string $id              Record ID
      * @param string $source          Record source
      * @param bool   $tolerateMissing Should we load a "Missing" placeholder
      * instead of throwing an exception if the record cannot be found?
-     * @param array  $authorityParams Authority parameters:
-     * - recordSource: Biblio record data source
-     * - authorityType: Authority record type
      *
      * @throws \Exception
      * @return \VuFind\RecordDriver\AbstractBase
      */
     public function load($id, $source = DEFAULT_SEARCH_BACKEND,
-        $tolerateMissing = false, $authorityParams = null
+        $tolerateMissing = false
     ) {
         if ($source == 'MetaLib') {
             if ($tolerateMissing) {
@@ -105,15 +69,6 @@
                 'Record ' . $source . ':' . $id . ' does not exist.'
             );
         }
-        if ($source == 'SolrAuth') {
-            $recordSource = $authorityParams['recordSource'];
-            $type = $authorityParams['authorityType'];
-            
-            if (isset($this->datasources[$recordSource]['authority'][$type])) {
-                $id = $this->datasources[$recordSource]['authority'][$type] . ".$id";
-            }
-        }
-
         $missingException = false;
         try {
             $result = parent::load($id, $source, $tolerateMissing);
