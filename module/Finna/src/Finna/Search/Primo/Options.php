<?php
/**
 * Primo Central Search Options
 *
 * PHP version 7
 *
 * Copyright (C) The National Library of Finland 2016.
 *
 * This program is free software; you can redistribute it and/or modify
 * it under the terms of the GNU General Public License version 2,
 * as published by the Free Software Foundation.
 *
 * This program is distributed in the hope that it will be useful,
 * but WITHOUT ANY WARRANTY; without even the implied warranty of
 * MERCHANTABILITY or FITNESS FOR A PARTICULAR PURPOSE.  See the
 * GNU General Public License for more details.
 *
 * You should have received a copy of the GNU General Public License
 * along with this program; if not, write to the Free Software
 * Foundation, Inc., 51 Franklin Street, Fifth Floor, Boston, MA  02110-1301  USA
 *
 * @category VuFind
 * @package  Search_Primo
 * @author   Samuli Sillanpää <samuli.sillanpaa@helsinki.fi>
 * @author   Ere Maijala <ere.maijala@helsinki.fi>
 * @license  http://opensource.org/licenses/gpl-2.0.php GNU General Public License
 * @link     https://vufind.org Main Page
 */
namespace Finna\Search\Primo;

/**
 * Primo Search Options
 *
 * @category VuFind
 * @package  Search_Primo
 * @author   Samuli Sillanpää <samuli.sillanpaa@helsinki.fi>
 * @author   Ere Maijala <ere.maijala@helsinki.fi>
 * @license  http://opensource.org/licenses/gpl-2.0.php GNU General Public License
 * @link     https://vufind.org Main Page
 */
class Options extends \VuFind\Search\Primo\Options
{
    use \Finna\Search\FinnaOptions;

    /**
     * Date range visualization settings
     *
     * @var string
     */
    protected $dateRangeVis = '';

    /**
     * Constructor
     *
     * @param \VuFind\Config\PluginManager $configLoader Config loader
     */
    public function __construct(\VuFind\Config\PluginManager $configLoader)
    {
        parent::__construct($configLoader);

        $searchSettings = $configLoader->get($this->searchIni);
        // Load autocomplete preference:
        if (isset($searchSettings->Autocomplete->enabled)) {
            $this->autocompleteEnabled = $searchSettings->Autocomplete->enabled;
        }
<<<<<<< HEAD
        // Load highlighting preference:
        $this->highlight = !empty($searchSettings->General->highlighting);
=======

        // Date range facet:
>>>>>>> f9069fd7
        $facetSettings = $configLoader->get($this->facetsIni);
        if (isset($facetSettings->SpecialFacets->dateRangeVis)) {
            $this->dateRangeVis = $facetSettings->SpecialFacets->dateRangeVis;
        }
    }

    /**
     * Get the field used for date range search
     *
     * @return string
     */
    public function getDateRangeSearchField()
    {
        list($field) = explode(':', $this->dateRangeVis);
        return $field;
    }

    /**
     * Get the field used for date range visualization
     *
     * @return string
     */
    public function getDateRangeVisualizationField()
    {
        $fields = explode(':', $this->dateRangeVis);
        return $fields[1] ?? '';
    }
}<|MERGE_RESOLUTION|>--- conflicted
+++ resolved
@@ -63,13 +63,8 @@
         if (isset($searchSettings->Autocomplete->enabled)) {
             $this->autocompleteEnabled = $searchSettings->Autocomplete->enabled;
         }
-<<<<<<< HEAD
-        // Load highlighting preference:
-        $this->highlight = !empty($searchSettings->General->highlighting);
-=======
 
         // Date range facet:
->>>>>>> f9069fd7
         $facetSettings = $configLoader->get($this->facetsIni);
         if (isset($facetSettings->SpecialFacets->dateRangeVis)) {
             $this->dateRangeVis = $facetSettings->SpecialFacets->dateRangeVis;
