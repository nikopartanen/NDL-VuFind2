--- conflicted
+++ resolved
@@ -49,7 +49,6 @@
     }
 
     /**
-<<<<<<< HEAD
      * Sends due date reminders.
      *
      * @return \Zend\Console\Response
@@ -57,7 +56,9 @@
     public function dueDateRemindersAction()
     {
         return $this->runService('Finna\DueDateReminders');
-=======
+    }
+
+    /**
      * Encypt catalog passwords.
      *
      * @return \Zend\Console\Response
@@ -65,7 +66,6 @@
     public function encryptCatalogPasswordsAction()
     {
         return $this->runService('Finna\EncryptCatalogPasswords');
->>>>>>> cae346bb
     }
 
     /**
