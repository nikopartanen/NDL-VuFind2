[Parent_Config]
relative_path = "../finna/contentsecuritypolicy.ini"
merge_array_settings = true

[Directives]
;script-src[] = "https://trusted.service.something"

; Avointen oppimateriaalien kirjasto
; frame-src[] = “https://aoe.fi”

; Boost.ai (universitiesfront)
;connect-src[] = "https://universitiesfront.boost.ai"
;connect-src[] = "https://static.aim.front.ai"

; Dream Broker
;frame-src[] = "https://dreambroker.com"

; Elisa Chat / LiveChat
;connect-src[] = "https://zefzhat-eu.appspot.com"
;connect-src[] = "https://stats.livezhat.com"

; Facebook
;script-src[] = "https://*.facebook.net/"
;connect-src[] = "https://*.facebook.net/"
;frame-src[] = "https://*.facebook.com/"

; Giosg
;connect-src[] = "https://*.giosg.com"
;connect-src[] = "https://*.giosgusercontent.com"
;frame-src[] = "https://*.giosg.com"
;frame-src[] = "https://*.giosgusercontent.com"
;script-src[] = "https://*.giosg.com"
; HUOM. Seuraavat asetukset, jotka giosg vaatii, käytännössä pilaavat CSP:n suurelta
; osin:
;script-src[] = "'unsafe-inline'"
;script-src[] = "'unsafe-eval'"

; Kirjastokartta:
;connect-src[] = "https://kirjastokartta.kansalliskirjasto.fi"
;frame-src[] = "https://kirjastokartta.kansalliskirjasto.fi"

; Kirjastot.fi:n rajapinta:
;script-src[] = "https://api.kirjastot.fi"
;connect-src[] = "https://api.kirjastot.fi"

; Kirjastot.fi:n upokkeet:
;frame-src[] = "https://*.kirjastot.fi"

; olli-suutari-jkl/jyvaskyla.fi.kirjasto
;frame-src[] = "https://olli-suutari-jkl.github.io"

; Smilee
;script-src[] = "'unsafe-eval'"
;script-src[] = "https://cdn.smilee.io"
;script-src[] = "https://saas.smilee.fi"
;connect-src[] = "https://saas.smilee.fi"
;connect-src[] = "wss://saas.smilee.fi"

; SoundCloud
;frame-src[] = "*.soundcloud.com"

; Tawk
;script-src[] = "https://va.tawk.to"
;connect-src[] = "https://*.tawk.to"
;connect-src[] = "wss://*.tawk.to"

; Twitter
<<<<<<< HEAD
frame-src[] = "https://*.twitter.com"
=======
;frame-src[] = "https://*.twitter.com"
>>>>>>> e27907d8

; Vimeo
;frame-src[] = "https://player.vimeo.com"

; Youtube
;frame-src[] = "https://www.youtube.com"

; Youtube nocookie
; frame-src[] = “https://www.youtube-nocookie.com”

; Zendesk chat (Zopim) - https://developer.zendesk.com/documentation/classic-web-widget-sdks/web-widget/integrating-with-google/csp/
;; Uusi lataustapa, ei toimi Safarilla:
;connect-src[] = "https://ekr.zdassets.com"
;connect-src[] = "wss://widget-mediator.zopim.com"
;; Suositellaan tätä lataustapaa alla, uudempi ei toimi Safarilla:
;script-src[] = "https://static.zdassets.com"
;script-src[] = "https://ekr.zdassets.com"
;script-src[] = "https://*.zendesk.com"
;script-src[] = "https://*.zopim.com"
;script-src[] = "wss://*.zendesk.com"
;script-src[] = "wss://*.zopim.com"
;script-src[] = "'unsafe-eval'"
;connect-src[] = "https://ekr.zdassets.com"
;connect-src[] = "wss://widget-mediator.zopim.com"<|MERGE_RESOLUTION|>--- conflicted
+++ resolved
@@ -65,11 +65,7 @@
 ;connect-src[] = "wss://*.tawk.to"
 
 ; Twitter
-<<<<<<< HEAD
-frame-src[] = "https://*.twitter.com"
-=======
 ;frame-src[] = "https://*.twitter.com"
->>>>>>> e27907d8
 
 ; Vimeo
 ;frame-src[] = "https://player.vimeo.com"
