--- conflicted
+++ resolved
@@ -13,11 +13,7 @@
         - PHING_TASKS=phpunitfast
     - php: 7.4
       env:
-<<<<<<< HEAD
-        - PHING_TASKS="eslint eslint-finna jshint phpunitfast phpcs-console php-cs-fixer-dryrun"
-=======
-        - PHING_TASKS="eslint jshint phpunitfast phpcs-console php-cs-fixer-dryrun checkLessToSass phpstan-console"
->>>>>>> c388cf59
+        - PHING_TASKS="eslint eslint-finna jshint phpunitfast phpcs-console php-cs-fixer-dryrun phpstan-console"
 
 before_script:
   - touch solr/.disableAutomaticInstall
