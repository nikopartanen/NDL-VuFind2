--- conflicted
+++ resolved
@@ -22,8 +22,4 @@
     - $HOME/.composer/cache/files
 
 script:
-<<<<<<< HEAD
-  - vendor/bin/phing eslint eslint-finna phpunitfast phpcs-console php-cs-fixer-dryrun
-=======
-  - vendor/bin/phing eslint jshint phpunitfast phpcs-console php-cs-fixer-dryrun
->>>>>>> 24d9e00b
+  - vendor/bin/phing eslint jshint eslint-finna phpunitfast phpcs-console php-cs-fixer-dryrun