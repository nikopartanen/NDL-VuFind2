--- conflicted
+++ resolved
@@ -4,60 +4,9 @@
         "Read more about it at https://getcomposer.org/doc/01-basic-usage.md#installing-dependencies",
         "This file is @generated automatically"
     ],
-<<<<<<< HEAD
-    "content-hash": "f0336aa59a549de2b9a4067692dc7e3a",
+    "content-hash": "609d59605f2176c45bd1e5e16d221179",
     "packages": [
         {
-            "name": "aferrandini/phpqrcode",
-            "version": "1.0.1",
-            "source": {
-                "type": "git",
-                "url": "https://github.com/aferrandini/PHPQRCode.git",
-                "reference": "3c1c0454d43710ab5bbe19a51ad4cb41c22e3d46"
-            },
-            "dist": {
-                "type": "zip",
-                "url": "https://api.github.com/repos/aferrandini/PHPQRCode/zipball/3c1c0454d43710ab5bbe19a51ad4cb41c22e3d46",
-                "reference": "3c1c0454d43710ab5bbe19a51ad4cb41c22e3d46",
-                "shasum": ""
-            },
-            "require": {
-                "php": ">=5.3.0"
-            },
-            "type": "library",
-            "autoload": {
-                "psr-0": {
-                    "PHPQRCode": "lib/"
-                }
-            },
-            "notification-url": "https://packagist.org/downloads/",
-            "license": [
-                "MIT"
-            ],
-            "authors": [
-                {
-                    "name": "Ariel Ferrandini",
-                    "email": "arielferrandini@gmail.com",
-                    "homepage": "http://www.ferrandini.com/",
-                    "role": "Developer"
-                }
-            ],
-            "description": "PHPQRCode porting and changed for PHP 5.3 compatibility",
-            "homepage": "https://github.com/aferrandini/PHPQRCode",
-            "keywords": [
-                "barcode",
-                "php",
-                "qrcode"
-            ],
-            "abandoned": "endroid/qr-code",
-            "time": "2013-07-08T09:39:08+00:00"
-        },
-        {
-=======
-    "content-hash": "f6c0185abbc60228a15ead1b186270f6",
-    "packages": [
-        {
->>>>>>> 8b830088
             "name": "ahand/mobileesp",
             "version": "dev-master",
             "source": {
@@ -224,7 +173,6 @@
             "time": "2017-02-14T19:40:03+00:00"
         },
         {
-<<<<<<< HEAD
             "name": "dlundgren/css-splitter",
             "version": "1.0.0",
             "source": {
@@ -268,27 +216,6 @@
             "time": "2015-10-08T02:44:26+00:00"
         },
         {
-            "name": "erusev/parsedown",
-            "version": "1.6.1",
-            "source": {
-                "type": "git",
-                "url": "https://github.com/erusev/parsedown.git",
-                "reference": "20ff8bbb57205368b4b42d094642a3e52dac85fb"
-            },
-            "dist": {
-                "type": "zip",
-                "url": "https://api.github.com/repos/erusev/parsedown/zipball/20ff8bbb57205368b4b42d094642a3e52dac85fb",
-                "reference": "20ff8bbb57205368b4b42d094642a3e52dac85fb",
-                "shasum": ""
-            },
-            "require": {
-                "php": ">=5.3.0"
-            },
-            "type": "library",
-            "autoload": {
-                "psr-0": {
-                    "Parsedown": ""
-=======
             "name": "endroid/qr-code",
             "version": "2.5.0",
             "source": {
@@ -331,7 +258,6 @@
             "autoload": {
                 "psr-4": {
                     "Endroid\\QrCode\\": "src/"
->>>>>>> 8b830088
                 }
             },
             "notification-url": "https://packagist.org/downloads/",
@@ -340,20 +266,6 @@
             ],
             "authors": [
                 {
-<<<<<<< HEAD
-                    "name": "Emanuil Rusev",
-                    "email": "hello@erusev.com",
-                    "homepage": "http://erusev.com"
-                }
-            ],
-            "description": "Parser for Markdown.",
-            "homepage": "http://parsedown.org",
-            "keywords": [
-                "markdown",
-                "parser"
-            ],
-            "time": "2016-11-02T15:56:58+00:00"
-=======
                     "name": "Jeroen van den Enden",
                     "email": "info@endroid.nl",
                     "homepage": "http://endroid.nl/"
@@ -371,7 +283,48 @@
                 "symfony"
             ],
             "time": "2017-10-22T18:56:00+00:00"
->>>>>>> 8b830088
+        },
+        {
+            "name": "erusev/parsedown",
+            "version": "1.6.1",
+            "source": {
+                "type": "git",
+                "url": "https://github.com/erusev/parsedown.git",
+                "reference": "20ff8bbb57205368b4b42d094642a3e52dac85fb"
+            },
+            "dist": {
+                "type": "zip",
+                "url": "https://api.github.com/repos/erusev/parsedown/zipball/20ff8bbb57205368b4b42d094642a3e52dac85fb",
+                "reference": "20ff8bbb57205368b4b42d094642a3e52dac85fb",
+                "shasum": ""
+            },
+            "require": {
+                "php": ">=5.3.0"
+            },
+            "type": "library",
+            "autoload": {
+                "psr-0": {
+                    "Parsedown": ""
+                }
+            },
+            "notification-url": "https://packagist.org/downloads/",
+            "license": [
+                "MIT"
+            ],
+            "authors": [
+                {
+                    "name": "Emanuil Rusev",
+                    "email": "hello@erusev.com",
+                    "homepage": "http://erusev.com"
+                }
+            ],
+            "description": "Parser for Markdown.",
+            "homepage": "http://parsedown.org",
+            "keywords": [
+                "markdown",
+                "parser"
+            ],
+            "time": "2016-11-02T15:56:58+00:00"
         },
         {
             "name": "filp/whoops",
@@ -1568,7 +1521,6 @@
             "time": "2018-01-25T13:18:09+00:00"
         },
         {
-<<<<<<< HEAD
             "name": "picqer/php-barcode-generator",
             "version": "v0.2.1",
             "source": {
@@ -1592,38 +1544,10 @@
             "autoload": {
                 "psr-4": {
                     "Picqer\\Barcode\\": "src"
-=======
-            "name": "psr/cache",
-            "version": "1.0.1",
-            "source": {
-                "type": "git",
-                "url": "https://github.com/php-fig/cache.git",
-                "reference": "d11b50ad223250cf17b86e38383413f5a6764bf8"
-            },
-            "dist": {
-                "type": "zip",
-                "url": "https://api.github.com/repos/php-fig/cache/zipball/d11b50ad223250cf17b86e38383413f5a6764bf8",
-                "reference": "d11b50ad223250cf17b86e38383413f5a6764bf8",
-                "shasum": ""
-            },
-            "require": {
-                "php": ">=5.3.0"
-            },
-            "type": "library",
-            "extra": {
-                "branch-alias": {
-                    "dev-master": "1.0.x-dev"
-                }
-            },
-            "autoload": {
-                "psr-4": {
-                    "Psr\\Cache\\": "src/"
->>>>>>> 8b830088
-                }
-            },
-            "notification-url": "https://packagist.org/downloads/",
-            "license": [
-<<<<<<< HEAD
+                }
+            },
+            "notification-url": "https://packagist.org/downloads/",
+            "license": [
                 "LGPLv3"
             ],
             "authors": [
@@ -1664,7 +1588,37 @@
                 "upc"
             ],
             "time": "2016-10-17T14:20:28+00:00"
-=======
+        },
+        {
+            "name": "psr/cache",
+            "version": "1.0.1",
+            "source": {
+                "type": "git",
+                "url": "https://github.com/php-fig/cache.git",
+                "reference": "d11b50ad223250cf17b86e38383413f5a6764bf8"
+            },
+            "dist": {
+                "type": "zip",
+                "url": "https://api.github.com/repos/php-fig/cache/zipball/d11b50ad223250cf17b86e38383413f5a6764bf8",
+                "reference": "d11b50ad223250cf17b86e38383413f5a6764bf8",
+                "shasum": ""
+            },
+            "require": {
+                "php": ">=5.3.0"
+            },
+            "type": "library",
+            "extra": {
+                "branch-alias": {
+                    "dev-master": "1.0.x-dev"
+                }
+            },
+            "autoload": {
+                "psr-4": {
+                    "Psr\\Cache\\": "src/"
+                }
+            },
+            "notification-url": "https://packagist.org/downloads/",
+            "license": [
                 "MIT"
             ],
             "authors": [
@@ -1680,7 +1634,6 @@
                 "psr-6"
             ],
             "time": "2016-08-06T20:24:11+00:00"
->>>>>>> 8b830088
         },
         {
             "name": "psr/container",
@@ -1902,7 +1855,7 @@
         },
         {
             "name": "symfony/inflector",
-            "version": "v3.4.10",
+            "version": "v3.4.11",
             "source": {
                 "type": "git",
                 "url": "https://github.com/symfony/inflector.git",
@@ -1960,7 +1913,7 @@
         },
         {
             "name": "symfony/options-resolver",
-            "version": "v3.4.10",
+            "version": "v3.4.11",
             "source": {
                 "type": "git",
                 "url": "https://github.com/symfony/options-resolver.git",
@@ -2128,7 +2081,7 @@
         },
         {
             "name": "symfony/property-access",
-            "version": "v3.4.10",
+            "version": "v3.4.11",
             "source": {
                 "type": "git",
                 "url": "https://github.com/symfony/property-access.git",
@@ -7160,11 +7113,7 @@
         },
         {
             "name": "symfony/config",
-<<<<<<< HEAD
             "version": "v3.4.11",
-=======
-            "version": "v3.4.10",
->>>>>>> 8b830088
             "source": {
                 "type": "git",
                 "url": "https://github.com/symfony/config.git",
@@ -7228,11 +7177,7 @@
         },
         {
             "name": "symfony/console",
-<<<<<<< HEAD
             "version": "v3.4.11",
-=======
-            "version": "v3.4.10",
->>>>>>> 8b830088
             "source": {
                 "type": "git",
                 "url": "https://github.com/symfony/console.git",
@@ -7301,11 +7246,7 @@
         },
         {
             "name": "symfony/css-selector",
-<<<<<<< HEAD
             "version": "v3.4.11",
-=======
-            "version": "v3.4.10",
->>>>>>> 8b830088
             "source": {
                 "type": "git",
                 "url": "https://github.com/symfony/css-selector.git",
@@ -7358,11 +7299,7 @@
         },
         {
             "name": "symfony/debug",
-<<<<<<< HEAD
             "version": "v3.4.11",
-=======
-            "version": "v3.4.10",
->>>>>>> 8b830088
             "source": {
                 "type": "git",
                 "url": "https://github.com/symfony/debug.git",
@@ -7418,7 +7355,6 @@
         },
         {
             "name": "symfony/dependency-injection",
-<<<<<<< HEAD
             "version": "v3.4.11",
             "source": {
                 "type": "git",
@@ -7429,18 +7365,6 @@
                 "type": "zip",
                 "url": "https://api.github.com/repos/symfony/dependency-injection/zipball/8a4672aca8db6d807905d695799ea7d83c8e5bba",
                 "reference": "8a4672aca8db6d807905d695799ea7d83c8e5bba",
-=======
-            "version": "v3.4.10",
-            "source": {
-                "type": "git",
-                "url": "https://github.com/symfony/dependency-injection.git",
-                "reference": "c2741b26377804e3d70775a3ef29335685ee9b71"
-            },
-            "dist": {
-                "type": "zip",
-                "url": "https://api.github.com/repos/symfony/dependency-injection/zipball/c2741b26377804e3d70775a3ef29335685ee9b71",
-                "reference": "c2741b26377804e3d70775a3ef29335685ee9b71",
->>>>>>> 8b830088
                 "shasum": ""
             },
             "require": {
@@ -7498,19 +7422,11 @@
             ],
             "description": "Symfony DependencyInjection Component",
             "homepage": "https://symfony.com",
-<<<<<<< HEAD
             "time": "2018-05-25T11:57:15+00:00"
         },
         {
             "name": "symfony/event-dispatcher",
             "version": "v3.4.11",
-=======
-            "time": "2018-05-18T01:58:36+00:00"
-        },
-        {
-            "name": "symfony/event-dispatcher",
-            "version": "v3.4.10",
->>>>>>> 8b830088
             "source": {
                 "type": "git",
                 "url": "https://github.com/symfony/event-dispatcher.git",
@@ -7573,11 +7489,7 @@
         },
         {
             "name": "symfony/filesystem",
-<<<<<<< HEAD
             "version": "v3.4.11",
-=======
-            "version": "v3.4.10",
->>>>>>> 8b830088
             "source": {
                 "type": "git",
                 "url": "https://github.com/symfony/filesystem.git",
@@ -7627,11 +7539,7 @@
         },
         {
             "name": "symfony/finder",
-<<<<<<< HEAD
             "version": "v3.4.11",
-=======
-            "version": "v3.4.10",
->>>>>>> 8b830088
             "source": {
                 "type": "git",
                 "url": "https://github.com/symfony/finder.git",
@@ -7677,118 +7585,6 @@
             "description": "Symfony Finder Component",
             "homepage": "https://symfony.com",
             "time": "2018-05-16T08:49:21+00:00"
-<<<<<<< HEAD
-        },
-        {
-            "name": "symfony/options-resolver",
-            "version": "v3.4.11",
-            "source": {
-                "type": "git",
-                "url": "https://github.com/symfony/options-resolver.git",
-                "reference": "f3109a6aedd20e35c3a33190e932c2b063b7b50e"
-            },
-            "dist": {
-                "type": "zip",
-                "url": "https://api.github.com/repos/symfony/options-resolver/zipball/f3109a6aedd20e35c3a33190e932c2b063b7b50e",
-                "reference": "f3109a6aedd20e35c3a33190e932c2b063b7b50e",
-                "shasum": ""
-            },
-            "require": {
-                "php": "^5.5.9|>=7.0.8"
-            },
-            "type": "library",
-            "extra": {
-                "branch-alias": {
-                    "dev-master": "3.4-dev"
-                }
-            },
-            "autoload": {
-                "psr-4": {
-                    "Symfony\\Component\\OptionsResolver\\": ""
-                },
-                "exclude-from-classmap": [
-                    "/Tests/"
-                ]
-            },
-            "notification-url": "https://packagist.org/downloads/",
-            "license": [
-                "MIT"
-            ],
-            "authors": [
-                {
-                    "name": "Fabien Potencier",
-                    "email": "fabien@symfony.com"
-                },
-                {
-                    "name": "Symfony Community",
-                    "homepage": "https://symfony.com/contributors"
-                }
-            ],
-            "description": "Symfony OptionsResolver Component",
-            "homepage": "https://symfony.com",
-            "keywords": [
-                "config",
-                "configuration",
-                "options"
-            ],
-            "time": "2018-01-11T07:56:07+00:00"
-=======
->>>>>>> 8b830088
-        },
-        {
-            "name": "symfony/polyfill-ctype",
-            "version": "v1.8.0",
-            "source": {
-                "type": "git",
-                "url": "https://github.com/symfony/polyfill-ctype.git",
-                "reference": "7cc359f1b7b80fc25ed7796be7d96adc9b354bae"
-            },
-            "dist": {
-                "type": "zip",
-                "url": "https://api.github.com/repos/symfony/polyfill-ctype/zipball/7cc359f1b7b80fc25ed7796be7d96adc9b354bae",
-                "reference": "7cc359f1b7b80fc25ed7796be7d96adc9b354bae",
-                "shasum": ""
-            },
-            "require": {
-                "php": ">=5.3.3"
-            },
-            "type": "library",
-            "extra": {
-                "branch-alias": {
-                    "dev-master": "1.8-dev"
-                }
-            },
-            "autoload": {
-                "psr-4": {
-                    "Symfony\\Polyfill\\Ctype\\": ""
-                },
-                "files": [
-                    "bootstrap.php"
-                ]
-            },
-            "notification-url": "https://packagist.org/downloads/",
-            "license": [
-                "MIT"
-            ],
-            "authors": [
-                {
-                    "name": "Symfony Community",
-                    "homepage": "https://symfony.com/contributors"
-                },
-                {
-                    "name": "Gert de Pagter",
-                    "email": "BackEndTea@gmail.com"
-                }
-            ],
-            "description": "Symfony polyfill for ctype functions",
-            "homepage": "https://symfony.com",
-            "keywords": [
-                "compatibility",
-                "ctype",
-                "polyfill",
-                "portable"
-            ],
-            "time": "2018-04-30T19:57:29+00:00"
         },
         {
             "name": "symfony/polyfill-mbstring",
@@ -7848,24 +7644,22 @@
                 "shim"
             ],
             "time": "2018-04-26T10:06:28+00:00"
-<<<<<<< HEAD
-        },
-        {
-            "name": "symfony/polyfill-php70",
+        },
+        {
+            "name": "symfony/polyfill-php72",
             "version": "v1.8.0",
             "source": {
                 "type": "git",
-                "url": "https://github.com/symfony/polyfill-php70.git",
-                "reference": "77454693d8f10dd23bb24955cffd2d82db1007a6"
-            },
-            "dist": {
-                "type": "zip",
-                "url": "https://api.github.com/repos/symfony/polyfill-php70/zipball/77454693d8f10dd23bb24955cffd2d82db1007a6",
-                "reference": "77454693d8f10dd23bb24955cffd2d82db1007a6",
-                "shasum": ""
-            },
-            "require": {
-                "paragonie/random_compat": "~1.0|~2.0",
+                "url": "https://github.com/symfony/polyfill-php72.git",
+                "reference": "a4576e282d782ad82397f3e4ec1df8e0f0cafb46"
+            },
+            "dist": {
+                "type": "zip",
+                "url": "https://api.github.com/repos/symfony/polyfill-php72/zipball/a4576e282d782ad82397f3e4ec1df8e0f0cafb46",
+                "reference": "a4576e282d782ad82397f3e4ec1df8e0f0cafb46",
+                "shasum": ""
+            },
+            "require": {
                 "php": ">=5.3.3"
             },
             "type": "library",
@@ -7876,13 +7670,10 @@
             },
             "autoload": {
                 "psr-4": {
-                    "Symfony\\Polyfill\\Php70\\": ""
+                    "Symfony\\Polyfill\\Php72\\": ""
                 },
                 "files": [
                     "bootstrap.php"
-                ],
-                "classmap": [
-                    "Resources/stubs"
                 ]
             },
             "notification-url": "https://packagist.org/downloads/",
@@ -7899,7 +7690,7 @@
                     "homepage": "https://symfony.com/contributors"
                 }
             ],
-            "description": "Symfony polyfill backporting some PHP 7.0+ features to lower PHP versions",
+            "description": "Symfony polyfill backporting some PHP 7.2+ features to lower PHP versions",
             "homepage": "https://symfony.com",
             "keywords": [
                 "compatibility",
@@ -7908,71 +7699,10 @@
                 "shim"
             ],
             "time": "2018-04-26T10:06:28+00:00"
-=======
->>>>>>> 8b830088
-        },
-        {
-            "name": "symfony/polyfill-php72",
-            "version": "v1.8.0",
-            "source": {
-                "type": "git",
-                "url": "https://github.com/symfony/polyfill-php72.git",
-                "reference": "a4576e282d782ad82397f3e4ec1df8e0f0cafb46"
-            },
-            "dist": {
-                "type": "zip",
-                "url": "https://api.github.com/repos/symfony/polyfill-php72/zipball/a4576e282d782ad82397f3e4ec1df8e0f0cafb46",
-                "reference": "a4576e282d782ad82397f3e4ec1df8e0f0cafb46",
-                "shasum": ""
-            },
-            "require": {
-                "php": ">=5.3.3"
-            },
-            "type": "library",
-            "extra": {
-                "branch-alias": {
-                    "dev-master": "1.8-dev"
-                }
-            },
-            "autoload": {
-                "psr-4": {
-                    "Symfony\\Polyfill\\Php72\\": ""
-                },
-                "files": [
-                    "bootstrap.php"
-                ]
-            },
-            "notification-url": "https://packagist.org/downloads/",
-            "license": [
-                "MIT"
-            ],
-            "authors": [
-                {
-                    "name": "Nicolas Grekas",
-                    "email": "p@tchwork.com"
-                },
-                {
-                    "name": "Symfony Community",
-                    "homepage": "https://symfony.com/contributors"
-                }
-            ],
-            "description": "Symfony polyfill backporting some PHP 7.2+ features to lower PHP versions",
-            "homepage": "https://symfony.com",
-            "keywords": [
-                "compatibility",
-                "polyfill",
-                "portable",
-                "shim"
-            ],
-            "time": "2018-04-26T10:06:28+00:00"
         },
         {
             "name": "symfony/process",
-<<<<<<< HEAD
             "version": "v3.4.11",
-=======
-            "version": "v3.4.10",
->>>>>>> 8b830088
             "source": {
                 "type": "git",
                 "url": "https://github.com/symfony/process.git",
@@ -8021,11 +7751,7 @@
         },
         {
             "name": "symfony/stopwatch",
-<<<<<<< HEAD
             "version": "v3.4.11",
-=======
-            "version": "v3.4.10",
->>>>>>> 8b830088
             "source": {
                 "type": "git",
                 "url": "https://github.com/symfony/stopwatch.git",
