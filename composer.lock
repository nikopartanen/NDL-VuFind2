--- conflicted
+++ resolved
@@ -4,11 +4,7 @@
         "Read more about it at https://getcomposer.org/doc/01-basic-usage.md#installing-dependencies",
         "This file is @generated automatically"
     ],
-<<<<<<< HEAD
-    "content-hash": "6dc052c35018d6568b1f984479621303",
-=======
-    "content-hash": "6114fe9dc154e655c117617164b77565",
->>>>>>> 36ca10ba
+    "content-hash": "2ac95f3732dda1b8196086f65ed96b8f",
     "packages": [
         {
             "name": "ahand/mobileesp",
@@ -1042,16 +1038,16 @@
         },
         {
             "name": "pear/console_getopt",
-            "version": "v1.4.1",
+            "version": "v1.4.2",
             "source": {
                 "type": "git",
                 "url": "https://github.com/pear/Console_Getopt.git",
-                "reference": "82f05cd1aa3edf34e19aa7c8ca312ce13a6a577f"
-            },
-            "dist": {
-                "type": "zip",
-                "url": "https://api.github.com/repos/pear/Console_Getopt/zipball/82f05cd1aa3edf34e19aa7c8ca312ce13a6a577f",
-                "reference": "82f05cd1aa3edf34e19aa7c8ca312ce13a6a577f",
+                "reference": "6c77aeb625b32bd752e89ee17972d103588b90c0"
+            },
+            "dist": {
+                "type": "zip",
+                "url": "https://api.github.com/repos/pear/Console_Getopt/zipball/6c77aeb625b32bd752e89ee17972d103588b90c0",
+                "reference": "6c77aeb625b32bd752e89ee17972d103588b90c0",
                 "shasum": ""
             },
             "type": "library",
@@ -1085,7 +1081,7 @@
                 }
             ],
             "description": "More info available on: http://pear.php.net/package/Console_Getopt",
-            "time": "2015-07-20T20:28:12+00:00"
+            "time": "2019-02-06T16:52:33+00:00"
         },
         {
             "name": "pear/file_marc",
@@ -2058,7 +2054,7 @@
                 },
                 {
                     "name": "Gert de Pagter",
-                    "email": "backendtea@gmail.com"
+                    "email": "BackEndTea@gmail.com"
                 }
             ],
             "description": "Symfony polyfill for ctype functions",
@@ -2315,52 +2311,6 @@
             "description": "Symfony Yaml Component",
             "homepage": "https://symfony.com",
             "time": "2019-01-01T13:45:19+00:00"
-        },
-        {
-            "name": "true/punycode",
-            "version": "v2.1.1",
-            "source": {
-                "type": "git",
-                "url": "https://github.com/true/php-punycode.git",
-                "reference": "a4d0c11a36dd7f4e7cd7096076cab6d3378a071e"
-            },
-            "dist": {
-                "type": "zip",
-                "url": "https://api.github.com/repos/true/php-punycode/zipball/a4d0c11a36dd7f4e7cd7096076cab6d3378a071e",
-                "reference": "a4d0c11a36dd7f4e7cd7096076cab6d3378a071e",
-                "shasum": ""
-            },
-            "require": {
-                "php": ">=5.3.0",
-                "symfony/polyfill-mbstring": "^1.3"
-            },
-            "require-dev": {
-                "phpunit/phpunit": "~4.7",
-                "squizlabs/php_codesniffer": "~2.0"
-            },
-            "type": "library",
-            "autoload": {
-                "psr-4": {
-                    "TrueBV\\": "src/"
-                }
-            },
-            "notification-url": "https://packagist.org/downloads/",
-            "license": [
-                "MIT"
-            ],
-            "authors": [
-                {
-                    "name": "Renan Gonçalves",
-                    "email": "renan.saddam@gmail.com"
-                }
-            ],
-            "description": "A Bootstring encoding of Unicode for Internationalized Domain Names in Applications (IDNA)",
-            "homepage": "https://github.com/true/php-punycode",
-            "keywords": [
-                "idna",
-                "punycode"
-            ],
-            "time": "2016-11-16T10:37:54+00:00"
         },
         {
             "name": "true/punycode",
@@ -4365,16 +4315,16 @@
         },
         {
             "name": "zendframework/zend-router",
-            "version": "3.2.0",
+            "version": "3.2.1",
             "source": {
                 "type": "git",
                 "url": "https://github.com/zendframework/zend-router.git",
-                "reference": "a80a7427afb8f736b9aeeb341a78dae855849291"
-            },
-            "dist": {
-                "type": "zip",
-                "url": "https://api.github.com/repos/zendframework/zend-router/zipball/a80a7427afb8f736b9aeeb341a78dae855849291",
-                "reference": "a80a7427afb8f736b9aeeb341a78dae855849291",
+                "reference": "e2151a72e9d00b1962c26469bab50db66cf7ef14"
+            },
+            "dist": {
+                "type": "zip",
+                "url": "https://api.github.com/repos/zendframework/zend-router/zipball/e2151a72e9d00b1962c26469bab50db66cf7ef14",
+                "reference": "e2151a72e9d00b1962c26469bab50db66cf7ef14",
                 "shasum": ""
             },
             "require": {
@@ -4423,7 +4373,7 @@
                 "zend",
                 "zf"
             ],
-            "time": "2018-08-01T22:24:35+00:00"
+            "time": "2019-02-09T15:33:11+00:00"
         },
         {
             "name": "zendframework/zend-serializer",
