{
    "_readme": [
        "This file locks the dependencies of your project to a known state",
        "Read more about it at https://getcomposer.org/doc/01-basic-usage.md#installing-dependencies",
        "This file is @generated automatically"
    ],
    "content-hash": "71e38cfbbe2cb880ebdd71890a47607f",
    "packages": [
        {
            "name": "ahand/mobileesp",
            "version": "dev-master",
            "source": {
                "type": "git",
                "url": "https://github.com/ahand/mobileesp.git",
                "reference": "c02055dbe9baee63aab11438f4d7b5d25075d347"
            },
            "dist": {
                "type": "zip",
                "url": "https://api.github.com/repos/ahand/mobileesp/zipball/c02055dbe9baee63aab11438f4d7b5d25075d347",
                "reference": "c02055dbe9baee63aab11438f4d7b5d25075d347",
                "shasum": ""
            },
            "type": "library",
            "autoload": {
                "classmap": [
                    "PHP"
                ]
            },
            "notification-url": "https://packagist.org/downloads/",
            "license": [
                "Apache-2.0"
            ],
            "authors": [
                {
                    "name": "Anthony Hand",
                    "email": "anthony.hand@gmail.com",
                    "role": "Maintainer"
                }
            ],
            "description": "Since 2008, MobileESP provides web site developers an easy-to-use and lightweight API for detecting whether visitors are using a mobile device, and if so, what kind. The APIs provide simple boolean results ('true' or 'false') for identifying individual device categories (such as iPhone, BlackBerry, Android, and Windows Mobile), device capabilities (e.g., J2ME), and broad classes of devices, such as 'iPhone Tier' (iPhone/Android/Tizen) or 'Tablet Tier.' APIs are available in PHP, JavaScript, Java, C#, Ruby Python, and more.",
            "homepage": "http://www.mobileesp.org",
            "keywords": [
                "Mobile-Detect",
                "browser",
                "detect android",
                "detect ipad",
                "detect iphone",
                "detect tablet",
                "mobile",
                "mobile detect",
                "mobile detector",
                "mobile device",
                "mobile esp",
                "mobile redirect",
                "mobile view managing",
                "mobiledetect",
                "responsive web",
                "user agent",
                "useragent"
            ],
            "time": "2017-06-06T22:20:56+00:00"
        },
        {
            "name": "ass/xmlsecurity",
            "version": "v1.1.1",
            "source": {
                "type": "git",
                "url": "https://github.com/aschamberger/XmlSecurity.git",
                "reference": "c8976519ebbf6e4d953cd781d09df44b7f65fbb8"
            },
            "dist": {
                "type": "zip",
                "url": "https://api.github.com/repos/aschamberger/XmlSecurity/zipball/c8976519ebbf6e4d953cd781d09df44b7f65fbb8",
                "reference": "c8976519ebbf6e4d953cd781d09df44b7f65fbb8",
                "shasum": ""
            },
            "require": {
                "ext-openssl": "*",
                "lib-openssl": ">=0.9.0",
                "php": ">=5.3.0"
            },
            "require-dev": {
                "satooshi/php-coveralls": "dev-master"
            },
            "suggest": {
                "ext-mcrypt": "*"
            },
            "type": "library",
            "extra": {
                "branch-alias": {
                    "dev-master": "1.0.x-dev"
                }
            },
            "autoload": {
                "psr-0": {
                    "ass\\XmlSecurity": "src/"
                }
            },
            "notification-url": "https://packagist.org/downloads/",
            "license": [
                "BSD-3-Clause"
            ],
            "authors": [
                {
                    "name": "Robert Richards",
                    "email": "rrichards@cdatazone.org"
                },
                {
                    "name": "Andreas Schamberger",
                    "email": "mail@andreass.net"
                }
            ],
            "description": "The XmlSecurity library is written in PHP for working with XML Encryption and Signatures",
            "homepage": "https://github.com/aschamberger/XmlSecurity",
            "keywords": [
                "encryption",
                "security",
                "signature",
                "xml"
            ],
            "time": "2015-05-31T10:10:35+00:00"
        },
        {
            "name": "bacon/bacon-qr-code",
            "version": "2.0.0",
            "source": {
                "type": "git",
                "url": "https://github.com/Bacon/BaconQrCode.git",
                "reference": "eaac909da3ccc32b748a65b127acd8918f58d9b0"
            },
            "dist": {
                "type": "zip",
                "url": "https://api.github.com/repos/Bacon/BaconQrCode/zipball/eaac909da3ccc32b748a65b127acd8918f58d9b0",
                "reference": "eaac909da3ccc32b748a65b127acd8918f58d9b0",
                "shasum": ""
            },
            "require": {
                "dasprid/enum": "^1.0",
                "ext-iconv": "*",
                "php": "^7.1"
            },
            "require-dev": {
                "phly/keep-a-changelog": "^1.4",
                "phpunit/phpunit": "^6.4",
                "squizlabs/php_codesniffer": "^3.1"
            },
            "suggest": {
                "ext-imagick": "to generate QR code images"
            },
            "type": "library",
            "autoload": {
                "psr-4": {
                    "BaconQrCode\\": "src/"
                }
            },
            "notification-url": "https://packagist.org/downloads/",
            "license": [
                "BSD-2-Clause"
            ],
            "authors": [
                {
                    "name": "Ben Scholzen 'DASPRiD'",
                    "email": "mail@dasprids.de",
                    "homepage": "http://www.dasprids.de",
                    "role": "Developer"
                }
            ],
            "description": "BaconQrCode is a QR code generator for PHP.",
            "homepage": "https://github.com/Bacon/BaconQrCode",
            "time": "2018-04-25T17:53:56+00:00"
        },
        {
            "name": "cap60552/php-sip2",
            "version": "v1.0.0",
            "source": {
                "type": "git",
                "url": "https://github.com/cap60552/php-sip2.git",
                "reference": "9904f94e857b7d4d4fd494f2d6634dcaf0d6e2c1"
            },
            "dist": {
                "type": "zip",
                "url": "https://api.github.com/repos/cap60552/php-sip2/zipball/9904f94e857b7d4d4fd494f2d6634dcaf0d6e2c1",
                "reference": "9904f94e857b7d4d4fd494f2d6634dcaf0d6e2c1",
                "shasum": ""
            },
            "type": "library",
            "autoload": {
                "classmap": [
                    "/"
                ]
            },
            "notification-url": "https://packagist.org/downloads/",
            "license": [
                "GPL-3.0"
            ],
            "authors": [
                {
                    "name": "John Wohlers",
                    "email": "john@wohlershome.net",
                    "role": "Maintainer"
                }
            ],
            "description": "PHP class library to facilitate communication with Integrated Library System (ILS) servers via 3M's SIP2.",
            "homepage": "https://github.com/cap60552/php-sip2",
            "time": "2015-11-03T04:42:39+00:00"
        },
        {
            "name": "colinmollenhour/credis",
            "version": "1.11.1",
            "source": {
                "type": "git",
                "url": "https://github.com/colinmollenhour/credis.git",
                "reference": "bd1da4698ab1918477f9e71e5ff0062b9a345008"
            },
            "dist": {
                "type": "zip",
                "url": "https://api.github.com/repos/colinmollenhour/credis/zipball/bd1da4698ab1918477f9e71e5ff0062b9a345008",
                "reference": "bd1da4698ab1918477f9e71e5ff0062b9a345008",
                "shasum": ""
            },
            "require": {
                "php": ">=5.4.0"
            },
            "type": "library",
            "autoload": {
                "classmap": [
                    "Client.php",
                    "Cluster.php",
                    "Sentinel.php",
                    "Module.php"
                ]
            },
            "notification-url": "https://packagist.org/downloads/",
            "license": [
                "MIT"
            ],
            "authors": [
                {
                    "name": "Colin Mollenhour",
                    "email": "colin@mollenhour.com"
                }
            ],
            "description": "Credis is a lightweight interface to the Redis key-value store which wraps the phpredis library when available for better performance.",
            "homepage": "https://github.com/colinmollenhour/credis",
            "time": "2019-11-26T18:09:45+00:00"
        },
        {
            "name": "container-interop/container-interop",
            "version": "1.2.0",
            "source": {
                "type": "git",
                "url": "https://github.com/container-interop/container-interop.git",
                "reference": "79cbf1341c22ec75643d841642dd5d6acd83bdb8"
            },
            "dist": {
                "type": "zip",
                "url": "https://api.github.com/repos/container-interop/container-interop/zipball/79cbf1341c22ec75643d841642dd5d6acd83bdb8",
                "reference": "79cbf1341c22ec75643d841642dd5d6acd83bdb8",
                "shasum": ""
            },
            "require": {
                "psr/container": "^1.0"
            },
            "type": "library",
            "autoload": {
                "psr-4": {
                    "Interop\\Container\\": "src/Interop/Container/"
                }
            },
            "notification-url": "https://packagist.org/downloads/",
            "license": [
                "MIT"
            ],
            "description": "Promoting the interoperability of container objects (DIC, SL, etc.)",
            "homepage": "https://github.com/container-interop/container-interop",
            "abandoned": "psr/container",
            "time": "2017-02-14T19:40:03+00:00"
        },
        {
            "name": "dasprid/enum",
            "version": "1.0.0",
            "source": {
                "type": "git",
                "url": "https://github.com/DASPRiD/Enum.git",
                "reference": "631ef6e638e9494b0310837fa531bedd908fc22b"
            },
            "dist": {
                "type": "zip",
                "url": "https://api.github.com/repos/DASPRiD/Enum/zipball/631ef6e638e9494b0310837fa531bedd908fc22b",
                "reference": "631ef6e638e9494b0310837fa531bedd908fc22b",
                "shasum": ""
            },
            "require-dev": {
                "phpunit/phpunit": "^6.4",
                "squizlabs/php_codesniffer": "^3.1"
            },
            "type": "library",
            "autoload": {
                "psr-4": {
                    "DASPRiD\\Enum\\": "src/"
                }
            },
            "notification-url": "https://packagist.org/downloads/",
            "license": [
                "BSD-2-Clause"
            ],
            "authors": [
                {
                    "name": "Ben Scholzen 'DASPRiD'",
                    "email": "mail@dasprids.de",
                    "homepage": "https://dasprids.de/"
                }
            ],
            "description": "PHP 7.1 enum implementation",
            "keywords": [
                "enum",
                "map"
            ],
            "time": "2017-10-25T22:45:27+00:00"
        },
        {
            "name": "endroid/qr-code",
            "version": "3.5.9",
            "source": {
                "type": "git",
                "url": "https://github.com/endroid/qr-code.git",
                "reference": "ae14093866558c1d91aa1f9b0ca07c09a95effc7"
            },
            "dist": {
                "type": "zip",
                "url": "https://api.github.com/repos/endroid/qr-code/zipball/ae14093866558c1d91aa1f9b0ca07c09a95effc7",
                "reference": "ae14093866558c1d91aa1f9b0ca07c09a95effc7",
                "shasum": ""
            },
            "require": {
                "bacon/bacon-qr-code": "^2.0",
                "ext-gd": "*",
                "khanamiryan/qrcode-detector-decoder": "^1.0.2",
                "myclabs/php-enum": "^1.5",
                "php": ">=7.1",
                "symfony/options-resolver": "^2.7|^3.0|^4.0",
                "symfony/property-access": "^2.7|^3.0|^4.0"
            },
            "require-dev": {
                "phpunit/phpunit": "^5.7|^6.0"
            },
            "suggest": {
                "symfony/http-foundation": "Install if you want to use QrCodeResponse"
            },
            "type": "library",
            "extra": {
                "branch-alias": {
                    "dev-master": "3.x-dev"
                }
            },
            "autoload": {
                "psr-4": {
                    "Endroid\\QrCode\\": "src/"
                }
            },
            "notification-url": "https://packagist.org/downloads/",
            "license": [
                "MIT"
            ],
            "authors": [
                {
                    "name": "Jeroen van den Enden",
                    "email": "info@endroid.nl"
                }
            ],
            "description": "Endroid QR Code",
            "homepage": "https://github.com/endroid/qr-code",
            "keywords": [
                "bundle",
                "code",
                "endroid",
                "php",
                "qr",
                "qrcode"
            ],
            "time": "2019-11-15T12:32:01+00:00"
        },
        {
            "name": "erusev/parsedown",
            "version": "1.7.4",
            "source": {
                "type": "git",
                "url": "https://github.com/erusev/parsedown.git",
                "reference": "cb17b6477dfff935958ba01325f2e8a2bfa6dab3"
            },
            "dist": {
                "type": "zip",
                "url": "https://api.github.com/repos/erusev/parsedown/zipball/cb17b6477dfff935958ba01325f2e8a2bfa6dab3",
                "reference": "cb17b6477dfff935958ba01325f2e8a2bfa6dab3",
                "shasum": ""
            },
            "require": {
                "ext-mbstring": "*",
                "php": ">=5.3.0"
            },
            "require-dev": {
                "phpunit/phpunit": "^4.8.35"
            },
            "type": "library",
            "autoload": {
                "psr-0": {
                    "Parsedown": ""
                }
            },
            "notification-url": "https://packagist.org/downloads/",
            "license": [
                "MIT"
            ],
            "authors": [
                {
                    "name": "Emanuil Rusev",
                    "email": "hello@erusev.com",
                    "homepage": "http://erusev.com"
                }
            ],
            "description": "Parser for Markdown.",
            "homepage": "http://parsedown.org",
            "keywords": [
                "markdown",
                "parser"
            ],
            "time": "2019-12-30T22:54:17+00:00"
        },
        {
            "name": "erusev/parsedown-extra",
            "version": "0.8.1",
            "source": {
                "type": "git",
                "url": "https://github.com/erusev/parsedown-extra.git",
                "reference": "91ac3ff98f0cea243bdccc688df43810f044dcef"
            },
            "dist": {
                "type": "zip",
                "url": "https://api.github.com/repos/erusev/parsedown-extra/zipball/91ac3ff98f0cea243bdccc688df43810f044dcef",
                "reference": "91ac3ff98f0cea243bdccc688df43810f044dcef",
                "shasum": ""
            },
            "require": {
                "erusev/parsedown": "^1.7.4"
            },
            "require-dev": {
                "phpunit/phpunit": "^4.8.35"
            },
            "type": "library",
            "autoload": {
                "psr-0": {
                    "ParsedownExtra": ""
                }
            },
            "notification-url": "https://packagist.org/downloads/",
            "license": [
                "MIT"
            ],
            "authors": [
                {
                    "name": "Emanuil Rusev",
                    "email": "hello@erusev.com",
                    "homepage": "http://erusev.com"
                }
            ],
            "description": "An extension of Parsedown that adds support for Markdown Extra.",
            "homepage": "https://github.com/erusev/parsedown-extra",
            "keywords": [
                "markdown",
                "markdown extra",
                "parsedown",
                "parser"
            ],
            "time": "2019-12-30T23:20:37+00:00"
        },
        {
            "name": "ezyang/htmlpurifier",
            "version": "v4.12.0",
            "source": {
                "type": "git",
                "url": "https://github.com/ezyang/htmlpurifier.git",
                "reference": "a617e55bc62a87eec73bd456d146d134ad716f03"
            },
            "dist": {
                "type": "zip",
                "url": "https://api.github.com/repos/ezyang/htmlpurifier/zipball/a617e55bc62a87eec73bd456d146d134ad716f03",
                "reference": "a617e55bc62a87eec73bd456d146d134ad716f03",
                "shasum": ""
            },
            "require": {
                "php": ">=5.2"
            },
            "require-dev": {
                "simpletest/simpletest": "dev-master#72de02a7b80c6bb8864ef9bf66d41d2f58f826bd"
            },
            "type": "library",
            "autoload": {
                "psr-0": {
                    "HTMLPurifier": "library/"
                },
                "files": [
                    "library/HTMLPurifier.composer.php"
                ]
            },
            "notification-url": "https://packagist.org/downloads/",
            "license": [
                "LGPL-2.1-or-later"
            ],
            "authors": [
                {
                    "name": "Edward Z. Yang",
                    "email": "admin@htmlpurifier.org",
                    "homepage": "http://ezyang.com"
                }
            ],
            "description": "Standards compliant HTML filter written in PHP",
            "homepage": "http://htmlpurifier.org/",
            "keywords": [
                "html"
            ],
            "time": "2019-10-28T03:44:26+00:00"
        },
        {
            "name": "filp/whoops",
            "version": "2.7.3",
            "source": {
                "type": "git",
                "url": "https://github.com/filp/whoops.git",
                "reference": "5d5fe9bb3d656b514d455645b3addc5f7ba7714d"
            },
            "dist": {
                "type": "zip",
                "url": "https://api.github.com/repos/filp/whoops/zipball/5d5fe9bb3d656b514d455645b3addc5f7ba7714d",
                "reference": "5d5fe9bb3d656b514d455645b3addc5f7ba7714d",
                "shasum": ""
            },
            "require": {
                "php": "^5.5.9 || ^7.0",
                "psr/log": "^1.0.1"
            },
            "require-dev": {
                "mockery/mockery": "^0.9 || ^1.0",
                "phpunit/phpunit": "^4.8.35 || ^5.7 || ^6.0",
                "symfony/var-dumper": "^2.6 || ^3.0 || ^4.0 || ^5.0"
            },
            "suggest": {
                "symfony/var-dumper": "Pretty print complex values better with var-dumper available",
                "whoops/soap": "Formats errors as SOAP responses"
            },
            "type": "library",
            "extra": {
                "branch-alias": {
                    "dev-master": "2.6-dev"
                }
            },
            "autoload": {
                "psr-4": {
                    "Whoops\\": "src/Whoops/"
                }
            },
            "notification-url": "https://packagist.org/downloads/",
            "license": [
                "MIT"
            ],
            "authors": [
                {
                    "name": "Filipe Dobreira",
                    "homepage": "https://github.com/filp",
                    "role": "Developer"
                }
            ],
            "description": "php error handling for cool kids",
            "homepage": "https://filp.github.io/whoops/",
            "keywords": [
                "error",
                "exception",
                "handling",
                "library",
                "throwable",
                "whoops"
            ],
            "time": "2020-06-14T09:00:00+00:00"
        },
        {
            "name": "jasig/phpcas",
            "version": "1.3.8",
            "source": {
                "type": "git",
                "url": "https://github.com/apereo/phpCAS.git",
                "reference": "40c0769ce05a30c8172b36ceab11124375c8366e"
            },
            "dist": {
                "type": "zip",
                "url": "https://api.github.com/repos/apereo/phpCAS/zipball/40c0769ce05a30c8172b36ceab11124375c8366e",
                "reference": "40c0769ce05a30c8172b36ceab11124375c8366e",
                "shasum": ""
            },
            "require": {
                "ext-curl": "*",
                "php": ">=5.4.0"
            },
            "require-dev": {
                "phpunit/phpunit": "~3.7.10"
            },
            "type": "library",
            "extra": {
                "branch-alias": {
                    "dev-master": "1.3.x-dev"
                }
            },
            "autoload": {
                "classmap": [
                    "source/"
                ]
            },
            "notification-url": "https://packagist.org/downloads/",
            "license": [
                "Apache-2.0"
            ],
            "authors": [
                {
                    "name": "Joachim Fritschi",
                    "homepage": "https://wiki.jasig.org/display/~fritschi"
                },
                {
                    "name": "Adam Franco",
                    "homepage": "https://wiki.jasig.org/display/~adamfranco"
                }
            ],
            "description": "Provides a simple API for authenticating users against a CAS server",
            "homepage": "https://wiki.jasig.org/display/CASC/phpCAS",
            "keywords": [
                "apereo",
                "cas",
                "jasig"
            ],
            "time": "2019-08-18T20:01:55+00:00"
        },
        {
            "name": "khanamiryan/qrcode-detector-decoder",
            "version": "1.0.3",
            "source": {
                "type": "git",
                "url": "https://github.com/khanamiryan/php-qrcode-detector-decoder.git",
                "reference": "89b57f2d9939dd57394b83f6ccbd3e1a74659e34"
            },
            "dist": {
                "type": "zip",
                "url": "https://api.github.com/repos/khanamiryan/php-qrcode-detector-decoder/zipball/89b57f2d9939dd57394b83f6ccbd3e1a74659e34",
                "reference": "89b57f2d9939dd57394b83f6ccbd3e1a74659e34",
                "shasum": ""
            },
            "require": {
                "php": "^5.6|^7.0"
            },
            "require-dev": {
                "phpunit/phpunit": "^5.7"
            },
            "type": "library",
            "autoload": {
                "psr-4": {
                    "Zxing\\": "lib/"
                },
                "files": [
                    "lib/Common/customFunctions.php"
                ]
            },
            "notification-url": "https://packagist.org/downloads/",
            "license": [
                "MIT"
            ],
            "authors": [
                {
                    "name": "Ashot Khanamiryan",
                    "email": "a.khanamiryan@gmail.com",
                    "homepage": "https://github.com/khanamiryan",
                    "role": "Developer"
                }
            ],
            "description": "QR code decoder / reader",
            "homepage": "https://github.com/khanamiryan/php-qrcode-detector-decoder/",
            "keywords": [
                "barcode",
                "qr",
                "zxing"
            ],
            "time": "2020-04-19T16:18:51+00:00"
        },
        {
            "name": "laminas-commons/lmc-rbac-mvc",
            "version": "3.0.0",
            "source": {
                "type": "git",
                "url": "https://github.com/Laminas-Commons/LmcRbacMvc.git",
                "reference": "95344ada0f3d070bd1d036c186a7f5b720f56667"
            },
            "dist": {
                "type": "zip",
                "url": "https://api.github.com/repos/Laminas-Commons/LmcRbacMvc/zipball/95344ada0f3d070bd1d036c186a7f5b720f56667",
                "reference": "95344ada0f3d070bd1d036c186a7f5b720f56667",
                "shasum": ""
            },
            "require": {
                "laminas/laminas-config": "^3.1",
                "laminas/laminas-dependency-plugin": "^1.0",
                "laminas/laminas-eventmanager": "^3.0",
                "laminas/laminas-mvc": "^3.0",
                "laminas/laminas-servicemanager": "^3.0.3",
                "php": "~7.2",
                "zfr/rbac": "~1.2"
            },
            "require-dev": {
                "doctrine/common": "~2.4",
                "doctrine/doctrine-module": "~1.1",
                "doctrine/doctrine-orm-module": "^1.0",
                "laminas/laminas-authentication": "~2.2",
                "laminas/laminas-developer-tools": "~1.1",
                "laminas/laminas-http": "~2.2",
                "laminas/laminas-i18n": "~2.7.3",
                "laminas/laminas-log": "~2.2",
                "laminas/laminas-serializer": "~2.2",
                "laminas/laminas-view": "~2.2",
                "php-coveralls/php-coveralls": "^2.2",
                "phpunit/phpunit": "^4",
                "squizlabs/php_codesniffer": "2.6.*"
            },
            "suggest": {
                "doctrine/doctrine-module": "if you want to use Doctrine role provider",
                "laminas/laminas-developer-tools": "if you want to show information about the roles"
            },
            "type": "library",
            "autoload": {
                "psr-4": {
                    "LmcRbacMvc\\": "src"
                }
            },
            "notification-url": "https://packagist.org/downloads/",
            "license": [
                "MIT"
            ],
            "authors": [
                {
                    "name": "Kyle Spraggs",
                    "email": "theman@spiffyjr.me",
                    "homepage": "http://www.spiffyjr.me/"
                },
                {
                    "name": "Michaël Gallego",
                    "email": "mic.gallego@gmail.com",
                    "homepage": "http://www.michaelgallego.fr"
                },
                {
                    "name": "Jean-Marie Leroux",
                    "email": "jmleroux.pro@gmail.com"
                }
            ],
            "description": "Laminas Framework MVC Module that provides a layer of features of Laminas\\Permissions\\Rbac",
            "homepage": "http://www.github.com/Laminas-Commons/LmcRbacMvc",
            "keywords": [
                "laminas",
                "module",
                "permissions",
                "rbac"
            ],
            "time": "2020-06-26T21:09:02+00:00"
        },
        {
            "name": "laminas/laminas-cache",
            "version": "2.9.0",
            "source": {
                "type": "git",
                "url": "https://github.com/laminas/laminas-cache.git",
                "reference": "f4746a868c3e2f2da63c19d23efac12b9d1bb554"
            },
            "dist": {
                "type": "zip",
                "url": "https://api.github.com/repos/laminas/laminas-cache/zipball/f4746a868c3e2f2da63c19d23efac12b9d1bb554",
                "reference": "f4746a868c3e2f2da63c19d23efac12b9d1bb554",
                "shasum": ""
            },
            "require": {
                "laminas/laminas-eventmanager": "^2.6.3 || ^3.2",
                "laminas/laminas-servicemanager": "^2.7.8 || ^3.3",
                "laminas/laminas-stdlib": "^3.2.1",
                "laminas/laminas-zendframework-bridge": "^1.0",
                "php": "^5.6 || ^7.0",
                "psr/cache": "^1.0",
                "psr/simple-cache": "^1.0"
            },
            "provide": {
                "psr/cache-implementation": "1.0",
                "psr/simple-cache-implementation": "1.0"
            },
            "replace": {
                "zendframework/zend-cache": "self.version"
            },
            "require-dev": {
                "cache/integration-tests": "^0.16",
                "laminas/laminas-coding-standard": "~1.0.0",
                "laminas/laminas-serializer": "^2.6",
                "laminas/laminas-session": "^2.7.4",
                "phpbench/phpbench": "^0.13",
                "phpunit/phpunit": "^5.7.27 || ^6.5.8 || ^7.1.2"
            },
            "suggest": {
                "ext-apc": "APC or compatible extension, to use the APC storage adapter",
                "ext-apcu": "APCU >= 5.1.0, to use the APCu storage adapter",
                "ext-dba": "DBA, to use the DBA storage adapter",
                "ext-memcache": "Memcache >= 2.0.0 to use the Memcache storage adapter",
                "ext-memcached": "Memcached >= 1.0.0 to use the Memcached storage adapter",
                "ext-mongo": "Mongo, to use MongoDb storage adapter",
                "ext-mongodb": "MongoDB, to use the ExtMongoDb storage adapter",
                "ext-redis": "Redis, to use Redis storage adapter",
                "ext-wincache": "WinCache, to use the WinCache storage adapter",
                "ext-xcache": "XCache, to use the XCache storage adapter",
                "laminas/laminas-serializer": "Laminas\\Serializer component",
                "laminas/laminas-session": "Laminas\\Session component",
                "mongodb/mongodb": "Required for use with the ext-mongodb adapter",
                "mongofill/mongofill": "Alternative to ext-mongo - a pure PHP implementation designed as a drop in replacement"
            },
            "type": "library",
            "extra": {
                "branch-alias": {
                    "dev-master": "2.9.x-dev",
                    "dev-develop": "2.10.x-dev"
                },
                "laminas": {
                    "component": "Laminas\\Cache",
                    "config-provider": "Laminas\\Cache\\ConfigProvider"
                }
            },
            "autoload": {
                "files": [
                    "autoload/patternPluginManagerPolyfill.php"
                ],
                "psr-4": {
                    "Laminas\\Cache\\": "src/"
                }
            },
            "notification-url": "https://packagist.org/downloads/",
            "license": [
                "BSD-3-Clause"
            ],
            "description": "Caching implementation with a variety of storage options, as well as codified caching strategies for callbacks, classes, and output",
            "homepage": "https://laminas.dev",
            "keywords": [
                "cache",
                "laminas",
                "psr-16",
                "psr-6"
            ],
            "time": "2019-12-31T16:23:18+00:00"
        },
        {
            "name": "laminas/laminas-captcha",
            "version": "2.9.0",
            "source": {
                "type": "git",
                "url": "https://github.com/laminas/laminas-captcha.git",
                "reference": "b88f650f3adf2d902ef56f6377cceb5cd87b9876"
            },
            "dist": {
                "type": "zip",
                "url": "https://api.github.com/repos/laminas/laminas-captcha/zipball/b88f650f3adf2d902ef56f6377cceb5cd87b9876",
                "reference": "b88f650f3adf2d902ef56f6377cceb5cd87b9876",
                "shasum": ""
            },
            "require": {
                "laminas/laminas-math": "^2.7 || ^3.0",
                "laminas/laminas-stdlib": "^3.2.1",
                "laminas/laminas-zendframework-bridge": "^1.0",
                "php": "^5.6 || ^7.0"
            },
            "replace": {
                "zendframework/zend-captcha": "self.version"
            },
            "require-dev": {
                "laminas/laminas-coding-standard": "~1.0.0",
                "laminas/laminas-recaptcha": "^3.0",
                "laminas/laminas-session": "^2.8",
                "laminas/laminas-text": "^2.6",
                "laminas/laminas-validator": "^2.10.1",
                "phpunit/phpunit": "^5.7.27 || ^6.5.8 || ^7.1.2"
            },
            "suggest": {
                "laminas/laminas-i18n-resources": "Translations of captcha messages",
                "laminas/laminas-recaptcha": "Laminas\\ReCaptcha component",
                "laminas/laminas-session": "Laminas\\Session component",
                "laminas/laminas-text": "Laminas\\Text component",
                "laminas/laminas-validator": "Laminas\\Validator component"
            },
            "type": "library",
            "extra": {
                "branch-alias": {
                    "dev-master": "2.9.x-dev",
                    "dev-develop": "2.10.x-dev"
                }
            },
            "autoload": {
                "psr-4": {
                    "Laminas\\Captcha\\": "src/"
                }
            },
            "notification-url": "https://packagist.org/downloads/",
            "license": [
                "BSD-3-Clause"
            ],
            "description": "Generate and validate CAPTCHAs using Figlets, images, ReCaptcha, and more",
            "homepage": "https://laminas.dev",
            "keywords": [
                "captcha",
                "laminas"
            ],
            "time": "2019-12-31T16:24:14+00:00"
        },
        {
            "name": "laminas/laminas-code",
            "version": "3.4.1",
            "source": {
                "type": "git",
                "url": "https://github.com/laminas/laminas-code.git",
                "reference": "1cb8f203389ab1482bf89c0e70a04849bacd7766"
            },
            "dist": {
                "type": "zip",
                "url": "https://api.github.com/repos/laminas/laminas-code/zipball/1cb8f203389ab1482bf89c0e70a04849bacd7766",
                "reference": "1cb8f203389ab1482bf89c0e70a04849bacd7766",
                "shasum": ""
            },
            "require": {
                "laminas/laminas-eventmanager": "^2.6 || ^3.0",
                "laminas/laminas-zendframework-bridge": "^1.0",
                "php": "^7.1"
            },
            "conflict": {
                "phpspec/prophecy": "<1.9.0"
            },
            "replace": {
                "zendframework/zend-code": "self.version"
            },
            "require-dev": {
                "doctrine/annotations": "^1.7",
                "ext-phar": "*",
                "laminas/laminas-coding-standard": "^1.0",
                "laminas/laminas-stdlib": "^2.7 || ^3.0",
                "phpunit/phpunit": "^7.5.16 || ^8.4"
            },
            "suggest": {
                "doctrine/annotations": "Doctrine\\Common\\Annotations >=1.0 for annotation features",
                "laminas/laminas-stdlib": "Laminas\\Stdlib component"
            },
            "type": "library",
            "extra": {
                "branch-alias": {
                    "dev-master": "3.4.x-dev",
                    "dev-develop": "3.5.x-dev",
                    "dev-dev-4.0": "4.0.x-dev"
                }
            },
            "autoload": {
                "psr-4": {
                    "Laminas\\Code\\": "src/"
                }
            },
            "notification-url": "https://packagist.org/downloads/",
            "license": [
                "BSD-3-Clause"
            ],
            "description": "Extensions to the PHP Reflection API, static code scanning, and code generation",
            "homepage": "https://laminas.dev",
            "keywords": [
                "code",
                "laminas"
            ],
            "time": "2019-12-31T16:28:24+00:00"
        },
        {
            "name": "laminas/laminas-config",
            "version": "3.3.0",
            "source": {
                "type": "git",
                "url": "https://github.com/laminas/laminas-config.git",
                "reference": "b8fe057f55e69a0e7a2e4ced79218a43f58606a8"
            },
            "dist": {
                "type": "zip",
                "url": "https://api.github.com/repos/laminas/laminas-config/zipball/b8fe057f55e69a0e7a2e4ced79218a43f58606a8",
                "reference": "b8fe057f55e69a0e7a2e4ced79218a43f58606a8",
                "shasum": ""
            },
            "require": {
                "ext-json": "*",
                "laminas/laminas-stdlib": "^2.7.7 || ^3.1",
                "laminas/laminas-zendframework-bridge": "^1.0",
                "php": "^5.6 || ^7.0",
                "psr/container": "^1.0"
            },
            "conflict": {
                "container-interop/container-interop": "<1.2.0"
            },
            "replace": {
                "zendframework/zend-config": "self.version"
            },
            "require-dev": {
                "laminas/laminas-coding-standard": "~1.0.0",
                "laminas/laminas-filter": "^2.7.2",
                "laminas/laminas-i18n": "^2.7.4",
                "laminas/laminas-servicemanager": "^2.7.8 || ^3.3",
                "malukenho/docheader": "^0.1.6",
                "phpunit/phpunit": "^5.7.27 || ^6.5.8 || ^7.1.2"
            },
            "suggest": {
                "laminas/laminas-filter": "^2.7.2; install if you want to use the Filter processor",
                "laminas/laminas-i18n": "^2.7.4; install if you want to use the Translator processor",
                "laminas/laminas-servicemanager": "^2.7.8 || ^3.3; if you need an extensible plugin manager for use with the Config Factory"
            },
            "type": "library",
            "extra": {
                "branch-alias": {
                    "dev-master": "3.3.x-dev",
                    "dev-develop": "3.4.x-dev"
                }
            },
            "autoload": {
                "psr-4": {
                    "Laminas\\Config\\": "src/"
                }
            },
            "notification-url": "https://packagist.org/downloads/",
            "license": [
                "BSD-3-Clause"
            ],
            "description": "provides a nested object property based user interface for accessing this configuration data within application code",
            "homepage": "https://laminas.dev",
            "keywords": [
                "config",
                "laminas"
            ],
            "time": "2019-12-31T16:30:11+00:00"
        },
        {
            "name": "laminas/laminas-console",
            "version": "2.8.0",
            "source": {
                "type": "git",
                "url": "https://github.com/laminas/laminas-console.git",
                "reference": "478a6ceac3e31fb38d6314088abda8b239ee23a5"
            },
            "dist": {
                "type": "zip",
                "url": "https://api.github.com/repos/laminas/laminas-console/zipball/478a6ceac3e31fb38d6314088abda8b239ee23a5",
                "reference": "478a6ceac3e31fb38d6314088abda8b239ee23a5",
                "shasum": ""
            },
            "require": {
                "laminas/laminas-stdlib": "^3.2.1",
                "laminas/laminas-zendframework-bridge": "^1.0",
                "php": "^5.6 || ^7.0"
            },
            "replace": {
                "zendframework/zend-console": "self.version"
            },
            "require-dev": {
                "laminas/laminas-coding-standard": "~1.0.0",
                "laminas/laminas-filter": "^2.7.2",
                "laminas/laminas-json": "^2.6 || ^3.0",
                "laminas/laminas-validator": "^2.10.1",
                "phpunit/phpunit": "^5.7.23 || ^6.4.3"
            },
            "suggest": {
                "laminas/laminas-filter": "To support DefaultRouteMatcher usage",
                "laminas/laminas-validator": "To support DefaultRouteMatcher usage"
            },
            "type": "library",
            "extra": {
                "branch-alias": {
                    "dev-master": "2.8.x-dev",
                    "dev-develop": "2.9.x-dev"
                }
            },
            "autoload": {
                "psr-4": {
                    "Laminas\\Console\\": "src/"
                }
            },
            "notification-url": "https://packagist.org/downloads/",
            "license": [
                "BSD-3-Clause"
            ],
            "description": "Build console applications using getopt syntax or routing, complete with prompts",
            "homepage": "https://laminas.dev",
            "keywords": [
                "console",
                "laminas"
            ],
            "time": "2019-12-31T16:31:45+00:00"
        },
        {
            "name": "laminas/laminas-crypt",
            "version": "3.3.1",
            "source": {
                "type": "git",
                "url": "https://github.com/laminas/laminas-crypt.git",
                "reference": "5f5dfe3ca08c965cc1f44f95831a83a81a93bf78"
            },
            "dist": {
                "type": "zip",
                "url": "https://api.github.com/repos/laminas/laminas-crypt/zipball/5f5dfe3ca08c965cc1f44f95831a83a81a93bf78",
                "reference": "5f5dfe3ca08c965cc1f44f95831a83a81a93bf78",
                "shasum": ""
            },
            "require": {
                "container-interop/container-interop": "^1.2",
                "ext-mbstring": "*",
                "laminas/laminas-math": "^3.0",
                "laminas/laminas-stdlib": "^2.7.7 || ^3.1",
                "laminas/laminas-zendframework-bridge": "^1.0",
                "php": "^5.6 || ^7.0"
            },
            "replace": {
                "zendframework/zend-crypt": "self.version"
            },
            "require-dev": {
                "laminas/laminas-coding-standard": "~1.0.0",
                "phpunit/phpunit": "^5.7.27 || ^6.5.8 || ^7.1.2"
            },
            "suggest": {
                "ext-openssl": "Required for most features of Laminas\\Crypt"
            },
            "type": "library",
            "extra": {
                "branch-alias": {
                    "dev-master": "3.3.x-dev",
                    "dev-develop": "3.4.x-dev"
                }
            },
            "autoload": {
                "psr-4": {
                    "Laminas\\Crypt\\": "src/"
                }
            },
            "notification-url": "https://packagist.org/downloads/",
            "license": [
                "BSD-3-Clause"
            ],
            "description": "Strong cryptography tools and password hashing",
            "homepage": "https://laminas.dev",
            "keywords": [
                "crypt",
                "laminas"
            ],
            "time": "2019-12-31T16:33:24+00:00"
        },
        {
            "name": "laminas/laminas-db",
            "version": "2.11.2",
            "source": {
                "type": "git",
                "url": "https://github.com/laminas/laminas-db.git",
                "reference": "76f9527da996c2fef32ef1f3a939e18ca5e9d962"
            },
            "dist": {
                "type": "zip",
                "url": "https://api.github.com/repos/laminas/laminas-db/zipball/76f9527da996c2fef32ef1f3a939e18ca5e9d962",
                "reference": "76f9527da996c2fef32ef1f3a939e18ca5e9d962",
                "shasum": ""
            },
            "require": {
                "laminas/laminas-stdlib": "^2.7 || ^3.0",
                "laminas/laminas-zendframework-bridge": "^1.0",
                "php": "^5.6 || ^7.0"
            },
            "replace": {
                "zendframework/zend-db": "self.version"
            },
            "require-dev": {
                "laminas/laminas-coding-standard": "~1.0.0",
                "laminas/laminas-eventmanager": "^2.6.2 || ^3.0",
                "laminas/laminas-hydrator": "^1.1 || ^2.1 || ^3.0",
                "laminas/laminas-servicemanager": "^2.7.5 || ^3.0.3",
                "phpunit/phpunit": "^5.7.27 || ^6.5.14"
            },
            "suggest": {
                "laminas/laminas-eventmanager": "Laminas\\EventManager component",
                "laminas/laminas-hydrator": "Laminas\\Hydrator component for using HydratingResultSets",
                "laminas/laminas-servicemanager": "Laminas\\ServiceManager component"
            },
            "type": "library",
            "extra": {
                "branch-alias": {
                    "dev-master": "2.11.x-dev",
                    "dev-develop": "2.12.x-dev"
                },
                "laminas": {
                    "component": "Laminas\\Db",
                    "config-provider": "Laminas\\Db\\ConfigProvider"
                }
            },
            "autoload": {
                "psr-4": {
                    "Laminas\\Db\\": "src/"
                }
            },
            "notification-url": "https://packagist.org/downloads/",
            "license": [
                "BSD-3-Clause"
            ],
            "description": "Database abstraction layer, SQL abstraction, result set abstraction, and RowDataGateway and TableDataGateway implementations",
            "homepage": "https://laminas.dev",
            "keywords": [
                "db",
                "laminas"
            ],
            "time": "2020-01-14T13:07:26+00:00"
        },
        {
            "name": "laminas/laminas-dependency-plugin",
            "version": "1.0.4",
            "source": {
                "type": "git",
                "url": "https://github.com/laminas/laminas-dependency-plugin.git",
                "reference": "38bf91861f5b4d49f9a1c530327c997f7a7fb2db"
            },
            "dist": {
                "type": "zip",
                "url": "https://api.github.com/repos/laminas/laminas-dependency-plugin/zipball/38bf91861f5b4d49f9a1c530327c997f7a7fb2db",
                "reference": "38bf91861f5b4d49f9a1c530327c997f7a7fb2db",
                "shasum": ""
            },
            "require": {
                "composer-plugin-api": "^1.1",
                "php": "^5.6 || ^7.0"
            },
            "require-dev": {
                "composer/composer": "^1.9",
                "dealerdirect/phpcodesniffer-composer-installer": "^0.5.0",
                "phpcompatibility/php-compatibility": "^9.3",
                "phpunit/phpunit": "^8.4",
                "roave/security-advisories": "dev-master",
                "webimpress/coding-standard": "^1.0"
            },
            "type": "composer-plugin",
            "extra": {
                "branch-alias": {
                    "dev-master": "1.0.x-dev",
                    "dev-develop": "1.1.x-dev"
                },
                "class": "Laminas\\DependencyPlugin\\DependencyRewriterPlugin"
            },
            "autoload": {
                "psr-4": {
                    "Laminas\\DependencyPlugin\\": "src/"
                }
            },
            "notification-url": "https://packagist.org/downloads/",
            "license": [
                "BSD-3-Clause"
            ],
            "description": "Replace zendframework and zfcampus packages with their Laminas Project equivalents.",
            "funding": [
                {
                    "url": "https://funding.communitybridge.org/projects/laminas-project",
                    "type": "community_bridge"
                }
            ],
            "time": "2020-05-20T13:45:39+00:00"
        },
        {
            "name": "laminas/laminas-dom",
            "version": "2.7.2",
            "source": {
                "type": "git",
                "url": "https://github.com/laminas/laminas-dom.git",
                "reference": "631fa74ae6f68e9019b73512f1b3b139d43f3572"
            },
            "dist": {
                "type": "zip",
                "url": "https://api.github.com/repos/laminas/laminas-dom/zipball/631fa74ae6f68e9019b73512f1b3b139d43f3572",
                "reference": "631fa74ae6f68e9019b73512f1b3b139d43f3572",
                "shasum": ""
            },
            "require": {
                "laminas/laminas-zendframework-bridge": "^1.0",
                "php": "^5.6 || ^7.0"
            },
            "replace": {
                "zendframework/zend-dom": "self.version"
            },
            "require-dev": {
                "laminas/laminas-coding-standard": "~1.0.0",
                "phpunit/phpunit": "^5.7.23 || ^6.4.3"
            },
            "type": "library",
            "extra": {
                "branch-alias": {
                    "dev-master": "2.7.x-dev",
                    "dev-develop": "2.8.x-dev"
                }
            },
            "autoload": {
                "psr-4": {
                    "Laminas\\Dom\\": "src/"
                }
            },
            "notification-url": "https://packagist.org/downloads/",
            "license": [
                "BSD-3-Clause"
            ],
            "description": "provides tools for working with DOM documents and structures",
            "homepage": "https://laminas.dev",
            "keywords": [
                "dom",
                "laminas"
            ],
            "time": "2019-12-31T16:43:02+00:00"
        },
        {
            "name": "laminas/laminas-escaper",
            "version": "2.6.1",
            "source": {
                "type": "git",
                "url": "https://github.com/laminas/laminas-escaper.git",
                "reference": "25f2a053eadfa92ddacb609dcbbc39362610da70"
            },
            "dist": {
                "type": "zip",
                "url": "https://api.github.com/repos/laminas/laminas-escaper/zipball/25f2a053eadfa92ddacb609dcbbc39362610da70",
                "reference": "25f2a053eadfa92ddacb609dcbbc39362610da70",
                "shasum": ""
            },
            "require": {
                "laminas/laminas-zendframework-bridge": "^1.0",
                "php": "^5.6 || ^7.0"
            },
            "replace": {
                "zendframework/zend-escaper": "self.version"
            },
            "require-dev": {
                "laminas/laminas-coding-standard": "~1.0.0",
                "phpunit/phpunit": "^5.7.27 || ^6.5.8 || ^7.1.2"
            },
            "type": "library",
            "extra": {
                "branch-alias": {
                    "dev-master": "2.6.x-dev",
                    "dev-develop": "2.7.x-dev"
                }
            },
            "autoload": {
                "psr-4": {
                    "Laminas\\Escaper\\": "src/"
                }
            },
            "notification-url": "https://packagist.org/downloads/",
            "license": [
                "BSD-3-Clause"
            ],
            "description": "Securely and safely escape HTML, HTML attributes, JavaScript, CSS, and URLs",
            "homepage": "https://laminas.dev",
            "keywords": [
                "escaper",
                "laminas"
            ],
            "time": "2019-12-31T16:43:30+00:00"
        },
        {
            "name": "laminas/laminas-eventmanager",
            "version": "3.2.1",
            "source": {
                "type": "git",
                "url": "https://github.com/laminas/laminas-eventmanager.git",
                "reference": "ce4dc0bdf3b14b7f9815775af9dfee80a63b4748"
            },
            "dist": {
                "type": "zip",
                "url": "https://api.github.com/repos/laminas/laminas-eventmanager/zipball/ce4dc0bdf3b14b7f9815775af9dfee80a63b4748",
                "reference": "ce4dc0bdf3b14b7f9815775af9dfee80a63b4748",
                "shasum": ""
            },
            "require": {
                "laminas/laminas-zendframework-bridge": "^1.0",
                "php": "^5.6 || ^7.0"
            },
            "replace": {
                "zendframework/zend-eventmanager": "self.version"
            },
            "require-dev": {
                "athletic/athletic": "^0.1",
                "container-interop/container-interop": "^1.1.0",
                "laminas/laminas-coding-standard": "~1.0.0",
                "laminas/laminas-stdlib": "^2.7.3 || ^3.0",
                "phpunit/phpunit": "^5.7.27 || ^6.5.8 || ^7.1.2"
            },
            "suggest": {
                "container-interop/container-interop": "^1.1.0, to use the lazy listeners feature",
                "laminas/laminas-stdlib": "^2.7.3 || ^3.0, to use the FilterChain feature"
            },
            "type": "library",
            "extra": {
                "branch-alias": {
                    "dev-master": "3.2-dev",
                    "dev-develop": "3.3-dev"
                }
            },
            "autoload": {
                "psr-4": {
                    "Laminas\\EventManager\\": "src/"
                }
            },
            "notification-url": "https://packagist.org/downloads/",
            "license": [
                "BSD-3-Clause"
            ],
            "description": "Trigger and listen to events within a PHP application",
            "homepage": "https://laminas.dev",
            "keywords": [
                "event",
                "eventmanager",
                "events",
                "laminas"
            ],
            "time": "2019-12-31T16:44:52+00:00"
        },
        {
            "name": "laminas/laminas-feed",
            "version": "2.12.0",
            "source": {
                "type": "git",
                "url": "https://github.com/laminas/laminas-feed.git",
                "reference": "64d25e18a6ea3db90c27fe2d6b95630daa1bf602"
            },
            "dist": {
                "type": "zip",
                "url": "https://api.github.com/repos/laminas/laminas-feed/zipball/64d25e18a6ea3db90c27fe2d6b95630daa1bf602",
                "reference": "64d25e18a6ea3db90c27fe2d6b95630daa1bf602",
                "shasum": ""
            },
            "require": {
                "ext-dom": "*",
                "ext-libxml": "*",
                "laminas/laminas-escaper": "^2.5.2",
                "laminas/laminas-stdlib": "^3.2.1",
                "laminas/laminas-zendframework-bridge": "^1.0",
                "php": "^5.6 || ^7.0"
            },
            "replace": {
                "zendframework/zend-feed": "self.version"
            },
            "require-dev": {
                "laminas/laminas-cache": "^2.7.2",
                "laminas/laminas-coding-standard": "~1.0.0",
                "laminas/laminas-db": "^2.8.2",
                "laminas/laminas-http": "^2.7",
                "laminas/laminas-servicemanager": "^2.7.8 || ^3.3",
                "laminas/laminas-validator": "^2.10.1",
                "phpunit/phpunit": "^5.7.23 || ^6.4.3",
                "psr/http-message": "^1.0.1"
            },
            "suggest": {
                "laminas/laminas-cache": "Laminas\\Cache component, for optionally caching feeds between requests",
                "laminas/laminas-db": "Laminas\\Db component, for use with PubSubHubbub",
                "laminas/laminas-http": "Laminas\\Http for PubSubHubbub, and optionally for use with Laminas\\Feed\\Reader",
                "laminas/laminas-servicemanager": "Laminas\\ServiceManager component, for easily extending ExtensionManager implementations",
                "laminas/laminas-validator": "Laminas\\Validator component, for validating email addresses used in Atom feeds and entries when using the Writer subcomponent",
                "psr/http-message": "PSR-7 ^1.0.1, if you wish to use Laminas\\Feed\\Reader\\Http\\Psr7ResponseDecorator"
            },
            "type": "library",
            "extra": {
                "branch-alias": {
                    "dev-master": "2.12.x-dev",
                    "dev-develop": "2.13.x-dev"
                }
            },
            "autoload": {
                "psr-4": {
                    "Laminas\\Feed\\": "src/"
                }
            },
            "notification-url": "https://packagist.org/downloads/",
            "license": [
                "BSD-3-Clause"
            ],
            "description": "provides functionality for consuming RSS and Atom feeds",
            "homepage": "https://laminas.dev",
            "keywords": [
                "feed",
                "laminas"
            ],
            "time": "2019-12-31T16:46:54+00:00"
        },
        {
            "name": "laminas/laminas-filter",
            "version": "2.9.2",
            "source": {
                "type": "git",
                "url": "https://github.com/laminas/laminas-filter.git",
                "reference": "4d8c0c25e40836bd617335e744009c2c950c4ad5"
            },
            "dist": {
                "type": "zip",
                "url": "https://api.github.com/repos/laminas/laminas-filter/zipball/4d8c0c25e40836bd617335e744009c2c950c4ad5",
                "reference": "4d8c0c25e40836bd617335e744009c2c950c4ad5",
                "shasum": ""
            },
            "require": {
                "laminas/laminas-stdlib": "^2.7.7 || ^3.1",
                "laminas/laminas-zendframework-bridge": "^1.0",
                "php": "^5.6 || ^7.0"
            },
            "conflict": {
                "laminas/laminas-validator": "<2.10.1"
            },
            "replace": {
                "zendframework/zend-filter": "self.version"
            },
            "require-dev": {
                "laminas/laminas-coding-standard": "~1.0.0",
                "laminas/laminas-crypt": "^3.2.1",
                "laminas/laminas-servicemanager": "^2.7.8 || ^3.3",
                "laminas/laminas-uri": "^2.6",
                "pear/archive_tar": "^1.4.3",
                "phpunit/phpunit": "^5.7.23 || ^6.4.3",
                "psr/http-factory": "^1.0"
            },
            "suggest": {
                "laminas/laminas-crypt": "Laminas\\Crypt component, for encryption filters",
                "laminas/laminas-i18n": "Laminas\\I18n component for filters depending on i18n functionality",
                "laminas/laminas-servicemanager": "Laminas\\ServiceManager component, for using the filter chain functionality",
                "laminas/laminas-uri": "Laminas\\Uri component, for the UriNormalize filter",
                "psr/http-factory-implementation": "psr/http-factory-implementation, for creating file upload instances when consuming PSR-7 in file upload filters"
            },
            "type": "library",
            "extra": {
                "branch-alias": {
                    "dev-master": "2.9.x-dev",
                    "dev-develop": "2.10.x-dev"
                },
                "laminas": {
                    "component": "Laminas\\Filter",
                    "config-provider": "Laminas\\Filter\\ConfigProvider"
                }
            },
            "autoload": {
                "psr-4": {
                    "Laminas\\Filter\\": "src/"
                }
            },
            "notification-url": "https://packagist.org/downloads/",
            "license": [
                "BSD-3-Clause"
            ],
            "description": "Programmatically filter and normalize data and files",
            "homepage": "https://laminas.dev",
            "keywords": [
                "filter",
                "laminas"
            ],
            "time": "2019-12-31T16:54:29+00:00"
        },
        {
            "name": "laminas/laminas-form",
            "version": "2.14.3",
            "source": {
                "type": "git",
                "url": "https://github.com/laminas/laminas-form.git",
                "reference": "012aae01366cb8c8fb64e39a887363ef82f388dd"
            },
            "dist": {
                "type": "zip",
                "url": "https://api.github.com/repos/laminas/laminas-form/zipball/012aae01366cb8c8fb64e39a887363ef82f388dd",
                "reference": "012aae01366cb8c8fb64e39a887363ef82f388dd",
                "shasum": ""
            },
            "require": {
                "laminas/laminas-hydrator": "^1.1 || ^2.1 || ^3.0",
                "laminas/laminas-inputfilter": "^2.8",
                "laminas/laminas-stdlib": "^3.2.1",
                "laminas/laminas-zendframework-bridge": "^1.0",
                "php": "^5.6 || ^7.0"
            },
            "replace": {
                "zendframework/zend-form": "self.version"
            },
            "require-dev": {
                "doctrine/annotations": "~1.0",
                "laminas/laminas-cache": "^2.6.1",
                "laminas/laminas-captcha": "^2.7.1",
                "laminas/laminas-code": "^2.6 || ^3.0",
                "laminas/laminas-coding-standard": "~1.0.0",
                "laminas/laminas-escaper": "^2.5",
                "laminas/laminas-eventmanager": "^2.6.2 || ^3.0",
                "laminas/laminas-filter": "^2.6",
                "laminas/laminas-i18n": "^2.6",
                "laminas/laminas-recaptcha": "^3.0.0",
                "laminas/laminas-servicemanager": "^2.7.5 || ^3.0.3",
                "laminas/laminas-session": "^2.8.1",
                "laminas/laminas-text": "^2.6",
                "laminas/laminas-validator": "^2.6",
                "laminas/laminas-view": "^2.6.2",
                "phpunit/phpunit": "^5.7.23 || ^6.5.3"
            },
            "suggest": {
                "laminas/laminas-captcha": "^2.7.1, required for using CAPTCHA form elements",
                "laminas/laminas-code": "^2.6 || ^3.0, required to use laminas-form annotations support",
                "laminas/laminas-eventmanager": "^2.6.2 || ^3.0, reuired for laminas-form annotations support",
                "laminas/laminas-i18n": "^2.6, required when using laminas-form view helpers",
                "laminas/laminas-recaptcha": "in order to use the ReCaptcha form element",
                "laminas/laminas-servicemanager": "^2.7.5 || ^3.0.3, required to use the form factories or provide services",
                "laminas/laminas-view": "^2.6.2, required for using the laminas-form view helpers"
            },
            "type": "library",
            "extra": {
                "branch-alias": {
                    "dev-master": "2.14.x-dev",
                    "dev-develop": "2.15.x-dev"
                },
                "laminas": {
                    "component": "Laminas\\Form",
                    "config-provider": "Laminas\\Form\\ConfigProvider"
                }
            },
            "autoload": {
                "psr-4": {
                    "Laminas\\Form\\": "src/"
                },
                "files": [
                    "autoload/formElementManagerPolyfill.php"
                ]
            },
            "notification-url": "https://packagist.org/downloads/",
            "license": [
                "BSD-3-Clause"
            ],
            "description": "Validate and display simple and complex forms, casting forms to business objects and vice versa",
            "homepage": "https://laminas.dev",
            "keywords": [
                "form",
                "laminas"
            ],
            "time": "2019-12-31T16:56:34+00:00"
        },
        {
            "name": "laminas/laminas-http",
            "version": "2.12.0",
            "source": {
                "type": "git",
                "url": "https://github.com/laminas/laminas-http.git",
                "reference": "48bd06ffa3a6875e2b77d6852405eb7b1589d575"
            },
            "dist": {
                "type": "zip",
                "url": "https://api.github.com/repos/laminas/laminas-http/zipball/48bd06ffa3a6875e2b77d6852405eb7b1589d575",
                "reference": "48bd06ffa3a6875e2b77d6852405eb7b1589d575",
                "shasum": ""
            },
            "require": {
                "laminas/laminas-loader": "^2.5.1",
                "laminas/laminas-stdlib": "^3.2.1",
                "laminas/laminas-uri": "^2.5.2",
                "laminas/laminas-validator": "^2.10.1",
                "laminas/laminas-zendframework-bridge": "^1.0",
                "php": "^5.6 || ^7.0"
            },
            "replace": {
                "zendframework/zend-http": "^2.11.2"
            },
            "require-dev": {
                "laminas/laminas-coding-standard": "~1.0.0",
                "laminas/laminas-config": "^3.1 || ^2.6",
                "phpunit/phpunit": "^5.7.27 || ^6.5.8 || ^7.1.3"
            },
            "suggest": {
                "paragonie/certainty": "For automated management of cacert.pem"
            },
            "type": "library",
            "extra": {
                "branch-alias": {
                    "dev-master": "2.12.x-dev",
                    "dev-develop": "2.13.x-dev"
                }
            },
            "autoload": {
                "psr-4": {
                    "Laminas\\Http\\": "src/"
                }
            },
            "notification-url": "https://packagist.org/downloads/",
            "license": [
                "BSD-3-Clause"
            ],
            "description": "Provides an easy interface for performing Hyper-Text Transfer Protocol (HTTP) requests",
            "homepage": "https://laminas.dev",
            "keywords": [
                "http",
                "http client",
                "laminas"
            ],
            "funding": [
                {
                    "url": "https://funding.communitybridge.org/projects/laminas-project",
                    "type": "community_bridge"
                }
            ],
            "time": "2020-06-23T15:14:37+00:00"
        },
        {
            "name": "laminas/laminas-hydrator",
            "version": "3.0.2",
            "source": {
                "type": "git",
                "url": "https://github.com/laminas/laminas-hydrator.git",
                "reference": "5c418d6e37ad363bef5ce1c8a72388243d6c7950"
            },
            "dist": {
                "type": "zip",
                "url": "https://api.github.com/repos/laminas/laminas-hydrator/zipball/5c418d6e37ad363bef5ce1c8a72388243d6c7950",
                "reference": "5c418d6e37ad363bef5ce1c8a72388243d6c7950",
                "shasum": ""
            },
            "require": {
                "laminas/laminas-stdlib": "^3.2.1",
                "laminas/laminas-zendframework-bridge": "^1.0",
                "php": "^7.2"
            },
            "replace": {
                "zendframework/zend-hydrator": "self.version"
            },
            "require-dev": {
                "laminas/laminas-coding-standard": "~1.0.0",
                "laminas/laminas-eventmanager": "^3.2.1",
                "laminas/laminas-modulemanager": "^2.8",
                "laminas/laminas-serializer": "^2.9",
                "laminas/laminas-servicemanager": "^3.3.2",
                "phpspec/prophecy": "^1.7.5",
                "phpstan/phpstan": "^0.10.5",
                "phpunit/phpunit": "^7.5"
            },
            "suggest": {
                "laminas/laminas-eventmanager": "^3.2, to support aggregate hydrator usage",
                "laminas/laminas-serializer": "^2.9, to use the SerializableStrategy",
                "laminas/laminas-servicemanager": "^3.3, to support hydrator plugin manager usage"
            },
            "type": "library",
            "extra": {
                "branch-alias": {
                    "dev-release-2.4": "2.4.x-dev",
                    "dev-master": "3.0.x-dev",
                    "dev-develop": "3.1.x-dev"
                },
                "laminas": {
                    "component": "Laminas\\Hydrator",
                    "config-provider": "Laminas\\Hydrator\\ConfigProvider"
                }
            },
            "autoload": {
                "psr-4": {
                    "Laminas\\Hydrator\\": "src/"
                }
            },
            "notification-url": "https://packagist.org/downloads/",
            "license": [
                "BSD-3-Clause"
            ],
            "description": "Serialize objects to arrays, and vice versa",
            "homepage": "https://laminas.dev",
            "keywords": [
                "hydrator",
                "laminas"
            ],
            "time": "2019-12-31T17:06:44+00:00"
        },
        {
            "name": "laminas/laminas-i18n",
            "version": "2.10.1",
            "source": {
                "type": "git",
                "url": "https://github.com/laminas/laminas-i18n.git",
                "reference": "815be447f1c77f70a86bf24d00087fcb975b39ff"
            },
            "dist": {
                "type": "zip",
                "url": "https://api.github.com/repos/laminas/laminas-i18n/zipball/815be447f1c77f70a86bf24d00087fcb975b39ff",
                "reference": "815be447f1c77f70a86bf24d00087fcb975b39ff",
                "shasum": ""
            },
            "require": {
                "ext-intl": "*",
                "laminas/laminas-stdlib": "^2.7 || ^3.0",
                "laminas/laminas-zendframework-bridge": "^1.0",
                "php": "^5.6 || ^7.0"
            },
            "conflict": {
                "phpspec/prophecy": "<1.9.0"
            },
            "replace": {
                "zendframework/zend-i18n": "self.version"
            },
            "require-dev": {
                "laminas/laminas-cache": "^2.6.1",
                "laminas/laminas-coding-standard": "~1.0.0",
                "laminas/laminas-config": "^2.6",
                "laminas/laminas-eventmanager": "^2.6.2 || ^3.0",
                "laminas/laminas-filter": "^2.6.1",
                "laminas/laminas-servicemanager": "^2.7.5 || ^3.0.3",
                "laminas/laminas-validator": "^2.6",
                "laminas/laminas-view": "^2.6.3",
                "phpunit/phpunit": "^5.7.27 || ^6.5.14 || ^7.5.16"
            },
            "suggest": {
                "laminas/laminas-cache": "Laminas\\Cache component",
                "laminas/laminas-config": "Laminas\\Config component",
                "laminas/laminas-eventmanager": "You should install this package to use the events in the translator",
                "laminas/laminas-filter": "You should install this package to use the provided filters",
                "laminas/laminas-i18n-resources": "Translation resources",
                "laminas/laminas-servicemanager": "Laminas\\ServiceManager component",
                "laminas/laminas-validator": "You should install this package to use the provided validators",
                "laminas/laminas-view": "You should install this package to use the provided view helpers"
            },
            "type": "library",
            "extra": {
                "branch-alias": {
                    "dev-master": "2.10.x-dev",
                    "dev-develop": "2.11.x-dev"
                },
                "laminas": {
                    "component": "Laminas\\I18n",
                    "config-provider": "Laminas\\I18n\\ConfigProvider"
                }
            },
            "autoload": {
                "psr-4": {
                    "Laminas\\I18n\\": "src/"
                }
            },
            "notification-url": "https://packagist.org/downloads/",
            "license": [
                "BSD-3-Clause"
            ],
            "description": "Provide translations for your application, and filter and validate internationalized values",
            "homepage": "https://laminas.dev",
            "keywords": [
                "i18n",
                "laminas"
            ],
            "time": "2019-12-31T17:07:17+00:00"
        },
        {
            "name": "laminas/laminas-inputfilter",
            "version": "2.10.1",
            "source": {
                "type": "git",
                "url": "git@github.com:laminas/laminas-inputfilter.git",
                "reference": "b29ce8f512c966468eee37ea4873ae5fb545d00a"
            },
            "dist": {
                "type": "zip",
                "url": "https://api.github.com/repos/laminas/laminas-inputfilter/zipball/b29ce8f512c966468eee37ea4873ae5fb545d00a",
                "reference": "b29ce8f512c966468eee37ea4873ae5fb545d00a",
                "shasum": ""
            },
            "require": {
                "laminas/laminas-filter": "^2.9.1",
                "laminas/laminas-servicemanager": "^2.7.10 || ^3.3.1",
                "laminas/laminas-stdlib": "^2.7 || ^3.0",
                "laminas/laminas-validator": "^2.11",
                "laminas/laminas-zendframework-bridge": "^1.0",
                "php": "^5.6 || ^7.0"
            },
            "replace": {
                "zendframework/zend-inputfilter": "self.version"
            },
            "require-dev": {
                "laminas/laminas-coding-standard": "~1.0.0",
                "phpunit/phpunit": "^5.7.27 || ^6.5.14 || ^7.5.15",
                "psr/http-message": "^1.0"
            },
            "suggest": {
                "psr/http-message-implementation": "PSR-7 is required if you wish to validate PSR-7 UploadedFileInterface payloads"
            },
            "type": "library",
            "extra": {
                "branch-alias": {
                    "dev-master": "2.10.x-dev",
                    "dev-develop": "2.11.x-dev"
                },
                "laminas": {
                    "component": "Laminas\\InputFilter",
                    "config-provider": "Laminas\\InputFilter\\ConfigProvider"
                }
            },
            "autoload": {
                "psr-4": {
                    "Laminas\\InputFilter\\": "src/"
                }
            },
            "notification-url": "https://packagist.org/downloads/",
            "license": [
                "BSD-3-Clause"
            ],
            "description": "Normalize and validate input sets from the web, APIs, the CLI, and more, including files",
            "homepage": "https://laminas.dev",
            "keywords": [
                "inputfilter",
                "laminas"
            ],
            "time": "2019-12-31T17:11:54+00:00"
        },
        {
            "name": "laminas/laminas-json",
            "version": "3.1.2",
            "source": {
                "type": "git",
                "url": "https://github.com/laminas/laminas-json.git",
                "reference": "00dc0da7b5e5018904c5c4a8e80a5faa16c2c1c6"
            },
            "dist": {
                "type": "zip",
                "url": "https://api.github.com/repos/laminas/laminas-json/zipball/00dc0da7b5e5018904c5c4a8e80a5faa16c2c1c6",
                "reference": "00dc0da7b5e5018904c5c4a8e80a5faa16c2c1c6",
                "shasum": ""
            },
            "require": {
                "laminas/laminas-zendframework-bridge": "^1.0",
                "php": "^5.6 || ^7.0"
            },
            "replace": {
                "zendframework/zend-json": "self.version"
            },
            "require-dev": {
                "laminas/laminas-coding-standard": "~1.0.0",
                "laminas/laminas-stdlib": "^2.7.7 || ^3.1",
                "phpunit/phpunit": "^5.7.23 || ^6.4.3"
            },
            "suggest": {
                "laminas/laminas-json-server": "For implementing JSON-RPC servers",
                "laminas/laminas-xml2json": "For converting XML documents to JSON"
            },
            "type": "library",
            "extra": {
                "branch-alias": {
                    "dev-master": "3.1.x-dev",
                    "dev-develop": "3.2.x-dev"
                }
            },
            "autoload": {
                "psr-4": {
                    "Laminas\\Json\\": "src/"
                }
            },
            "notification-url": "https://packagist.org/downloads/",
            "license": [
                "BSD-3-Clause"
            ],
            "description": "provides convenience methods for serializing native PHP to JSON and decoding JSON to native PHP",
            "homepage": "https://laminas.dev",
            "keywords": [
                "json",
                "laminas"
            ],
            "time": "2019-12-31T17:15:04+00:00"
        },
        {
            "name": "laminas/laminas-loader",
            "version": "2.6.0",
            "source": {
                "type": "git",
                "url": "https://github.com/laminas/laminas-loader.git",
                "reference": "7e13c7987a736b62beae79eb57746037e057a79d"
            },
            "dist": {
                "type": "zip",
                "url": "https://api.github.com/repos/laminas/laminas-loader/zipball/7e13c7987a736b62beae79eb57746037e057a79d",
                "reference": "7e13c7987a736b62beae79eb57746037e057a79d",
                "shasum": ""
            },
            "require": {
                "laminas/laminas-zendframework-bridge": "^1.0",
                "php": "^5.6 || ^7.0"
            },
            "replace": {
                "zendframework/zend-loader": "self.version"
            },
            "require-dev": {
                "laminas/laminas-coding-standard": "~1.0.0",
                "phpunit/phpunit": "^5.7.27 || ^6.5.8 || ^7.1.4"
            },
            "type": "library",
            "extra": {
                "branch-alias": {
                    "dev-master": "2.6.x-dev",
                    "dev-develop": "2.7.x-dev"
                }
            },
            "autoload": {
                "psr-4": {
                    "Laminas\\Loader\\": "src/"
                }
            },
            "notification-url": "https://packagist.org/downloads/",
            "license": [
                "BSD-3-Clause"
            ],
            "description": "Autoloading and plugin loading strategies",
            "homepage": "https://laminas.dev",
            "keywords": [
                "laminas",
                "loader"
            ],
            "time": "2019-12-31T17:18:26+00:00"
        },
        {
            "name": "laminas/laminas-log",
            "version": "2.10.0",
            "source": {
                "type": "git",
                "url": "https://github.com/laminas/laminas-log.git",
                "reference": "79bbc24e0b2aa4894249ff52dfd78c91292c4db2"
            },
            "dist": {
                "type": "zip",
                "url": "https://api.github.com/repos/laminas/laminas-log/zipball/79bbc24e0b2aa4894249ff52dfd78c91292c4db2",
                "reference": "79bbc24e0b2aa4894249ff52dfd78c91292c4db2",
                "shasum": ""
            },
            "require": {
                "laminas/laminas-servicemanager": "^2.7.5 || ^3.0.3",
                "laminas/laminas-stdlib": "^2.7 || ^3.0",
                "laminas/laminas-zendframework-bridge": "^1.0",
                "php": "^5.6 || ^7.0",
                "psr/log": "^1.0"
            },
            "provide": {
                "psr/log-implementation": "1.0.0"
            },
            "replace": {
                "zendframework/zend-log": "self.version"
            },
            "require-dev": {
                "laminas/laminas-coding-standard": "~1.0.0",
                "laminas/laminas-db": "^2.6",
                "laminas/laminas-escaper": "^2.5",
                "laminas/laminas-filter": "^2.5",
                "laminas/laminas-mail": "^2.6.1",
                "laminas/laminas-validator": "^2.10.1",
                "mikey179/vfsstream": "^1.6",
                "phpunit/phpunit": "^5.7.15 || ^6.0.8"
            },
            "suggest": {
                "ext-mongo": "mongo extension to use Mongo writer",
                "ext-mongodb": "mongodb extension to use MongoDB writer",
                "laminas/laminas-console": "Laminas\\Console component to use the RequestID log processor",
                "laminas/laminas-db": "Laminas\\Db component to use the database log writer",
                "laminas/laminas-escaper": "Laminas\\Escaper component, for use in the XML log formatter",
                "laminas/laminas-mail": "Laminas\\Mail component to use the email log writer",
                "laminas/laminas-validator": "Laminas\\Validator component to block invalid log messages"
            },
            "type": "library",
            "extra": {
                "branch-alias": {
                    "dev-master": "2.10.x-dev",
                    "dev-develop": "2.11.x-dev"
                },
                "laminas": {
                    "component": "Laminas\\Log",
                    "config-provider": "Laminas\\Log\\ConfigProvider"
                }
            },
            "autoload": {
                "psr-4": {
                    "Laminas\\Log\\": "src/"
                }
            },
            "notification-url": "https://packagist.org/downloads/",
            "license": [
                "BSD-3-Clause"
            ],
            "description": "component for general purpose logging",
            "homepage": "https://laminas.dev",
            "keywords": [
                "laminas",
                "log",
                "logging"
            ],
            "time": "2019-12-31T17:18:55+00:00"
        },
        {
            "name": "laminas/laminas-mail",
            "version": "2.10.0",
            "source": {
                "type": "git",
                "url": "https://github.com/laminas/laminas-mail.git",
                "reference": "019fb670c1dff6be7fc91d3b88942bd0a5f68792"
            },
            "dist": {
                "type": "zip",
                "url": "https://api.github.com/repos/laminas/laminas-mail/zipball/019fb670c1dff6be7fc91d3b88942bd0a5f68792",
                "reference": "019fb670c1dff6be7fc91d3b88942bd0a5f68792",
                "shasum": ""
            },
            "require": {
                "ext-iconv": "*",
                "laminas/laminas-loader": "^2.5",
                "laminas/laminas-mime": "^2.5",
                "laminas/laminas-stdlib": "^2.7 || ^3.0",
                "laminas/laminas-validator": "^2.10.2",
                "laminas/laminas-zendframework-bridge": "^1.0",
                "php": "^5.6 || ^7.0",
                "true/punycode": "^2.1"
            },
            "replace": {
                "zendframework/zend-mail": "self.version"
            },
            "require-dev": {
                "laminas/laminas-coding-standard": "~1.0.0",
                "laminas/laminas-config": "^2.6",
                "laminas/laminas-crypt": "^2.6 || ^3.0",
                "laminas/laminas-servicemanager": "^2.7.10 || ^3.3.1",
                "phpunit/phpunit": "^5.7.25 || ^6.4.4 || ^7.1.4"
            },
            "suggest": {
                "laminas/laminas-crypt": "Crammd5 support in SMTP Auth",
                "laminas/laminas-servicemanager": "^2.7.10 || ^3.3.1 when using SMTP to deliver messages"
            },
            "type": "library",
            "extra": {
                "branch-alias": {
                    "dev-master": "2.10.x-dev",
                    "dev-develop": "2.11.x-dev"
                },
                "laminas": {
                    "component": "Laminas\\Mail",
                    "config-provider": "Laminas\\Mail\\ConfigProvider"
                }
            },
            "autoload": {
                "psr-4": {
                    "Laminas\\Mail\\": "src/"
                }
            },
            "notification-url": "https://packagist.org/downloads/",
            "license": [
                "BSD-3-Clause"
            ],
            "description": "Provides generalized functionality to compose and send both text and MIME-compliant multipart e-mail messages",
            "homepage": "https://laminas.dev",
            "keywords": [
                "laminas",
                "mail"
            ],
            "time": "2019-12-31T17:21:22+00:00"
        },
        {
            "name": "laminas/laminas-math",
            "version": "3.2.0",
            "source": {
                "type": "git",
                "url": "https://github.com/laminas/laminas-math.git",
                "reference": "dd603c7d151d46eafd243a405d5b7eefa4222d74"
            },
            "dist": {
                "type": "zip",
                "url": "https://api.github.com/repos/laminas/laminas-math/zipball/dd603c7d151d46eafd243a405d5b7eefa4222d74",
                "reference": "dd603c7d151d46eafd243a405d5b7eefa4222d74",
                "shasum": ""
            },
            "require": {
                "ext-mbstring": "*",
                "laminas/laminas-zendframework-bridge": "^1.0",
                "paragonie/random_compat": "^2.0.11 || 9.99.99",
                "php": "^5.6 || ^7.0"
            },
            "replace": {
                "zendframework/zend-math": "self.version"
            },
            "require-dev": {
                "laminas/laminas-coding-standard": "~1.0.0",
                "phpunit/phpunit": "^5.7.27 || ^6.5.8 || ^7.1.2"
            },
            "suggest": {
                "ext-bcmath": "If using the bcmath functionality",
                "ext-gmp": "If using the gmp functionality"
            },
            "type": "library",
            "extra": {
                "branch-alias": {
                    "dev-master": "3.2.x-dev",
                    "dev-develop": "3.3.x-dev"
                }
            },
            "autoload": {
                "psr-4": {
                    "Laminas\\Math\\": "src/"
                }
            },
            "notification-url": "https://packagist.org/downloads/",
            "license": [
                "BSD-3-Clause"
            ],
            "description": "Create cryptographically secure pseudo-random numbers, and manage big integers",
            "homepage": "https://laminas.dev",
            "keywords": [
                "laminas",
                "math"
            ],
            "time": "2019-12-31T17:24:18+00:00"
        },
        {
            "name": "laminas/laminas-mime",
            "version": "2.7.4",
            "source": {
                "type": "git",
                "url": "https://github.com/laminas/laminas-mime.git",
                "reference": "e45a7d856bf7b4a7b5bd00d6371f9961dc233add"
            },
            "dist": {
                "type": "zip",
                "url": "https://api.github.com/repos/laminas/laminas-mime/zipball/e45a7d856bf7b4a7b5bd00d6371f9961dc233add",
                "reference": "e45a7d856bf7b4a7b5bd00d6371f9961dc233add",
                "shasum": ""
            },
            "require": {
                "laminas/laminas-stdlib": "^2.7 || ^3.0",
                "laminas/laminas-zendframework-bridge": "^1.0",
                "php": "^5.6 || ^7.0"
            },
            "replace": {
                "zendframework/zend-mime": "^2.7.2"
            },
            "require-dev": {
                "laminas/laminas-coding-standard": "~1.0.0",
                "laminas/laminas-mail": "^2.6",
                "phpunit/phpunit": "^5.7.27 || ^6.5.14 || ^7.5.20"
            },
            "suggest": {
                "laminas/laminas-mail": "Laminas\\Mail component"
            },
            "type": "library",
            "extra": {
                "branch-alias": {
                    "dev-master": "2.7.x-dev",
                    "dev-develop": "2.8.x-dev"
                }
            },
            "autoload": {
                "psr-4": {
                    "Laminas\\Mime\\": "src/"
                }
            },
            "notification-url": "https://packagist.org/downloads/",
            "license": [
                "BSD-3-Clause"
            ],
            "description": "Create and parse MIME messages and parts",
            "homepage": "https://laminas.dev",
            "keywords": [
                "laminas",
                "mime"
            ],
            "time": "2020-03-29T13:12:07+00:00"
        },
        {
            "name": "laminas/laminas-modulemanager",
            "version": "2.8.4",
            "source": {
                "type": "git",
                "url": "https://github.com/laminas/laminas-modulemanager.git",
                "reference": "92b1cde1aab5aef687b863face6dd5d9c6751c78"
            },
            "dist": {
                "type": "zip",
                "url": "https://api.github.com/repos/laminas/laminas-modulemanager/zipball/92b1cde1aab5aef687b863face6dd5d9c6751c78",
                "reference": "92b1cde1aab5aef687b863face6dd5d9c6751c78",
                "shasum": ""
            },
            "require": {
                "laminas/laminas-config": "^3.1 || ^2.6",
                "laminas/laminas-eventmanager": "^3.2 || ^2.6.3",
                "laminas/laminas-stdlib": "^3.1 || ^2.7",
                "laminas/laminas-zendframework-bridge": "^1.0",
                "php": "^5.6 || ^7.0"
            },
            "replace": {
                "zendframework/zend-modulemanager": "self.version"
            },
            "require-dev": {
                "laminas/laminas-coding-standard": "~1.0.0",
                "laminas/laminas-console": "^2.6",
                "laminas/laminas-di": "^2.6",
                "laminas/laminas-loader": "^2.5",
                "laminas/laminas-mvc": "^3.0 || ^2.7",
                "laminas/laminas-servicemanager": "^3.0.3 || ^2.7.5",
                "phpunit/phpunit": "^5.7.27 || ^6.5.14 || ^7.5.16"
            },
            "suggest": {
                "laminas/laminas-console": "Laminas\\Console component",
                "laminas/laminas-loader": "Laminas\\Loader component if you are not using Composer autoloading for your modules",
                "laminas/laminas-mvc": "Laminas\\Mvc component",
                "laminas/laminas-servicemanager": "Laminas\\ServiceManager component"
            },
            "type": "library",
            "extra": {
                "branch-alias": {
                    "dev-master": "2.8.x-dev",
                    "dev-develop": "2.9.x-dev"
                }
            },
            "autoload": {
                "psr-4": {
                    "Laminas\\ModuleManager\\": "src/"
                }
            },
            "notification-url": "https://packagist.org/downloads/",
            "license": [
                "BSD-3-Clause"
            ],
            "description": "Modular application system for laminas-mvc applications",
            "homepage": "https://laminas.dev",
            "keywords": [
                "laminas",
                "modulemanager"
            ],
            "time": "2019-12-31T17:26:56+00:00"
        },
        {
            "name": "laminas/laminas-mvc",
            "version": "3.1.1",
            "source": {
                "type": "git",
                "url": "https://github.com/laminas/laminas-mvc.git",
                "reference": "ead09f8ab5ff0e562dbd0198c7f67523c2f61980"
            },
            "dist": {
                "type": "zip",
                "url": "https://api.github.com/repos/laminas/laminas-mvc/zipball/ead09f8ab5ff0e562dbd0198c7f67523c2f61980",
                "reference": "ead09f8ab5ff0e562dbd0198c7f67523c2f61980",
                "shasum": ""
            },
            "require": {
                "container-interop/container-interop": "^1.2",
                "laminas/laminas-eventmanager": "^3.2",
                "laminas/laminas-http": "^2.7",
                "laminas/laminas-modulemanager": "^2.8",
                "laminas/laminas-router": "^3.0.2",
                "laminas/laminas-servicemanager": "^3.3",
                "laminas/laminas-stdlib": "^3.1",
                "laminas/laminas-view": "^2.9",
                "laminas/laminas-zendframework-bridge": "^1.0",
                "php": "^5.6 || ^7.0"
            },
            "replace": {
                "zendframework/zend-mvc": "self.version"
            },
            "require-dev": {
                "http-interop/http-middleware": "^0.4.1",
                "laminas/laminas-coding-standard": "~1.0.0",
                "laminas/laminas-json": "^2.6.1 || ^3.0",
                "laminas/laminas-psr7bridge": "^1.0",
                "laminas/laminas-stratigility": "^2.0.1",
                "phpunit/phpunit": "^6.4.4 || ^5.7.14"
            },
            "suggest": {
                "http-interop/http-middleware": "^0.4.1 to be used together with laminas-stratigility",
                "laminas/laminas-json": "(^2.6.1 || ^3.0) To auto-deserialize JSON body content in AbstractRestfulController extensions, when json_decode is unavailable",
                "laminas/laminas-log": "^2.9.1  To provide log functionality via LogFilterManager, LogFormatterManager, and LogProcessorManager",
                "laminas/laminas-mvc-console": "laminas-mvc-console provides the ability to expose laminas-mvc as a console application",
                "laminas/laminas-mvc-i18n": "laminas-mvc-i18n provides integration with laminas-i18n, including a translation bridge and translatable route segments",
                "laminas/laminas-mvc-plugin-fileprg": "To provide Post/Redirect/Get functionality around forms that container file uploads",
                "laminas/laminas-mvc-plugin-flashmessenger": "To provide flash messaging capabilities between requests",
                "laminas/laminas-mvc-plugin-identity": "To access the authenticated identity (per laminas-authentication) in controllers",
                "laminas/laminas-mvc-plugin-prg": "To provide Post/Redirect/Get functionality within controllers",
                "laminas/laminas-paginator": "^2.7 To provide pagination functionality via PaginatorPluginManager",
                "laminas/laminas-psr7bridge": "(^0.2) To consume PSR-7 middleware within the MVC workflow",
                "laminas/laminas-servicemanager-di": "laminas-servicemanager-di provides utilities for integrating laminas-di and laminas-servicemanager in your laminas-mvc application",
                "laminas/laminas-stratigility": "laminas-stratigility is required to use middleware pipes in the MiddlewareListener"
            },
            "type": "library",
            "extra": {
                "branch-alias": {
                    "dev-master": "3.1-dev",
                    "dev-develop": "3.2-dev"
                }
            },
            "autoload": {
                "psr-4": {
                    "Laminas\\Mvc\\": "src/"
                }
            },
            "notification-url": "https://packagist.org/downloads/",
            "license": [
                "BSD-3-Clause"
            ],
            "description": "Laminas's event-driven MVC layer, including MVC Applications, Controllers, and Plugins",
            "homepage": "https://laminas.dev",
            "keywords": [
                "laminas",
                "mvc"
            ],
            "time": "2019-12-31T17:33:14+00:00"
        },
        {
            "name": "laminas/laminas-mvc-i18n",
            "version": "1.1.1",
            "source": {
                "type": "git",
                "url": "https://github.com/laminas/laminas-mvc-i18n.git",
                "reference": "4184f6572b5244a5f5781604f1e03d7955e304a0"
            },
            "dist": {
                "type": "zip",
                "url": "https://api.github.com/repos/laminas/laminas-mvc-i18n/zipball/4184f6572b5244a5f5781604f1e03d7955e304a0",
                "reference": "4184f6572b5244a5f5781604f1e03d7955e304a0",
                "shasum": ""
            },
            "require": {
                "container-interop/container-interop": "^1.1",
                "laminas/laminas-i18n": "^2.7",
                "laminas/laminas-router": "^3.0",
                "laminas/laminas-servicemanager": "^2.7.10 || ^3.0.3",
                "laminas/laminas-stdlib": "^2.7.6 || ^3.0",
                "laminas/laminas-validator": "^2.6",
                "laminas/laminas-zendframework-bridge": "^1.0",
                "php": "^5.6 || ^7.0"
            },
            "conflict": {
                "laminas/laminas-mvc": "<3.0.0",
                "phpspec/prophecy": "<1.8.0"
            },
            "replace": {
                "zendframework/zend-mvc-i18n": "self.version"
            },
            "require-dev": {
                "laminas/laminas-cache": "^2.6.1",
                "laminas/laminas-coding-standard": "~1.0.0",
                "phpunit/phpunit": "^5.7.27 || ^6.5.8 || ^7.1.5"
            },
            "suggest": {
                "laminas/laminas-cache": "To enable caching of translation strings"
            },
            "type": "library",
            "extra": {
                "branch-alias": {
                    "dev-master": "1.1.x-dev",
                    "dev-develop": "1.2.x-dev"
                },
                "laminas": {
                    "component": "Laminas\\Mvc\\I18n",
                    "config-provider": "Laminas\\Mvc\\I18n\\ConfigProvider"
                }
            },
            "autoload": {
                "psr-4": {
                    "Laminas\\Mvc\\I18n\\": "src/"
                }
            },
            "notification-url": "https://packagist.org/downloads/",
            "license": [
                "BSD-3-Clause"
            ],
            "description": "Integration between laminas-mvc and laminas-i18n",
            "homepage": "https://laminas.dev",
            "keywords": [
                "i18n",
                "laminas",
                "mvc"
            ],
            "time": "2019-12-31T17:33:41+00:00"
        },
        {
            "name": "laminas/laminas-mvc-plugin-flashmessenger",
            "version": "1.2.0",
            "source": {
                "type": "git",
                "url": "https://github.com/laminas/laminas-mvc-plugin-flashmessenger.git",
                "reference": "f5a522c3aab215a9b89a0630beb91582f4a3f202"
            },
            "dist": {
                "type": "zip",
                "url": "https://api.github.com/repos/laminas/laminas-mvc-plugin-flashmessenger/zipball/f5a522c3aab215a9b89a0630beb91582f4a3f202",
                "reference": "f5a522c3aab215a9b89a0630beb91582f4a3f202",
                "shasum": ""
            },
            "require": {
                "laminas/laminas-mvc": "^3.0",
                "laminas/laminas-session": "^2.8.5",
                "laminas/laminas-stdlib": "^3.2.1",
                "laminas/laminas-view": "^2.10",
                "laminas/laminas-zendframework-bridge": "^1.0",
                "php": "^5.6 || ^7.0"
            },
            "conflict": {
                "laminas/laminas-mvc": "<3.0.0"
            },
            "replace": {
                "zendframework/zend-mvc-plugin-flashmessenger": "self.version"
            },
            "require-dev": {
                "laminas/laminas-coding-standard": "~1.0.0",
                "laminas/laminas-i18n": "^2.8",
                "phpunit/phpunit": "^5.7.27 || ^6.5.8 || ^7.1.4"
            },
            "type": "library",
            "extra": {
                "branch-alias": {
                    "dev-master": "1.2.x-dev",
                    "dev-develop": "1.3.x-dev"
                },
                "laminas": {
                    "component": "Laminas\\Mvc\\Plugin\\FlashMessenger"
                }
            },
            "autoload": {
                "psr-4": {
                    "Laminas\\Mvc\\Plugin\\FlashMessenger\\": "src/"
                }
            },
            "notification-url": "https://packagist.org/downloads/",
            "license": [
                "BSD-3-Clause"
            ],
            "description": "Plugin for creating and exposing flash messages via laminas-mvc controllers",
            "homepage": "https://laminas.dev",
            "keywords": [
                "laminas",
                "mvc"
            ],
            "time": "2019-12-31T17:33:46+00:00"
        },
        {
            "name": "laminas/laminas-paginator",
            "version": "2.8.2",
            "source": {
                "type": "git",
                "url": "https://github.com/laminas/laminas-paginator.git",
                "reference": "5e53d927776b2d20e420bc2b289fa0c364a6b0bd"
            },
            "dist": {
                "type": "zip",
                "url": "https://api.github.com/repos/laminas/laminas-paginator/zipball/5e53d927776b2d20e420bc2b289fa0c364a6b0bd",
                "reference": "5e53d927776b2d20e420bc2b289fa0c364a6b0bd",
                "shasum": ""
            },
            "require": {
                "laminas/laminas-stdlib": "^2.7 || ^3.0",
                "laminas/laminas-zendframework-bridge": "^1.0",
                "php": "^7.0 || ^5.6"
            },
            "replace": {
                "zendframework/zend-paginator": "self.version"
            },
            "require-dev": {
                "laminas/laminas-cache": "^2.6.1",
                "laminas/laminas-coding-standard": "~1.0.0",
                "laminas/laminas-config": "^2.6.0",
                "laminas/laminas-db": "^2.9.2",
                "laminas/laminas-filter": "^2.6.1",
                "laminas/laminas-json": "^2.6.1",
                "laminas/laminas-servicemanager": "^2.7.5 || ^3.0.3",
                "laminas/laminas-view": "^2.6.3",
                "phpunit/phpunit": "^6.2.1 || ^5.7.15"
            },
            "suggest": {
                "laminas/laminas-cache": "Laminas\\Cache component to support cache features",
                "laminas/laminas-db": "Laminas\\Db component",
                "laminas/laminas-filter": "Laminas\\Filter component",
                "laminas/laminas-json": "Laminas\\Json component",
                "laminas/laminas-servicemanager": "Laminas\\ServiceManager component",
                "laminas/laminas-view": "Laminas\\View component"
            },
            "type": "library",
            "extra": {
                "branch-alias": {
                    "dev-master": "2.8.x-dev",
                    "dev-develop": "2.9.x-dev"
                },
                "laminas": {
                    "component": "Laminas\\Paginator",
                    "config-provider": "Laminas\\Paginator\\ConfigProvider"
                }
            },
            "autoload": {
                "psr-4": {
                    "Laminas\\Paginator\\": "src/"
                }
            },
            "notification-url": "https://packagist.org/downloads/",
            "license": [
                "BSD-3-Clause"
            ],
            "description": "Paginate collections of data from arbitrary sources",
            "homepage": "https://laminas.dev",
            "keywords": [
                "laminas",
                "paginator"
            ],
            "time": "2019-12-31T17:36:22+00:00"
        },
        {
            "name": "laminas/laminas-recaptcha",
            "version": "3.2.0",
            "source": {
                "type": "git",
                "url": "https://github.com/laminas/laminas-recaptcha.git",
                "reference": "f84222c958c9784db8bcc5b37a8021e5ffcb9557"
            },
            "dist": {
                "type": "zip",
                "url": "https://api.github.com/repos/laminas/laminas-recaptcha/zipball/f84222c958c9784db8bcc5b37a8021e5ffcb9557",
                "reference": "f84222c958c9784db8bcc5b37a8021e5ffcb9557",
                "shasum": ""
            },
            "require": {
                "laminas/laminas-http": "^2.5.4",
                "laminas/laminas-json": "^2.6.1 || ^3.0",
                "laminas/laminas-stdlib": "^3.2.1",
                "laminas/laminas-zendframework-bridge": "^1.0",
                "php": "^5.6 || ^7.0"
            },
            "replace": {
                "zendframework/zendservice-recaptcha": "self.version"
            },
            "require-dev": {
                "laminas/laminas-coding-standard": "~1.0.0",
                "laminas/laminas-config": "^2.0",
                "laminas/laminas-validator": "^2.8.2",
                "phpunit/phpunit": "^5.7.27 || ^6.5.8 || ^7.1.5"
            },
            "suggest": {
                "laminas/laminas-validator": "~2.0, if using ReCaptcha's Mailhide API"
            },
            "type": "library",
            "extra": {
                "branch-alias": {
                    "dev-master": "3.2.x-dev",
                    "dev-develop": "3.3.x-dev"
                }
            },
            "autoload": {
                "psr-4": {
                    "Laminas\\ReCaptcha\\": "src/"
                }
            },
            "notification-url": "https://packagist.org/downloads/",
            "license": [
                "BSD-3-Clause"
            ],
            "description": "OOP wrapper for the ReCaptcha web service",
            "homepage": "https://laminas.dev",
            "keywords": [
                "laminas",
                "recaptcha"
            ],
            "time": "2019-12-31T17:38:56+00:00"
        },
        {
            "name": "laminas/laminas-router",
            "version": "3.3.2",
            "source": {
                "type": "git",
                "url": "https://github.com/laminas/laminas-router.git",
                "reference": "01a6905202ad41a42ba63d60260eba32b89e18c7"
            },
            "dist": {
                "type": "zip",
                "url": "https://api.github.com/repos/laminas/laminas-router/zipball/01a6905202ad41a42ba63d60260eba32b89e18c7",
                "reference": "01a6905202ad41a42ba63d60260eba32b89e18c7",
                "shasum": ""
            },
            "require": {
                "container-interop/container-interop": "^1.2",
                "laminas/laminas-http": "^2.8.1",
                "laminas/laminas-servicemanager": "^2.7.8 || ^3.3",
                "laminas/laminas-stdlib": "^3.2.1",
                "laminas/laminas-zendframework-bridge": "^1.0",
                "php": "^5.6 || ^7.0"
            },
            "conflict": {
                "laminas/laminas-mvc": "<3.0.0"
            },
            "replace": {
                "zendframework/zend-router": "^3.3.0"
            },
            "require-dev": {
                "laminas/laminas-coding-standard": "~1.0.0",
                "laminas/laminas-i18n": "^2.7.4",
                "phpunit/phpunit": "^5.7.22 || ^6.4.1 || ^7.5.18"
            },
            "suggest": {
                "laminas/laminas-i18n": "^2.7.4, if defining translatable HTTP path segments"
            },
            "type": "library",
            "extra": {
                "branch-alias": {
                    "dev-master": "3.3.x-dev",
                    "dev-develop": "4.0.x-dev"
                },
                "laminas": {
                    "component": "Laminas\\Router",
                    "config-provider": "Laminas\\Router\\ConfigProvider"
                }
            },
            "autoload": {
                "psr-4": {
                    "Laminas\\Router\\": "src/"
                }
            },
            "notification-url": "https://packagist.org/downloads/",
            "license": [
                "BSD-3-Clause"
            ],
            "description": "Flexible routing system for HTTP and console applications",
            "homepage": "https://laminas.dev",
            "keywords": [
                "laminas",
                "mvc",
                "routing"
            ],
            "time": "2020-03-29T13:21:03+00:00"
        },
        {
            "name": "laminas/laminas-serializer",
            "version": "2.9.1",
            "source": {
                "type": "git",
                "url": "https://github.com/laminas/laminas-serializer.git",
                "reference": "c1c9361f114271b0736db74e0083a919081af5e0"
            },
            "dist": {
                "type": "zip",
                "url": "https://api.github.com/repos/laminas/laminas-serializer/zipball/c1c9361f114271b0736db74e0083a919081af5e0",
                "reference": "c1c9361f114271b0736db74e0083a919081af5e0",
                "shasum": ""
            },
            "require": {
                "laminas/laminas-json": "^2.5 || ^3.0",
                "laminas/laminas-stdlib": "^2.7 || ^3.0",
                "laminas/laminas-zendframework-bridge": "^1.0",
                "php": "^5.6 || ^7.0"
            },
            "replace": {
                "zendframework/zend-serializer": "self.version"
            },
            "require-dev": {
                "laminas/laminas-coding-standard": "~1.0.0",
                "laminas/laminas-math": "^2.6 || ^3.0",
                "laminas/laminas-servicemanager": "^2.7.5 || ^3.0.3",
                "phpunit/phpunit": "^5.7.27 || ^6.5.14 || ^7.5.16"
            },
            "suggest": {
                "laminas/laminas-math": "(^2.6 || ^3.0) To support Python Pickle serialization",
                "laminas/laminas-servicemanager": "(^2.7.5 || ^3.0.3) To support plugin manager support"
            },
            "type": "library",
            "extra": {
                "branch-alias": {
                    "dev-master": "2.9.x-dev",
                    "dev-develop": "2.10.x-dev"
                },
                "laminas": {
                    "component": "Laminas\\Serializer",
                    "config-provider": "Laminas\\Serializer\\ConfigProvider"
                }
            },
            "autoload": {
                "psr-4": {
                    "Laminas\\Serializer\\": "src/"
                }
            },
            "notification-url": "https://packagist.org/downloads/",
            "license": [
                "BSD-3-Clause"
            ],
            "description": "Serialize and deserialize PHP structures to a variety of representations",
            "homepage": "https://laminas.dev",
            "keywords": [
                "laminas",
                "serializer"
            ],
            "time": "2019-12-31T17:42:11+00:00"
        },
        {
            "name": "laminas/laminas-server",
            "version": "2.8.1",
            "source": {
                "type": "git",
                "url": "https://github.com/laminas/laminas-server.git",
                "reference": "4aaca9174c40a2fab2e2aa77999da99f71bdd88e"
            },
            "dist": {
                "type": "zip",
                "url": "https://api.github.com/repos/laminas/laminas-server/zipball/4aaca9174c40a2fab2e2aa77999da99f71bdd88e",
                "reference": "4aaca9174c40a2fab2e2aa77999da99f71bdd88e",
                "shasum": ""
            },
            "require": {
                "laminas/laminas-code": "^2.5 || ^3.0",
                "laminas/laminas-stdlib": "^2.5 || ^3.0",
                "laminas/laminas-zendframework-bridge": "^1.0",
                "php": "^5.6 || ^7.0"
            },
            "replace": {
                "zendframework/zend-server": "self.version"
            },
            "require-dev": {
                "laminas/laminas-coding-standard": "~1.0.0",
                "phpunit/phpunit": "^5.7.27 || ^6.5.8 || ^7.1.4"
            },
            "type": "library",
            "extra": {
                "branch-alias": {
                    "dev-master": "2.8.x-dev",
                    "dev-develop": "2.9.x-dev"
                }
            },
            "autoload": {
                "psr-4": {
                    "Laminas\\Server\\": "src/"
                }
            },
            "notification-url": "https://packagist.org/downloads/",
            "license": [
                "BSD-3-Clause"
            ],
            "description": "Create Reflection-based RPC servers",
            "homepage": "https://laminas.dev",
            "keywords": [
                "laminas",
                "server"
            ],
            "time": "2019-12-31T17:43:03+00:00"
        },
        {
            "name": "laminas/laminas-servicemanager",
            "version": "3.4.0",
            "source": {
                "type": "git",
                "url": "https://github.com/laminas/laminas-servicemanager.git",
                "reference": "044cb8e380682563fb277ed5f6de4f690e4e6239"
            },
            "dist": {
                "type": "zip",
                "url": "https://api.github.com/repos/laminas/laminas-servicemanager/zipball/044cb8e380682563fb277ed5f6de4f690e4e6239",
                "reference": "044cb8e380682563fb277ed5f6de4f690e4e6239",
                "shasum": ""
            },
            "require": {
                "container-interop/container-interop": "^1.2",
                "laminas/laminas-stdlib": "^3.2.1",
                "laminas/laminas-zendframework-bridge": "^1.0",
                "php": "^5.6 || ^7.0",
                "psr/container": "^1.0"
            },
            "provide": {
                "container-interop/container-interop-implementation": "^1.2",
                "psr/container-implementation": "^1.0"
            },
            "replace": {
                "zendframework/zend-servicemanager": "self.version"
            },
            "require-dev": {
                "laminas/laminas-coding-standard": "~1.0.0",
                "mikey179/vfsstream": "^1.6.5",
                "ocramius/proxy-manager": "^1.0 || ^2.0",
                "phpbench/phpbench": "^0.13.0",
                "phpunit/phpunit": "^5.7.25 || ^6.4.4"
            },
            "suggest": {
                "laminas/laminas-stdlib": "laminas-stdlib ^2.5 if you wish to use the MergeReplaceKey or MergeRemoveKey features in Config instances",
                "ocramius/proxy-manager": "ProxyManager 1.* to handle lazy initialization of services"
            },
            "bin": [
                "bin/generate-deps-for-config-factory",
                "bin/generate-factory-for-class"
            ],
            "type": "library",
            "extra": {
                "branch-alias": {
                    "dev-master": "3.3-dev",
                    "dev-develop": "4.0-dev"
                }
            },
            "autoload": {
                "psr-4": {
                    "Laminas\\ServiceManager\\": "src/"
                }
            },
            "notification-url": "https://packagist.org/downloads/",
            "license": [
                "BSD-3-Clause"
            ],
            "description": "Factory-Driven Dependency Injection Container",
            "homepage": "https://laminas.dev",
            "keywords": [
                "PSR-11",
                "dependency-injection",
                "di",
                "dic",
                "laminas",
                "service-manager",
                "servicemanager"
            ],
            "time": "2019-12-31T17:44:47+00:00"
        },
        {
            "name": "laminas/laminas-session",
            "version": "2.9.1",
            "source": {
                "type": "git",
                "url": "https://github.com/laminas/laminas-session.git",
                "reference": "60b5cc844e09627d4f1a2a547e13268f376ccb3d"
            },
            "dist": {
                "type": "zip",
                "url": "https://api.github.com/repos/laminas/laminas-session/zipball/60b5cc844e09627d4f1a2a547e13268f376ccb3d",
                "reference": "60b5cc844e09627d4f1a2a547e13268f376ccb3d",
                "shasum": ""
            },
            "require": {
                "laminas/laminas-eventmanager": "^2.6.2 || ^3.0",
                "laminas/laminas-stdlib": "^3.2.1",
                "laminas/laminas-zendframework-bridge": "^1.0",
                "php": "^5.6 || ^7.0"
            },
            "replace": {
                "zendframework/zend-session": "self.version"
            },
            "require-dev": {
                "container-interop/container-interop": "^1.1",
                "laminas/laminas-cache": "^2.6.1",
                "laminas/laminas-coding-standard": "~1.0.0",
                "laminas/laminas-db": "^2.7",
                "laminas/laminas-http": "^2.5.4",
                "laminas/laminas-servicemanager": "^2.7.5 || ^3.0.3",
                "laminas/laminas-validator": "^2.6",
                "mongodb/mongodb": "^1.0.1",
                "php-mock/php-mock-phpunit": "^1.1.2 || ^2.0",
                "phpunit/phpunit": "^5.7.27 || ^6.5.14 || ^7.5.16"
            },
            "suggest": {
                "laminas/laminas-cache": "Laminas\\Cache component",
                "laminas/laminas-db": "Laminas\\Db component",
                "laminas/laminas-http": "Laminas\\Http component",
                "laminas/laminas-servicemanager": "Laminas\\ServiceManager component",
                "laminas/laminas-validator": "Laminas\\Validator component",
                "mongodb/mongodb": "If you want to use the MongoDB session save handler"
            },
            "type": "library",
            "extra": {
                "branch-alias": {
                    "dev-master": "2.9.x-dev",
                    "dev-develop": "2.10.x-dev"
                },
                "laminas": {
                    "component": "Laminas\\Session",
                    "config-provider": "Laminas\\Session\\ConfigProvider"
                }
            },
            "autoload": {
                "psr-4": {
                    "Laminas\\Session\\": "src/"
                }
            },
            "notification-url": "https://packagist.org/downloads/",
            "license": [
                "BSD-3-Clause"
            ],
            "description": "Object-oriented interface to PHP sessions and storage",
            "homepage": "https://laminas.dev",
            "keywords": [
                "laminas",
                "session"
            ],
            "time": "2019-12-31T17:46:59+00:00"
        },
        {
            "name": "laminas/laminas-soap",
            "version": "2.8.0",
            "source": {
                "type": "git",
                "url": "https://github.com/laminas/laminas-soap.git",
                "reference": "34f91d5c4c0a78bc5689cca2d1eaf829b27edd72"
            },
            "dist": {
                "type": "zip",
                "url": "https://api.github.com/repos/laminas/laminas-soap/zipball/34f91d5c4c0a78bc5689cca2d1eaf829b27edd72",
                "reference": "34f91d5c4c0a78bc5689cca2d1eaf829b27edd72",
                "shasum": ""
            },
            "require": {
                "ext-soap": "*",
                "laminas/laminas-server": "^2.6.1",
                "laminas/laminas-stdlib": "^2.7 || ^3.0",
                "laminas/laminas-uri": "^2.5.2",
                "laminas/laminas-zendframework-bridge": "^1.0",
                "php": "^5.6 || ^7.0"
            },
            "replace": {
                "zendframework/zend-soap": "self.version"
            },
            "require-dev": {
                "laminas/laminas-coding-standard": "~1.0.0",
                "laminas/laminas-config": "^2.6",
                "laminas/laminas-http": "^2.5.4",
                "phpunit/phpunit": "^5.7.21 || ^6.3"
            },
            "suggest": {
                "laminas/laminas-http": "Laminas\\Http component"
            },
            "type": "library",
            "extra": {
                "branch-alias": {
                    "dev-master": "2.7.x-dev",
                    "dev-develop": "2.8.x-dev"
                }
            },
            "autoload": {
                "psr-4": {
                    "Laminas\\Soap\\": "src/"
                }
            },
            "notification-url": "https://packagist.org/downloads/",
            "license": [
                "BSD-3-Clause"
            ],
            "homepage": "https://laminas.dev",
            "keywords": [
                "laminas",
                "soap"
            ],
            "time": "2019-12-31T17:48:49+00:00"
        },
        {
            "name": "laminas/laminas-stdlib",
            "version": "3.2.1",
            "source": {
                "type": "git",
                "url": "https://github.com/laminas/laminas-stdlib.git",
                "reference": "2b18347625a2f06a1a485acfbc870f699dbe51c6"
            },
            "dist": {
                "type": "zip",
                "url": "https://api.github.com/repos/laminas/laminas-stdlib/zipball/2b18347625a2f06a1a485acfbc870f699dbe51c6",
                "reference": "2b18347625a2f06a1a485acfbc870f699dbe51c6",
                "shasum": ""
            },
            "require": {
                "laminas/laminas-zendframework-bridge": "^1.0",
                "php": "^5.6 || ^7.0"
            },
            "replace": {
                "zendframework/zend-stdlib": "self.version"
            },
            "require-dev": {
                "laminas/laminas-coding-standard": "~1.0.0",
                "phpbench/phpbench": "^0.13",
                "phpunit/phpunit": "^5.7.27 || ^6.5.8 || ^7.1.2"
            },
            "type": "library",
            "extra": {
                "branch-alias": {
                    "dev-master": "3.2.x-dev",
                    "dev-develop": "3.3.x-dev"
                }
            },
            "autoload": {
                "psr-4": {
                    "Laminas\\Stdlib\\": "src/"
                }
            },
            "notification-url": "https://packagist.org/downloads/",
            "license": [
                "BSD-3-Clause"
            ],
            "description": "SPL extensions, array utilities, error handlers, and more",
            "homepage": "https://laminas.dev",
            "keywords": [
                "laminas",
                "stdlib"
            ],
            "time": "2019-12-31T17:51:15+00:00"
        },
        {
            "name": "laminas/laminas-text",
            "version": "2.7.1",
            "source": {
                "type": "git",
                "url": "https://github.com/laminas/laminas-text.git",
                "reference": "3601b5eacb06ed0a12f658df860cc0f9613cf4db"
            },
            "dist": {
                "type": "zip",
                "url": "https://api.github.com/repos/laminas/laminas-text/zipball/3601b5eacb06ed0a12f658df860cc0f9613cf4db",
                "reference": "3601b5eacb06ed0a12f658df860cc0f9613cf4db",
                "shasum": ""
            },
            "require": {
                "laminas/laminas-servicemanager": "^2.7.5 || ^3.0.3",
                "laminas/laminas-stdlib": "^2.7 || ^3.0",
                "laminas/laminas-zendframework-bridge": "^1.0",
                "php": "^5.6 || ^7.0"
            },
            "replace": {
                "zendframework/zend-text": "self.version"
            },
            "require-dev": {
                "laminas/laminas-coding-standard": "~1.0.0",
                "laminas/laminas-config": "^2.6",
                "phpunit/phpunit": "^5.7.27 || ^6.5.8 || ^7.1.4"
            },
            "type": "library",
            "extra": {
                "branch-alias": {
                    "dev-master": "2.7.x-dev",
                    "dev-develop": "2.8.x-dev"
                }
            },
            "autoload": {
                "psr-4": {
                    "Laminas\\Text\\": "src/"
                }
            },
            "notification-url": "https://packagist.org/downloads/",
            "license": [
                "BSD-3-Clause"
            ],
            "description": "Create FIGlets and text-based tables",
            "homepage": "https://laminas.dev",
            "keywords": [
                "laminas",
                "text"
            ],
            "time": "2019-12-31T17:54:52+00:00"
        },
        {
            "name": "laminas/laminas-uri",
            "version": "2.7.1",
            "source": {
                "type": "git",
                "url": "https://github.com/laminas/laminas-uri.git",
                "reference": "6be8ce19622f359b048ce4faebf1aa1bca73a7ff"
            },
            "dist": {
                "type": "zip",
                "url": "https://api.github.com/repos/laminas/laminas-uri/zipball/6be8ce19622f359b048ce4faebf1aa1bca73a7ff",
                "reference": "6be8ce19622f359b048ce4faebf1aa1bca73a7ff",
                "shasum": ""
            },
            "require": {
                "laminas/laminas-escaper": "^2.5",
                "laminas/laminas-validator": "^2.10",
                "laminas/laminas-zendframework-bridge": "^1.0",
                "php": "^5.6 || ^7.0"
            },
            "replace": {
                "zendframework/zend-uri": "self.version"
            },
            "require-dev": {
                "laminas/laminas-coding-standard": "~1.0.0",
                "phpunit/phpunit": "^5.7.27 || ^6.5.8 || ^7.1.4"
            },
            "type": "library",
            "extra": {
                "branch-alias": {
                    "dev-master": "2.7.x-dev",
                    "dev-develop": "2.8.x-dev"
                }
            },
            "autoload": {
                "psr-4": {
                    "Laminas\\Uri\\": "src/"
                }
            },
            "notification-url": "https://packagist.org/downloads/",
            "license": [
                "BSD-3-Clause"
            ],
            "description": "A component that aids in manipulating and validating » Uniform Resource Identifiers (URIs)",
            "homepage": "https://laminas.dev",
            "keywords": [
                "laminas",
                "uri"
            ],
            "time": "2019-12-31T17:56:00+00:00"
        },
        {
            "name": "laminas/laminas-validator",
            "version": "2.13.0",
            "source": {
                "type": "git",
                "url": "https://github.com/laminas/laminas-validator.git",
                "reference": "2a03c207d5ae038259f0abb588f64851cebdcb1a"
            },
            "dist": {
                "type": "zip",
                "url": "https://api.github.com/repos/laminas/laminas-validator/zipball/2a03c207d5ae038259f0abb588f64851cebdcb1a",
                "reference": "2a03c207d5ae038259f0abb588f64851cebdcb1a",
                "shasum": ""
            },
            "require": {
                "container-interop/container-interop": "^1.1",
                "laminas/laminas-stdlib": "^3.2.1",
                "laminas/laminas-zendframework-bridge": "^1.0",
                "php": "^7.1"
            },
            "replace": {
                "zendframework/zend-validator": "self.version"
            },
            "require-dev": {
                "laminas/laminas-cache": "^2.6.1",
                "laminas/laminas-coding-standard": "~1.0.0",
                "laminas/laminas-config": "^2.6",
                "laminas/laminas-db": "^2.7",
                "laminas/laminas-filter": "^2.6",
                "laminas/laminas-http": "^2.5.4",
                "laminas/laminas-i18n": "^2.6",
                "laminas/laminas-math": "^2.6",
                "laminas/laminas-servicemanager": "^2.7.5 || ^3.0.3",
                "laminas/laminas-session": "^2.8",
                "laminas/laminas-uri": "^2.5",
                "phpunit/phpunit": "^6.0.8 || ^5.7.15",
                "psr/http-client": "^1.0",
                "psr/http-factory": "^1.0",
                "psr/http-message": "^1.0"
            },
            "suggest": {
                "laminas/laminas-db": "Laminas\\Db component, required by the (No)RecordExists validator",
                "laminas/laminas-filter": "Laminas\\Filter component, required by the Digits validator",
                "laminas/laminas-i18n": "Laminas\\I18n component to allow translation of validation error messages",
                "laminas/laminas-i18n-resources": "Translations of validator messages",
                "laminas/laminas-math": "Laminas\\Math component, required by the Csrf validator",
                "laminas/laminas-servicemanager": "Laminas\\ServiceManager component to allow using the ValidatorPluginManager and validator chains",
                "laminas/laminas-session": "Laminas\\Session component, ^2.8; required by the Csrf validator",
                "laminas/laminas-uri": "Laminas\\Uri component, required by the Uri and Sitemap\\Loc validators",
                "psr/http-message": "psr/http-message, required when validating PSR-7 UploadedFileInterface instances via the Upload and UploadFile validators"
            },
            "type": "library",
            "extra": {
                "branch-alias": {
                    "dev-master": "2.13.x-dev",
                    "dev-develop": "2.14.x-dev"
                },
                "laminas": {
                    "component": "Laminas\\Validator",
                    "config-provider": "Laminas\\Validator\\ConfigProvider"
                }
            },
            "autoload": {
                "psr-4": {
                    "Laminas\\Validator\\": "src/"
                }
            },
            "notification-url": "https://packagist.org/downloads/",
            "license": [
                "BSD-3-Clause"
            ],
            "description": "Validation classes for a wide range of domains, and the ability to chain validators to create complex validation criteria",
            "homepage": "https://laminas.dev",
            "keywords": [
                "laminas",
                "validator"
            ],
            "time": "2019-12-31T17:57:49+00:00"
        },
        {
            "name": "laminas/laminas-view",
            "version": "2.11.2",
            "source": {
                "type": "git",
                "url": "https://github.com/laminas/laminas-view.git",
                "reference": "d41a02f8e210b966fdb5351441344bed29e1989f"
            },
            "dist": {
                "type": "zip",
                "url": "https://api.github.com/repos/laminas/laminas-view/zipball/d41a02f8e210b966fdb5351441344bed29e1989f",
                "reference": "d41a02f8e210b966fdb5351441344bed29e1989f",
                "shasum": ""
            },
            "require": {
                "laminas/laminas-eventmanager": "^2.6.2 || ^3.0",
                "laminas/laminas-json": "^2.6.1 || ^3.0",
                "laminas/laminas-loader": "^2.5",
                "laminas/laminas-stdlib": "^2.7 || ^3.0",
                "laminas/laminas-zendframework-bridge": "^1.0",
                "php": "^5.6 || ^7.0"
            },
            "replace": {
                "zendframework/zend-view": "self.version"
            },
            "require-dev": {
                "laminas/laminas-authentication": "^2.5",
                "laminas/laminas-cache": "^2.6.1",
                "laminas/laminas-coding-standard": "~1.0.0",
                "laminas/laminas-config": "^2.6",
                "laminas/laminas-console": "^2.6",
                "laminas/laminas-escaper": "^2.5",
                "laminas/laminas-feed": "^2.7",
                "laminas/laminas-filter": "^2.6.1",
                "laminas/laminas-http": "^2.5.4",
                "laminas/laminas-i18n": "^2.6",
                "laminas/laminas-log": "^2.7",
                "laminas/laminas-modulemanager": "^2.7.1",
                "laminas/laminas-mvc": "^2.7.14 || ^3.0",
                "laminas/laminas-navigation": "^2.5",
                "laminas/laminas-paginator": "^2.5",
                "laminas/laminas-permissions-acl": "^2.6",
                "laminas/laminas-router": "^3.0.1",
                "laminas/laminas-serializer": "^2.6.1",
                "laminas/laminas-servicemanager": "^2.7.5 || ^3.0.3",
                "laminas/laminas-session": "^2.8.1",
                "laminas/laminas-uri": "^2.5",
                "phpunit/phpunit": "^5.7.15 || ^6.0.8"
            },
            "suggest": {
                "laminas/laminas-authentication": "Laminas\\Authentication component",
                "laminas/laminas-escaper": "Laminas\\Escaper component",
                "laminas/laminas-feed": "Laminas\\Feed component",
                "laminas/laminas-filter": "Laminas\\Filter component",
                "laminas/laminas-http": "Laminas\\Http component",
                "laminas/laminas-i18n": "Laminas\\I18n component",
                "laminas/laminas-mvc": "Laminas\\Mvc component",
                "laminas/laminas-mvc-plugin-flashmessenger": "laminas-mvc-plugin-flashmessenger component, if you want to use the FlashMessenger view helper with laminas-mvc versions 3 and up",
                "laminas/laminas-navigation": "Laminas\\Navigation component",
                "laminas/laminas-paginator": "Laminas\\Paginator component",
                "laminas/laminas-permissions-acl": "Laminas\\Permissions\\Acl component",
                "laminas/laminas-servicemanager": "Laminas\\ServiceManager component",
                "laminas/laminas-uri": "Laminas\\Uri component"
            },
            "bin": [
                "bin/templatemap_generator.php"
            ],
            "type": "library",
            "extra": {
                "branch-alias": {
                    "dev-master": "2.11.x-dev",
                    "dev-develop": "2.12.x-dev"
                }
            },
            "autoload": {
                "psr-4": {
                    "Laminas\\View\\": "src/"
                }
            },
            "notification-url": "https://packagist.org/downloads/",
            "license": [
                "BSD-3-Clause"
            ],
            "description": "provides a system of helpers, output filters, and variable escaping",
            "homepage": "https://laminas.dev",
            "keywords": [
                "laminas",
                "view"
            ],
            "time": "2019-12-31T18:03:19+00:00"
        },
        {
            "name": "laminas/laminas-xml",
            "version": "1.2.0",
            "source": {
                "type": "git",
                "url": "https://github.com/laminas/laminas-xml.git",
                "reference": "879cc66d1bba6a37705e98074f52a6960c220020"
            },
            "dist": {
                "type": "zip",
                "url": "https://api.github.com/repos/laminas/laminas-xml/zipball/879cc66d1bba6a37705e98074f52a6960c220020",
                "reference": "879cc66d1bba6a37705e98074f52a6960c220020",
                "shasum": ""
            },
            "require": {
                "laminas/laminas-zendframework-bridge": "^1.0",
                "php": "^5.6 || ^7.0"
            },
            "replace": {
                "zendframework/zendxml": "self.version"
            },
            "require-dev": {
                "laminas/laminas-coding-standard": "~1.0.0",
                "phpunit/phpunit": "^5.7.27 || ^6.5.8 || ^7.1.4"
            },
            "type": "library",
            "extra": {
                "branch-alias": {
                    "dev-master": "1.2.x-dev",
                    "dev-develop": "1.3.x-dev"
                }
            },
            "autoload": {
                "psr-4": {
                    "Laminas\\Xml\\": "src/"
                }
            },
            "notification-url": "https://packagist.org/downloads/",
            "license": [
                "BSD-3-Clause"
            ],
            "description": "Utility library for XML usage, best practices, and security in PHP",
            "homepage": "https://laminas.dev",
            "keywords": [
                "laminas",
                "security",
                "xml"
            ],
            "time": "2019-12-31T18:05:42+00:00"
        },
        {
            "name": "laminas/laminas-zendframework-bridge",
            "version": "1.0.4",
            "source": {
                "type": "git",
                "url": "https://github.com/laminas/laminas-zendframework-bridge.git",
                "reference": "fcd87520e4943d968557803919523772475e8ea3"
            },
            "dist": {
                "type": "zip",
                "url": "https://api.github.com/repos/laminas/laminas-zendframework-bridge/zipball/fcd87520e4943d968557803919523772475e8ea3",
                "reference": "fcd87520e4943d968557803919523772475e8ea3",
                "shasum": ""
            },
            "require": {
                "php": "^5.6 || ^7.0"
            },
            "require-dev": {
                "phpunit/phpunit": "^5.7 || ^6.5 || ^7.5 || ^8.1",
                "squizlabs/php_codesniffer": "^3.5"
            },
            "type": "library",
            "extra": {
                "branch-alias": {
                    "dev-master": "1.0.x-dev",
                    "dev-develop": "1.1.x-dev"
                },
                "laminas": {
                    "module": "Laminas\\ZendFrameworkBridge"
                }
            },
            "autoload": {
                "files": [
                    "src/autoload.php"
                ],
                "psr-4": {
                    "Laminas\\ZendFrameworkBridge\\": "src//"
                }
            },
            "notification-url": "https://packagist.org/downloads/",
            "license": [
                "BSD-3-Clause"
            ],
            "description": "Alias legacy ZF class names to Laminas Project equivalents.",
            "keywords": [
                "ZendFramework",
                "autoloading",
                "laminas",
                "zf"
            ],
            "funding": [
                {
                    "url": "https://funding.communitybridge.org/projects/laminas-project",
                    "type": "community_bridge"
                }
            ],
            "time": "2020-05-20T16:45:56+00:00"
        },
        {
            "name": "league/commonmark",
            "version": "1.4.3",
            "source": {
                "type": "git",
                "url": "https://github.com/thephpleague/commonmark.git",
                "reference": "412639f7cfbc0b31ad2455b2fe965095f66ae505"
            },
            "dist": {
                "type": "zip",
                "url": "https://api.github.com/repos/thephpleague/commonmark/zipball/412639f7cfbc0b31ad2455b2fe965095f66ae505",
                "reference": "412639f7cfbc0b31ad2455b2fe965095f66ae505",
                "shasum": ""
            },
            "require": {
                "ext-mbstring": "*",
                "php": "^7.1"
            },
            "conflict": {
                "scrutinizer/ocular": "1.7.*"
            },
            "require-dev": {
                "cebe/markdown": "~1.0",
                "commonmark/commonmark.js": "0.29.1",
                "erusev/parsedown": "~1.0",
                "ext-json": "*",
                "github/gfm": "0.29.0",
                "michelf/php-markdown": "~1.4",
                "mikehaertl/php-shellcommand": "^1.4",
                "phpstan/phpstan": "^0.12",
                "phpunit/phpunit": "^7.5",
                "scrutinizer/ocular": "^1.5",
                "symfony/finder": "^4.2"
            },
            "bin": [
                "bin/commonmark"
            ],
            "type": "library",
            "extra": {
                "branch-alias": {
                    "dev-master": "1.4-dev"
                }
            },
            "autoload": {
                "psr-4": {
                    "League\\CommonMark\\": "src"
                }
            },
            "notification-url": "https://packagist.org/downloads/",
            "license": [
                "BSD-3-Clause"
            ],
            "authors": [
                {
                    "name": "Colin O'Dell",
                    "email": "colinodell@gmail.com",
                    "homepage": "https://www.colinodell.com",
                    "role": "Lead Developer"
                }
            ],
            "description": "Highly-extensible PHP Markdown parser which fully supports the CommonMark spec and Github-Flavored Markdown (GFM)",
            "homepage": "https://commonmark.thephpleague.com",
            "keywords": [
                "commonmark",
                "flavored",
                "gfm",
                "github",
                "github-flavored",
                "markdown",
                "md",
                "parser"
            ],
            "funding": [
                {
                    "url": "https://enjoy.gitstore.app/repositories/thephpleague/commonmark",
                    "type": "custom"
                },
                {
                    "url": "https://www.colinodell.com/sponsor",
                    "type": "custom"
                },
                {
                    "url": "https://www.paypal.me/colinpodell/10.00",
                    "type": "custom"
                },
                {
                    "url": "https://github.com/colinodell",
                    "type": "github"
                },
                {
                    "url": "https://www.patreon.com/colinodell",
                    "type": "patreon"
                },
                {
                    "url": "https://tidelift.com/funding/github/packagist/league/commonmark",
                    "type": "tidelift"
                }
            ],
            "time": "2020-05-04T22:15:21+00:00"
        },
        {
            "name": "matthiasmullie/minify",
            "version": "1.3.62",
            "source": {
                "type": "git",
                "url": "https://github.com/matthiasmullie/minify.git",
                "reference": "47a53716f94139aff22922ffd73283ff04f23cdf"
            },
            "dist": {
                "type": "zip",
                "url": "https://api.github.com/repos/matthiasmullie/minify/zipball/47a53716f94139aff22922ffd73283ff04f23cdf",
                "reference": "47a53716f94139aff22922ffd73283ff04f23cdf",
                "shasum": ""
            },
            "require": {
                "ext-pcre": "*",
                "matthiasmullie/path-converter": "~1.1",
                "php": ">=5.3.0"
            },
            "require-dev": {
                "friendsofphp/php-cs-fixer": "~2.0",
                "matthiasmullie/scrapbook": "~1.0",
                "phpunit/phpunit": "~4.8"
            },
            "suggest": {
                "psr/cache-implementation": "Cache implementation to use with Minify::cache"
            },
            "bin": [
                "bin/minifycss",
                "bin/minifyjs"
            ],
            "type": "library",
            "autoload": {
                "psr-4": {
                    "MatthiasMullie\\Minify\\": "src/"
                }
            },
            "notification-url": "https://packagist.org/downloads/",
            "license": [
                "MIT"
            ],
            "authors": [
                {
                    "name": "Matthias Mullie",
                    "email": "minify@mullie.eu",
                    "homepage": "http://www.mullie.eu",
                    "role": "Developer"
                }
            ],
            "description": "CSS & JavaScript minifier, in PHP. Removes whitespace, strips comments, combines files (incl. @import statements and small assets in CSS files), and optimizes/shortens a few common programming patterns.",
            "homepage": "http://www.minifier.org",
            "keywords": [
                "JS",
                "css",
                "javascript",
                "minifier",
                "minify"
            ],
            "time": "2019-12-19T07:54:47+00:00"
        },
        {
            "name": "matthiasmullie/path-converter",
            "version": "1.1.3",
            "source": {
                "type": "git",
                "url": "https://github.com/matthiasmullie/path-converter.git",
                "reference": "e7d13b2c7e2f2268e1424aaed02085518afa02d9"
            },
            "dist": {
                "type": "zip",
                "url": "https://api.github.com/repos/matthiasmullie/path-converter/zipball/e7d13b2c7e2f2268e1424aaed02085518afa02d9",
                "reference": "e7d13b2c7e2f2268e1424aaed02085518afa02d9",
                "shasum": ""
            },
            "require": {
                "ext-pcre": "*",
                "php": ">=5.3.0"
            },
            "require-dev": {
                "phpunit/phpunit": "~4.8"
            },
            "type": "library",
            "autoload": {
                "psr-4": {
                    "MatthiasMullie\\PathConverter\\": "src/"
                }
            },
            "notification-url": "https://packagist.org/downloads/",
            "license": [
                "MIT"
            ],
            "authors": [
                {
                    "name": "Matthias Mullie",
                    "email": "pathconverter@mullie.eu",
                    "homepage": "http://www.mullie.eu",
                    "role": "Developer"
                }
            ],
            "description": "Relative path converter",
            "homepage": "http://github.com/matthiasmullie/path-converter",
            "keywords": [
                "converter",
                "path",
                "paths",
                "relative"
            ],
            "time": "2019-02-05T23:41:09+00:00"
        },
        {
            "name": "misd/linkify",
            "version": "v1.1.4",
            "source": {
                "type": "git",
                "url": "https://github.com/misd-service-development/php-linkify.git",
                "reference": "3481b148806a23b4001712de645247a1a4dcc10a"
            },
            "dist": {
                "type": "zip",
                "url": "https://api.github.com/repos/misd-service-development/php-linkify/zipball/3481b148806a23b4001712de645247a1a4dcc10a",
                "reference": "3481b148806a23b4001712de645247a1a4dcc10a",
                "shasum": ""
            },
            "require": {
                "php": ">=5.3.0"
            },
            "require-dev": {
                "phpunit/phpunit": "^4.0 || ^5.0"
            },
            "type": "library",
            "extra": {
                "branch-alias": {
                    "dev-master": "1.1.x-dev"
                }
            },
            "autoload": {
                "psr-4": {
                    "Misd\\Linkify\\": "src/Misd/Linkify"
                }
            },
            "notification-url": "https://packagist.org/downloads/",
            "license": [
                "MIT"
            ],
            "description": "Converts URLs and email addresses in text into HTML links",
            "homepage": "https://github.com/misd-service-development/php-linkify",
            "keywords": [
                "convert",
                "email address",
                "link",
                "url"
            ],
            "time": "2017-08-17T08:33:35+00:00"
        },
        {
            "name": "myclabs/php-enum",
            "version": "1.7.6",
            "source": {
                "type": "git",
                "url": "https://github.com/myclabs/php-enum.git",
                "reference": "5f36467c7a87e20fbdc51e524fd8f9d1de80187c"
            },
            "dist": {
                "type": "zip",
                "url": "https://api.github.com/repos/myclabs/php-enum/zipball/5f36467c7a87e20fbdc51e524fd8f9d1de80187c",
                "reference": "5f36467c7a87e20fbdc51e524fd8f9d1de80187c",
                "shasum": ""
            },
            "require": {
                "ext-json": "*",
                "php": ">=7.1"
            },
            "require-dev": {
                "phpunit/phpunit": "^7",
                "squizlabs/php_codesniffer": "1.*",
                "vimeo/psalm": "^3.8"
            },
            "type": "library",
            "autoload": {
                "psr-4": {
                    "MyCLabs\\Enum\\": "src/"
                }
            },
            "notification-url": "https://packagist.org/downloads/",
            "license": [
                "MIT"
            ],
            "authors": [
                {
                    "name": "PHP Enum contributors",
                    "homepage": "https://github.com/myclabs/php-enum/graphs/contributors"
                }
            ],
            "description": "PHP Enum implementation",
            "homepage": "http://github.com/myclabs/php-enum",
            "keywords": [
                "enum"
            ],
            "time": "2020-02-14T08:15:52+00:00"
        },
        {
            "name": "ocramius/package-versions",
            "version": "1.4.2",
            "source": {
                "type": "git",
                "url": "https://github.com/Ocramius/PackageVersions.git",
                "reference": "44af6f3a2e2e04f2af46bcb302ad9600cba41c7d"
            },
            "dist": {
                "type": "zip",
                "url": "https://api.github.com/repos/Ocramius/PackageVersions/zipball/44af6f3a2e2e04f2af46bcb302ad9600cba41c7d",
                "reference": "44af6f3a2e2e04f2af46bcb302ad9600cba41c7d",
                "shasum": ""
            },
            "require": {
                "composer-plugin-api": "^1.0.0",
                "php": "^7.1.0"
            },
            "require-dev": {
                "composer/composer": "^1.6.3",
                "doctrine/coding-standard": "^5.0.1",
                "ext-zip": "*",
                "infection/infection": "^0.7.1",
                "phpunit/phpunit": "^7.5.17"
            },
            "type": "composer-plugin",
            "extra": {
                "class": "PackageVersions\\Installer",
                "branch-alias": {
                    "dev-master": "2.0.x-dev"
                }
            },
            "autoload": {
                "psr-4": {
                    "PackageVersions\\": "src/PackageVersions"
                }
            },
            "notification-url": "https://packagist.org/downloads/",
            "license": [
                "MIT"
            ],
            "authors": [
                {
                    "name": "Marco Pivetta",
                    "email": "ocramius@gmail.com"
                }
            ],
            "description": "Composer plugin that provides efficient querying for installed package versions (no runtime IO)",
            "time": "2019-11-15T16:17:10+00:00"
        },
        {
            "name": "ocramius/proxy-manager",
            "version": "2.1.1",
            "source": {
                "type": "git",
                "url": "https://github.com/Ocramius/ProxyManager.git",
                "reference": "e18ac876b2e4819c76349de8f78ccc8ef1554cd7"
            },
            "dist": {
                "type": "zip",
                "url": "https://api.github.com/repos/Ocramius/ProxyManager/zipball/e18ac876b2e4819c76349de8f78ccc8ef1554cd7",
                "reference": "e18ac876b2e4819c76349de8f78ccc8ef1554cd7",
                "shasum": ""
            },
            "require": {
                "ocramius/package-versions": "^1.1.1",
                "php": "^7.1.0",
                "zendframework/zend-code": "^3.1.0"
            },
            "require-dev": {
                "couscous/couscous": "^1.5.2",
                "ext-phar": "*",
                "humbug/humbug": "dev-master@DEV",
                "nikic/php-parser": "^3.0.4",
                "phpbench/phpbench": "^0.12.2",
                "phpstan/phpstan": "^0.6.4",
                "phpunit/phpunit": "^5.6.4",
                "phpunit/phpunit-mock-objects": "^3.4.1",
                "squizlabs/php_codesniffer": "^2.7.0"
            },
            "suggest": {
                "ocramius/generated-hydrator": "To have very fast object to array to object conversion for ghost objects",
                "zendframework/zend-json": "To have the JsonRpc adapter (Remote Object feature)",
                "zendframework/zend-soap": "To have the Soap adapter (Remote Object feature)",
                "zendframework/zend-xmlrpc": "To have the XmlRpc adapter (Remote Object feature)"
            },
            "type": "library",
            "extra": {
                "branch-alias": {
                    "dev-master": "3.0.x-dev"
                }
            },
            "autoload": {
                "psr-0": {
                    "ProxyManager\\": "src"
                }
            },
            "notification-url": "https://packagist.org/downloads/",
            "license": [
                "MIT"
            ],
            "authors": [
                {
                    "name": "Marco Pivetta",
                    "email": "ocramius@gmail.com",
                    "homepage": "http://ocramius.github.io/"
                }
            ],
            "description": "A library providing utilities to generate, instantiate and generally operate with Object Proxies",
            "homepage": "https://github.com/Ocramius/ProxyManager",
            "keywords": [
                "aop",
                "lazy loading",
                "proxy",
                "proxy pattern",
                "service proxies"
            ],
            "time": "2017-05-04T11:12:50+00:00"
        },
        {
            "name": "paragonie/random_compat",
            "version": "v9.99.99",
            "source": {
                "type": "git",
                "url": "https://github.com/paragonie/random_compat.git",
                "reference": "84b4dfb120c6f9b4ff7b3685f9b8f1aa365a0c95"
            },
            "dist": {
                "type": "zip",
                "url": "https://api.github.com/repos/paragonie/random_compat/zipball/84b4dfb120c6f9b4ff7b3685f9b8f1aa365a0c95",
                "reference": "84b4dfb120c6f9b4ff7b3685f9b8f1aa365a0c95",
                "shasum": ""
            },
            "require": {
                "php": "^7"
            },
            "require-dev": {
                "phpunit/phpunit": "4.*|5.*",
                "vimeo/psalm": "^1"
            },
            "suggest": {
                "ext-libsodium": "Provides a modern crypto API that can be used to generate random bytes."
            },
            "type": "library",
            "notification-url": "https://packagist.org/downloads/",
            "license": [
                "MIT"
            ],
            "authors": [
                {
                    "name": "Paragon Initiative Enterprises",
                    "email": "security@paragonie.com",
                    "homepage": "https://paragonie.com"
                }
            ],
            "description": "PHP 5.x polyfill for random_bytes() and random_int() from PHP 7",
            "keywords": [
                "csprng",
                "polyfill",
                "pseudorandom",
                "random"
            ],
            "time": "2018-07-02T15:55:56+00:00"
        },
        {
            "name": "pear/archive_tar",
            "version": "1.4.9",
            "source": {
                "type": "git",
                "url": "https://github.com/pear/Archive_Tar.git",
                "reference": "c5b00053770e1d72128252c62c2c1a12c26639f0"
            },
            "dist": {
                "type": "zip",
                "url": "https://api.github.com/repos/pear/Archive_Tar/zipball/c5b00053770e1d72128252c62c2c1a12c26639f0",
                "reference": "c5b00053770e1d72128252c62c2c1a12c26639f0",
                "shasum": ""
            },
            "require": {
                "pear/pear-core-minimal": "^1.10.0alpha2",
                "php": ">=5.2.0"
            },
            "require-dev": {
                "phpunit/phpunit": "*"
            },
            "suggest": {
                "ext-bz2": "Bz2 compression support.",
                "ext-xz": "Lzma2 compression support.",
                "ext-zlib": "Gzip compression support."
            },
            "type": "library",
            "extra": {
                "branch-alias": {
                    "dev-master": "1.4.x-dev"
                }
            },
            "autoload": {
                "psr-0": {
                    "Archive_Tar": ""
                }
            },
            "notification-url": "https://packagist.org/downloads/",
            "include-path": [
                "./"
            ],
            "license": [
                "BSD-3-Clause"
            ],
            "authors": [
                {
                    "name": "Vincent Blavet",
                    "email": "vincent@phpconcept.net"
                },
                {
                    "name": "Greg Beaver",
                    "email": "greg@chiaraquartet.net"
                },
                {
                    "name": "Michiel Rook",
                    "email": "mrook@php.net"
                }
            ],
            "description": "Tar file management class with compression support (gzip, bzip2, lzma2)",
            "homepage": "https://github.com/pear/Archive_Tar",
            "keywords": [
                "archive",
                "tar"
            ],
            "time": "2019-12-04T10:17:28+00:00"
        },
        {
            "name": "pear/console_getopt",
            "version": "v1.4.3",
            "source": {
                "type": "git",
                "url": "https://github.com/pear/Console_Getopt.git",
                "reference": "a41f8d3e668987609178c7c4a9fe48fecac53fa0"
            },
            "dist": {
                "type": "zip",
                "url": "https://api.github.com/repos/pear/Console_Getopt/zipball/a41f8d3e668987609178c7c4a9fe48fecac53fa0",
                "reference": "a41f8d3e668987609178c7c4a9fe48fecac53fa0",
                "shasum": ""
            },
            "type": "library",
            "autoload": {
                "psr-0": {
                    "Console": "./"
                }
            },
            "notification-url": "https://packagist.org/downloads/",
            "include-path": [
                "./"
            ],
            "license": [
                "BSD-2-Clause"
            ],
            "authors": [
                {
                    "name": "Andrei Zmievski",
                    "email": "andrei@php.net",
                    "role": "Lead"
                },
                {
                    "name": "Stig Bakken",
                    "email": "stig@php.net",
                    "role": "Developer"
                },
                {
                    "name": "Greg Beaver",
                    "email": "cellog@php.net",
                    "role": "Helper"
                }
            ],
            "description": "More info available on: http://pear.php.net/package/Console_Getopt",
            "time": "2019-11-20T18:27:48+00:00"
        },
        {
            "name": "pear/file_marc",
            "version": "1.4.1",
            "source": {
                "type": "git",
                "url": "https://github.com/pear/File_MARC.git",
                "reference": "a4997f93d13933ad478cd8b6f43c6345d7388a70"
            },
            "dist": {
                "type": "zip",
                "url": "https://api.github.com/repos/pear/File_MARC/zipball/a4997f93d13933ad478cd8b6f43c6345d7388a70",
                "reference": "a4997f93d13933ad478cd8b6f43c6345d7388a70",
                "shasum": ""
            },
            "require": {
                "pear/pear_exception": "1.*"
            },
            "require-dev": {
                "phpunit/phpunit": "*",
                "squizlabs/php_codesniffer": "*"
            },
            "suggest": {
                "pear/validate_ispn": "Install optionally via your project's composer.json"
            },
            "type": "library",
            "autoload": {
                "psr-0": {
                    "File": "./"
                },
                "classmap": [
                    "./File/MARC/Data_Field.php",
                    "./File/MARC/Control_Field.php"
                ]
            },
            "notification-url": "https://packagist.org/downloads/",
            "include-path": [
                "./"
            ],
            "license": [
                "LGPL-2.1"
            ],
            "authors": [
                {
                    "name": "Dan Scott",
                    "email": "dbs@php.net",
                    "homepage": "https://coffeecode.net",
                    "role": "Lead"
                }
            ],
            "description": "Supports the MAchine Readable Cataloging (MARC) file format documented at http://loc.gov/marc/",
            "time": "2019-11-13T17:33:56+00:00"
        },
        {
            "name": "pear/http_request2",
            "version": "v2.3.0",
            "source": {
                "type": "git",
                "url": "https://github.com/pear/HTTP_Request2.git",
                "reference": "3599cf0fe455a4e281da464f6510bfc5c2ce54c4"
            },
            "dist": {
                "type": "zip",
                "url": "https://api.github.com/repos/pear/HTTP_Request2/zipball/3599cf0fe455a4e281da464f6510bfc5c2ce54c4",
                "reference": "3599cf0fe455a4e281da464f6510bfc5c2ce54c4",
                "shasum": ""
            },
            "require": {
                "pear/net_url2": "^2.2.0",
                "pear/pear_exception": "^1.0.0",
                "php": ">=5.2.0"
            },
            "suggest": {
                "ext-fileinfo": "Adds support for looking up mime-types using finfo.",
                "ext-zlib": "Allows handling gzip compressed responses.",
                "lib-curl": "Allows using cURL as a request backend.",
                "lib-openssl": "Allows handling SSL requests when not using cURL."
            },
            "type": "library",
            "extra": {
                "branch-alias": {
                    "dev-trunk": "2.2-dev"
                }
            },
            "autoload": {
                "psr-0": {
                    "HTTP_Request2": ""
                }
            },
            "notification-url": "https://packagist.org/downloads/",
            "include-path": [
                "./"
            ],
            "license": [
                "BSD-3-Clause"
            ],
            "authors": [
                {
                    "name": "Alexey Borzov",
                    "email": "avb@php.net"
                }
            ],
            "description": "Provides an easy way to perform HTTP requests.",
            "homepage": "http://pear.php.net/package/HTTP_Request2",
            "keywords": [
                "PEAR",
                "curl",
                "http",
                "request"
            ],
            "time": "2016-02-13T20:20:39+00:00"
        },
        {
            "name": "pear/net_url2",
            "version": "v2.2.2",
            "source": {
                "type": "git",
                "url": "https://github.com/pear/Net_URL2.git",
                "reference": "07fd055820dbf466ee3990abe96d0e40a8791f9d"
            },
            "dist": {
                "type": "zip",
                "url": "https://api.github.com/repos/pear/Net_URL2/zipball/07fd055820dbf466ee3990abe96d0e40a8791f9d",
                "reference": "07fd055820dbf466ee3990abe96d0e40a8791f9d",
                "shasum": ""
            },
            "require": {
                "php": ">=5.1.4"
            },
            "require-dev": {
                "phpunit/phpunit": ">=3.3.0"
            },
            "type": "library",
            "extra": {
                "branch-alias": {
                    "dev-master": "2.2.x-dev"
                }
            },
            "autoload": {
                "classmap": [
                    "Net/URL2.php"
                ]
            },
            "notification-url": "https://packagist.org/downloads/",
            "include-path": [
                "./"
            ],
            "license": [
                "BSD-3-Clause"
            ],
            "authors": [
                {
                    "name": "David Coallier",
                    "email": "davidc@php.net"
                },
                {
                    "name": "Tom Klingenberg",
                    "email": "tkli@php.net"
                },
                {
                    "name": "Christian Schmidt",
                    "email": "chmidt@php.net"
                }
            ],
            "description": "Class for parsing and handling URL. Provides parsing of URLs into their constituent parts (scheme, host, path etc.), URL generation, and resolving of relative URLs.",
            "homepage": "https://github.com/pear/Net_URL2",
            "keywords": [
                "PEAR",
                "net",
                "networking",
                "rfc3986",
                "uri",
                "url"
            ],
            "time": "2017-08-25T06:16:11+00:00"
        },
        {
            "name": "pear/pear-core-minimal",
            "version": "v1.10.10",
            "source": {
                "type": "git",
                "url": "https://github.com/pear/pear-core-minimal.git",
                "reference": "625a3c429d9b2c1546438679074cac1b089116a7"
            },
            "dist": {
                "type": "zip",
                "url": "https://api.github.com/repos/pear/pear-core-minimal/zipball/625a3c429d9b2c1546438679074cac1b089116a7",
                "reference": "625a3c429d9b2c1546438679074cac1b089116a7",
                "shasum": ""
            },
            "require": {
                "pear/console_getopt": "~1.4",
                "pear/pear_exception": "~1.0"
            },
            "replace": {
                "rsky/pear-core-min": "self.version"
            },
            "type": "library",
            "autoload": {
                "psr-0": {
                    "": "src/"
                }
            },
            "notification-url": "https://packagist.org/downloads/",
            "include-path": [
                "src/"
            ],
            "license": [
                "BSD-3-Clause"
            ],
            "authors": [
                {
                    "name": "Christian Weiske",
                    "email": "cweiske@php.net",
                    "role": "Lead"
                }
            ],
            "description": "Minimal set of PEAR core files to be used as composer dependency",
            "time": "2019-11-19T19:00:24+00:00"
        },
        {
            "name": "pear/pear_exception",
            "version": "v1.0.1",
            "source": {
                "type": "git",
                "url": "https://github.com/pear/PEAR_Exception.git",
                "reference": "dbb42a5a0e45f3adcf99babfb2a1ba77b8ac36a7"
            },
            "dist": {
                "type": "zip",
                "url": "https://api.github.com/repos/pear/PEAR_Exception/zipball/dbb42a5a0e45f3adcf99babfb2a1ba77b8ac36a7",
                "reference": "dbb42a5a0e45f3adcf99babfb2a1ba77b8ac36a7",
                "shasum": ""
            },
            "require": {
                "php": ">=4.4.0"
            },
            "require-dev": {
                "phpunit/phpunit": "*"
            },
            "type": "class",
            "extra": {
                "branch-alias": {
                    "dev-master": "1.0.x-dev"
                }
            },
            "autoload": {
                "classmap": [
                    "PEAR/"
                ]
            },
            "notification-url": "https://packagist.org/downloads/",
            "include-path": [
                "."
            ],
            "license": [
                "BSD-2-Clause"
            ],
            "authors": [
                {
                    "name": "Helgi Thormar",
                    "email": "dufuz@php.net"
                },
                {
                    "name": "Greg Beaver",
                    "email": "cellog@php.net"
                }
            ],
            "description": "The PEAR Exception base class.",
            "homepage": "https://github.com/pear/PEAR_Exception",
            "keywords": [
                "exception"
            ],
            "time": "2019-12-10T10:24:42+00:00"
        },
        {
            "name": "pear/validate",
            "version": "v0.8.5",
            "source": {
                "type": "git",
                "url": "https://github.com/pear/Validate.git",
                "reference": "d055541ee2d7165329d5e5b8e91907d7fae1cff2"
            },
            "dist": {
                "type": "zip",
                "url": "https://api.github.com/repos/pear/Validate/zipball/d055541ee2d7165329d5e5b8e91907d7fae1cff2",
                "reference": "d055541ee2d7165329d5e5b8e91907d7fae1cff2",
                "shasum": ""
            },
            "suggest": {
                "pear/date": "Install optionally via your project's composer.json"
            },
            "type": "library",
            "autoload": {
                "psr-0": {
                    "Validate": "./"
                }
            },
            "notification-url": "https://packagist.org/downloads/",
            "include-path": [
                "./"
            ],
            "license": [
                "New BSD"
            ],
            "authors": [
                {
                    "name": "Pierre-Alain Joye",
                    "email": "pierre.php@gmail.com",
                    "role": "Lead"
                },
                {
                    "name": "Thomas V.V.Cox",
                    "email": "cox@php.net",
                    "role": "Lead"
                },
                {
                    "name": "Helgi Þormar Þorbjörnsson",
                    "email": "dufuz@php.net",
                    "role": "Lead"
                },
                {
                    "name": "Amir Mohammad Saied",
                    "email": "amirsaied@gmail.com",
                    "role": "Lead"
                },
                {
                    "name": "David Coallier",
                    "email": "david@echolibre.com",
                    "role": "Lead"
                },
                {
                    "name": "bertrand Gugger",
                    "email": "bertrand@toggg.com",
                    "role": "Lead"
                },
                {
                    "name": "Stefan Neufeind",
                    "email": "pear.neufeind@speedpartner.de",
                    "role": "Developer"
                }
            ],
            "description": "Validate numbers, email, strings, dates, URIs and more",
            "homepage": "http://pear.php.net/package/Validate",
            "time": "2015-02-20T09:16:13+00:00"
        },
        {
            "name": "pear/validate_ispn",
            "version": "dev-master",
            "source": {
                "type": "git",
                "url": "https://github.com/pear/Validate_ISPN.git",
                "reference": "9b06777cc7b6fea4d6d5c9469f21c4b029d58ab5"
            },
            "dist": {
                "type": "zip",
                "url": "https://api.github.com/repos/pear/Validate_ISPN/zipball/9b06777cc7b6fea4d6d5c9469f21c4b029d58ab5",
                "reference": "9b06777cc7b6fea4d6d5c9469f21c4b029d58ab5",
                "shasum": ""
            },
            "require": {
                "pear/validate": "*"
            },
            "require-dev": {
                "phpunit/phpunit": "*"
            },
            "type": "library",
            "autoload": {
                "psr-0": {
                    "Validate": "./"
                }
            },
            "notification-url": "https://packagist.org/downloads/",
            "include-path": [
                "./"
            ],
            "license": [
                "BSD-2-Clause"
            ],
            "authors": [
                {
                    "name": "Helgi Þormar",
                    "email": "dufuz@php.net",
                    "role": "Lead"
                },
                {
                    "name": "Piotr Klaban",
                    "email": "makler@man.torun.pl",
                    "role": "Lead"
                }
            ],
            "description": "More info available on: http://pear.php.net/package/Validate_ISPN",
            "time": "2020-04-19T19:25:23+00:00"
        },
        {
            "name": "phing/phing",
            "version": "2.16.3",
            "source": {
                "type": "git",
                "url": "https://github.com/phingofficial/phing.git",
                "reference": "b34c2bf9cd6abd39b4287dee31e68673784c8567"
            },
            "dist": {
                "type": "zip",
                "url": "https://api.github.com/repos/phingofficial/phing/zipball/b34c2bf9cd6abd39b4287dee31e68673784c8567",
                "reference": "b34c2bf9cd6abd39b4287dee31e68673784c8567",
                "shasum": ""
            },
            "require": {
                "php": ">=5.2.0"
            },
            "require-dev": {
                "ext-pdo_sqlite": "*",
                "mikey179/vfsstream": "^1.6",
                "pdepend/pdepend": "2.x",
                "pear/archive_tar": "1.4.x",
                "pear/http_request2": "dev-trunk",
                "pear/net_growl": "dev-trunk",
                "pear/pear-core-minimal": "1.10.1",
                "pear/versioncontrol_git": "@dev",
                "pear/versioncontrol_svn": "~0.5",
                "phpdocumentor/phpdocumentor": "2.x",
                "phploc/phploc": "~2.0.6",
                "phpmd/phpmd": "~2.2",
                "phpunit/phpunit": ">=3.7",
                "sebastian/git": "~1.0",
                "sebastian/phpcpd": "2.x",
                "siad007/versioncontrol_hg": "^1.0",
                "simpletest/simpletest": "^1.1",
                "squizlabs/php_codesniffer": "~2.2",
                "symfony/yaml": "^2.8 || ^3.1 || ^4.0"
            },
            "suggest": {
                "pdepend/pdepend": "PHP version of JDepend",
                "pear/archive_tar": "Tar file management class",
                "pear/versioncontrol_git": "A library that provides OO interface to handle Git repository",
                "pear/versioncontrol_svn": "A simple OO-style interface for Subversion, the free/open-source version control system",
                "phpdocumentor/phpdocumentor": "Documentation Generator for PHP",
                "phploc/phploc": "A tool for quickly measuring the size of a PHP project",
                "phpmd/phpmd": "PHP version of PMD tool",
                "phpunit/php-code-coverage": "Library that provides collection, processing, and rendering functionality for PHP code coverage information",
                "phpunit/phpunit": "The PHP Unit Testing Framework",
                "sebastian/phpcpd": "Copy/Paste Detector (CPD) for PHP code",
                "siad007/versioncontrol_hg": "A library for interfacing with Mercurial repositories.",
                "tedivm/jshrink": "Javascript Minifier built in PHP"
            },
            "bin": [
                "bin/phing"
            ],
            "type": "library",
            "extra": {
                "branch-alias": {
                    "dev-master": "2.16.x-dev"
                }
            },
            "autoload": {
                "classmap": [
                    "classes/phing/"
                ]
            },
            "notification-url": "https://packagist.org/downloads/",
            "include-path": [
                "classes"
            ],
            "license": [
                "LGPL-3.0-only"
            ],
            "authors": [
                {
                    "name": "Michiel Rook",
                    "email": "mrook@php.net"
                },
                {
                    "name": "Phing Community",
                    "homepage": "https://www.phing.info/trac/wiki/Development/Contributors"
                }
            ],
            "description": "PHing Is Not GNU make; it's a PHP project build system or build tool based on Apache Ant.",
            "homepage": "https://www.phing.info/",
            "keywords": [
                "build",
                "phing",
                "task",
                "tool"
            ],
            "time": "2020-02-03T18:50:54+00:00"
        },
        {
            "name": "picqer/php-barcode-generator",
            "version": "v0.2.1",
            "source": {
                "type": "git",
                "url": "https://github.com/picqer/php-barcode-generator.git",
                "reference": "5328d821b076727163a3ad25373973055faadead"
            },
            "dist": {
                "type": "zip",
                "url": "https://api.github.com/repos/picqer/php-barcode-generator/zipball/5328d821b076727163a3ad25373973055faadead",
                "reference": "5328d821b076727163a3ad25373973055faadead",
                "shasum": ""
            },
            "require": {
                "php": ">=5.4.0"
            },
            "require-dev": {
                "phpunit/phpunit": "^5.3"
            },
            "type": "library",
            "autoload": {
                "psr-4": {
                    "Picqer\\Barcode\\": "src"
                }
            },
            "notification-url": "https://packagist.org/downloads/",
            "license": [
                "LGPLv3"
            ],
            "authors": [
                {
                    "name": "Nicola Asuni",
                    "email": "info@tecnick.com",
                    "homepage": "http://nicolaasuni.tecnick.com"
                },
                {
                    "name": "Casper Bakker",
                    "email": "info@picqer.com"
                }
            ],
            "description": "An easy to use, non-bloated, barcode generator in PHP. Creates SVG, PNG, JPG and HTML images from the most used 1D barcode standards.",
            "homepage": "http://github.com/picqer/php-barcode-generator",
            "keywords": [
                "CODABAR",
                "Code11",
                "Code93",
                "EAN13",
                "KIX",
                "KIXCODE",
                "MSI",
                "POSTNET",
                "Pharma",
                "Standard 2 of 5",
                "barcode",
                "barcode generator",
                "code128",
                "code39",
                "ean",
                "html",
                "jpeg",
                "jpg",
                "php",
                "png",
                "svg",
                "upc"
            ],
            "time": "2016-10-17T14:20:28+00:00"
        },
        {
            "name": "ppito/laminas-whoops",
            "version": "2.0.0",
            "source": {
                "type": "git",
                "url": "https://github.com/Ppito/laminas-whoops.git",
                "reference": "3276d736f50ccd2be6b79999e985207b7d546c5d"
            },
            "dist": {
                "type": "zip",
                "url": "https://api.github.com/repos/Ppito/laminas-whoops/zipball/3276d736f50ccd2be6b79999e985207b7d546c5d",
                "reference": "3276d736f50ccd2be6b79999e985207b7d546c5d",
                "shasum": ""
            },
            "require": {
                "filp/whoops": "^2.7",
                "laminas/laminas-console": "^2.8",
                "laminas/laminas-eventmanager": "^3.2",
                "laminas/laminas-mvc": "^3.1",
                "laminas/laminas-servicemanager": "^3.4",
                "php": "^7.2"
            },
            "type": "module",
            "autoload": {
                "psr-4": {
                    "WhoopsErrorHandler\\": "src/"
                }
            },
            "notification-url": "https://packagist.org/downloads/",
            "license": [
                "MIT"
            ],
            "authors": [
                {
                    "name": "Mickael TONNELIER",
                    "role": "Developer"
                }
            ],
            "description": "Laminas-Whoops, integrated whoops in Laminas Framework",
            "homepage": "https://github.com/ppito/laminas-whoops",
            "keywords": [
                "laminas",
                "php error",
                "whoops"
            ],
            "time": "2020-01-14T18:57:23+00:00"
        },
        {
            "name": "psr/cache",
            "version": "1.0.1",
            "source": {
                "type": "git",
                "url": "https://github.com/php-fig/cache.git",
                "reference": "d11b50ad223250cf17b86e38383413f5a6764bf8"
            },
            "dist": {
                "type": "zip",
                "url": "https://api.github.com/repos/php-fig/cache/zipball/d11b50ad223250cf17b86e38383413f5a6764bf8",
                "reference": "d11b50ad223250cf17b86e38383413f5a6764bf8",
                "shasum": ""
            },
            "require": {
                "php": ">=5.3.0"
            },
            "type": "library",
            "extra": {
                "branch-alias": {
                    "dev-master": "1.0.x-dev"
                }
            },
            "autoload": {
                "psr-4": {
                    "Psr\\Cache\\": "src/"
                }
            },
            "notification-url": "https://packagist.org/downloads/",
            "license": [
                "MIT"
            ],
            "authors": [
                {
                    "name": "PHP-FIG",
                    "homepage": "http://www.php-fig.org/"
                }
            ],
            "description": "Common interface for caching libraries",
            "keywords": [
                "cache",
                "psr",
                "psr-6"
            ],
            "time": "2016-08-06T20:24:11+00:00"
        },
        {
            "name": "psr/container",
            "version": "1.0.0",
            "source": {
                "type": "git",
                "url": "https://github.com/php-fig/container.git",
                "reference": "b7ce3b176482dbbc1245ebf52b181af44c2cf55f"
            },
            "dist": {
                "type": "zip",
                "url": "https://api.github.com/repos/php-fig/container/zipball/b7ce3b176482dbbc1245ebf52b181af44c2cf55f",
                "reference": "b7ce3b176482dbbc1245ebf52b181af44c2cf55f",
                "shasum": ""
            },
            "require": {
                "php": ">=5.3.0"
            },
            "type": "library",
            "extra": {
                "branch-alias": {
                    "dev-master": "1.0.x-dev"
                }
            },
            "autoload": {
                "psr-4": {
                    "Psr\\Container\\": "src/"
                }
            },
            "notification-url": "https://packagist.org/downloads/",
            "license": [
                "MIT"
            ],
            "authors": [
                {
                    "name": "PHP-FIG",
                    "homepage": "http://www.php-fig.org/"
                }
            ],
            "description": "Common Container Interface (PHP FIG PSR-11)",
            "homepage": "https://github.com/php-fig/container",
            "keywords": [
                "PSR-11",
                "container",
                "container-interface",
                "container-interop",
                "psr"
            ],
            "time": "2017-02-14T16:28:37+00:00"
        },
        {
            "name": "psr/log",
            "version": "1.1.3",
            "source": {
                "type": "git",
                "url": "https://github.com/php-fig/log.git",
                "reference": "0f73288fd15629204f9d42b7055f72dacbe811fc"
            },
            "dist": {
                "type": "zip",
                "url": "https://api.github.com/repos/php-fig/log/zipball/0f73288fd15629204f9d42b7055f72dacbe811fc",
                "reference": "0f73288fd15629204f9d42b7055f72dacbe811fc",
                "shasum": ""
            },
            "require": {
                "php": ">=5.3.0"
            },
            "type": "library",
            "extra": {
                "branch-alias": {
                    "dev-master": "1.1.x-dev"
                }
            },
            "autoload": {
                "psr-4": {
                    "Psr\\Log\\": "Psr/Log/"
                }
            },
            "notification-url": "https://packagist.org/downloads/",
            "license": [
                "MIT"
            ],
            "authors": [
                {
                    "name": "PHP-FIG",
                    "homepage": "http://www.php-fig.org/"
                }
            ],
            "description": "Common interface for logging libraries",
            "homepage": "https://github.com/php-fig/log",
            "keywords": [
                "log",
                "psr",
                "psr-3"
            ],
            "time": "2020-03-23T09:12:05+00:00"
        },
        {
            "name": "psr/simple-cache",
            "version": "1.0.1",
            "source": {
                "type": "git",
                "url": "https://github.com/php-fig/simple-cache.git",
                "reference": "408d5eafb83c57f6365a3ca330ff23aa4a5fa39b"
            },
            "dist": {
                "type": "zip",
                "url": "https://api.github.com/repos/php-fig/simple-cache/zipball/408d5eafb83c57f6365a3ca330ff23aa4a5fa39b",
                "reference": "408d5eafb83c57f6365a3ca330ff23aa4a5fa39b",
                "shasum": ""
            },
            "require": {
                "php": ">=5.3.0"
            },
            "type": "library",
            "extra": {
                "branch-alias": {
                    "dev-master": "1.0.x-dev"
                }
            },
            "autoload": {
                "psr-4": {
                    "Psr\\SimpleCache\\": "src/"
                }
            },
            "notification-url": "https://packagist.org/downloads/",
            "license": [
                "MIT"
            ],
            "authors": [
                {
                    "name": "PHP-FIG",
                    "homepage": "http://www.php-fig.org/"
                }
            ],
            "description": "Common interfaces for simple caching",
            "keywords": [
                "cache",
                "caching",
                "psr",
                "psr-16",
                "simple-cache"
            ],
            "time": "2017-10-23T01:57:42+00:00"
        },
        {
            "name": "scssphp/scssphp",
            "version": "1.1.0",
            "source": {
                "type": "git",
                "url": "https://github.com/scssphp/scssphp.git",
                "reference": "4363ddce8d750f055c436833dd77d83517946532"
            },
            "dist": {
                "type": "zip",
                "url": "https://api.github.com/repos/scssphp/scssphp/zipball/4363ddce8d750f055c436833dd77d83517946532",
                "reference": "4363ddce8d750f055c436833dd77d83517946532",
                "shasum": ""
            },
            "require": {
                "ext-ctype": "*",
                "ext-json": "*",
                "php": ">=5.6.0"
            },
            "require-dev": {
                "phpunit/phpunit": "^5.7 || ^6.5 || ^7.5 || ^8.3",
                "squizlabs/php_codesniffer": "~3.5",
                "twbs/bootstrap": "~4.3",
                "zurb/foundation": "~6.5"
            },
            "bin": [
                "bin/pscss"
            ],
            "type": "library",
            "autoload": {
                "psr-4": {
                    "ScssPhp\\ScssPhp\\": "src/"
                }
            },
            "notification-url": "https://packagist.org/downloads/",
            "license": [
                "MIT"
            ],
            "authors": [
                {
                    "name": "Anthon Pang",
                    "email": "apang@softwaredevelopment.ca",
                    "homepage": "https://github.com/robocoder"
                },
                {
                    "name": "Cédric Morin",
                    "email": "cedric@yterium.com",
                    "homepage": "https://github.com/Cerdic"
                }
            ],
            "description": "scssphp is a compiler for SCSS written in PHP.",
            "homepage": "http://scssphp.github.io/scssphp/",
            "keywords": [
                "css",
                "less",
                "sass",
                "scss",
                "stylesheet"
            ],
            "time": "2020-04-21T15:53:32+00:00"
        },
        {
            "name": "serialssolutions/summon",
            "version": "v1.3.0",
            "source": {
                "type": "git",
                "url": "https://github.com/summon/Summon.php.git",
                "reference": "e3c042813a887fd18044058ee0b039a6a0f8ab21"
            },
            "dist": {
                "type": "zip",
                "url": "https://api.github.com/repos/summon/Summon.php/zipball/e3c042813a887fd18044058ee0b039a6a0f8ab21",
                "reference": "e3c042813a887fd18044058ee0b039a6a0f8ab21",
                "shasum": ""
            },
            "type": "library",
            "autoload": {
                "psr-0": {
                    "SerialsSolutions": ""
                }
            },
            "notification-url": "https://packagist.org/downloads/",
            "license": [
                "GPL-2.0"
            ],
            "authors": [
                {
                    "name": "Demian Katz",
                    "email": "demian.katz@villanova.edu"
                }
            ],
            "description": "Library for interacting with Serials Solutions' Summon API.",
            "time": "2020-01-13T21:36:48+00:00"
        },
        {
            "name": "smartbox/besimple-soap",
            "version": "v1.3.5",
            "source": {
                "type": "git",
                "url": "https://github.com/smartboxgroup/BeSimpleSoap.git",
                "reference": "45d4d3a2eca91836d2837a625335b201cac6844e"
            },
            "dist": {
                "type": "zip",
                "url": "https://api.github.com/repos/smartboxgroup/BeSimpleSoap/zipball/45d4d3a2eca91836d2837a625335b201cac6844e",
                "reference": "45d4d3a2eca91836d2837a625335b201cac6844e",
                "shasum": ""
            },
            "require": {
                "ass/xmlsecurity": "~1.0",
                "ext-curl": "*",
                "ext-soap": "*",
                "php": ">=5.4.0",
                "symfony/framework-bundle": "~2.6 || ~3.4",
                "symfony/twig-bundle": "~2.6 || ~3.4",
                "zendframework/zend-mime": "2.*",
                "zendframework/zend-serializer": "^2.9",
                "zendframework/zend-servicemanager": "^3.3"
            },
            "replace": {
                "besimple/soap-bundle": "self.version",
                "besimple/soap-client": "self.version",
                "besimple/soap-common": "self.version",
                "besimple/soap-server": "self.version",
                "besimple/soap-wsdl": "self.version"
            },
            "require-dev": {
                "mikey179/vfsstream": "~1.0",
                "symfony/filesystem": "~2.3",
                "symfony/phpunit-bridge": "*",
                "symfony/process": "~2.3"
            },
            "type": "library",
            "extra": {
                "branch-alias": {
                    "dev-master": "0.3-dev"
                }
            },
            "autoload": {
                "psr-0": {
                    "BeSimple\\": "src"
                }
            },
            "notification-url": "https://packagist.org/downloads/",
            "license": [
                "MIT"
            ],
            "authors": [
                {
                    "name": "Francis Besset",
                    "email": "francis.besset@gmail.com"
                },
                {
                    "name": "Christian Kerl",
                    "email": "christian-kerl@web.de"
                },
                {
                    "name": "Andreas Schamberger",
                    "email": "mail@andreass.net"
                }
            ],
            "description": "Build and consume SOAP and WSDL based web services",
            "homepage": "http://besim.pl",
            "keywords": [
                "soap"
            ],
            "time": "2020-06-12T08:54:08+00:00"
        },
        {
            "name": "swagger-api/swagger-ui",
            "version": "v3.25.0",
            "source": {
                "type": "git",
                "url": "https://github.com/swagger-api/swagger-ui.git",
                "reference": "e8a451a4cb1d774c62492ef44211f7589649e529"
            },
            "dist": {
                "type": "zip",
                "url": "https://api.github.com/repos/swagger-api/swagger-ui/zipball/e8a451a4cb1d774c62492ef44211f7589649e529",
                "reference": "e8a451a4cb1d774c62492ef44211f7589649e529",
                "shasum": ""
            },
            "type": "library",
            "notification-url": "https://packagist.org/downloads/",
            "license": [
                "Apache-2.0"
            ],
            "authors": [
                {
                    "name": "Anna Bodnia",
                    "email": "anna.bodnia@gmail.com"
                },
                {
                    "name": "Buu Nguyen",
                    "email": "buunguyen@gmail.com"
                },
                {
                    "name": "Josh Ponelat",
                    "email": "jponelat@gmail.com"
                },
                {
                    "name": "Kyle Shockey",
                    "email": "kyleshockey1@gmail.com"
                },
                {
                    "name": "Robert Barnwell",
                    "email": "robert@robertismy.name"
                },
                {
                    "name": "Sahar Jafari",
                    "email": "shr.jafari@gmail.com"
                }
            ],
            "description": " Swagger UI is a collection of HTML, Javascript, and CSS assets that dynamically generate beautiful documentation from a Swagger-compliant API.",
            "homepage": "http://swagger.io",
            "keywords": [
                "api",
                "documentation",
                "openapi",
                "specification",
                "swagger",
                "ui"
            ],
            "time": "2020-01-17T21:39:28+00:00"
        },
        {
            "name": "symfony/cache",
            "version": "v4.4.10",
            "source": {
                "type": "git",
                "url": "https://github.com/symfony/cache.git",
                "reference": "e12aad53e6b9fa80a3ca1d043b6dde9449b4f924"
            },
            "dist": {
                "type": "zip",
                "url": "https://api.github.com/repos/symfony/cache/zipball/e12aad53e6b9fa80a3ca1d043b6dde9449b4f924",
                "reference": "e12aad53e6b9fa80a3ca1d043b6dde9449b4f924",
                "shasum": ""
            },
            "require": {
                "php": ">=7.1.3",
                "psr/cache": "~1.0",
                "psr/log": "~1.0",
                "symfony/cache-contracts": "^1.1.7|^2",
                "symfony/service-contracts": "^1.1|^2",
                "symfony/var-exporter": "^4.2|^5.0"
            },
            "conflict": {
                "doctrine/dbal": "<2.5",
                "symfony/dependency-injection": "<3.4",
                "symfony/http-kernel": "<4.4",
                "symfony/var-dumper": "<4.4"
            },
            "provide": {
                "psr/cache-implementation": "1.0",
                "psr/simple-cache-implementation": "1.0",
                "symfony/cache-implementation": "1.0"
            },
            "require-dev": {
                "cache/integration-tests": "dev-master",
                "doctrine/cache": "^1.6",
                "doctrine/dbal": "^2.5|^3.0",
                "predis/predis": "^1.1",
                "psr/simple-cache": "^1.0",
                "symfony/config": "^4.2|^5.0",
                "symfony/dependency-injection": "^3.4|^4.1|^5.0",
                "symfony/var-dumper": "^4.4|^5.0"
            },
            "type": "library",
            "extra": {
                "branch-alias": {
                    "dev-master": "4.4-dev"
                }
            },
            "autoload": {
                "psr-4": {
                    "Symfony\\Component\\Cache\\": ""
                },
                "exclude-from-classmap": [
                    "/Tests/"
                ]
            },
            "notification-url": "https://packagist.org/downloads/",
            "license": [
                "MIT"
            ],
            "authors": [
                {
                    "name": "Nicolas Grekas",
                    "email": "p@tchwork.com"
                },
                {
                    "name": "Symfony Community",
                    "homepage": "https://symfony.com/contributors"
                }
            ],
            "description": "Symfony Cache component with PSR-6, PSR-16, and tags",
            "homepage": "https://symfony.com",
            "keywords": [
                "caching",
                "psr6"
            ],
            "funding": [
                {
                    "url": "https://symfony.com/sponsor",
                    "type": "custom"
                },
                {
                    "url": "https://github.com/fabpot",
                    "type": "github"
                },
                {
                    "url": "https://tidelift.com/funding/github/packagist/symfony/symfony",
                    "type": "tidelift"
                }
            ],
            "time": "2020-06-09T14:07:49+00:00"
        },
        {
            "name": "symfony/cache-contracts",
<<<<<<< HEAD
            "version": "v1.1.7",
            "source": {
                "type": "git",
                "url": "https://github.com/symfony/cache-contracts.git",
                "reference": "af50d14ada9e4e82cfabfabdc502d144f89be0a1"
            },
            "dist": {
                "type": "zip",
                "url": "https://api.github.com/repos/symfony/cache-contracts/zipball/af50d14ada9e4e82cfabfabdc502d144f89be0a1",
                "reference": "af50d14ada9e4e82cfabfabdc502d144f89be0a1",
                "shasum": ""
            },
            "require": {
                "php": "^7.1.3",
=======
            "version": "v1.1.9",
            "source": {
                "type": "git",
                "url": "https://github.com/symfony/cache-contracts.git",
                "reference": "4638bdd93e14dddc171212258d0c6d8c95e95ced"
            },
            "dist": {
                "type": "zip",
                "url": "https://api.github.com/repos/symfony/cache-contracts/zipball/4638bdd93e14dddc171212258d0c6d8c95e95ced",
                "reference": "4638bdd93e14dddc171212258d0c6d8c95e95ced",
                "shasum": ""
            },
            "require": {
                "php": ">=7.1.3",
>>>>>>> 0a712bc0
                "psr/cache": "^1.0"
            },
            "suggest": {
                "symfony/cache-implementation": ""
            },
            "type": "library",
            "extra": {
                "branch-alias": {
                    "dev-master": "1.1-dev"
<<<<<<< HEAD
=======
                },
                "thanks": {
                    "name": "symfony/contracts",
                    "url": "https://github.com/symfony/contracts"
>>>>>>> 0a712bc0
                }
            },
            "autoload": {
                "psr-4": {
                    "Symfony\\Contracts\\Cache\\": ""
                }
            },
            "notification-url": "https://packagist.org/downloads/",
            "license": [
                "MIT"
            ],
            "authors": [
                {
                    "name": "Nicolas Grekas",
                    "email": "p@tchwork.com"
                },
                {
                    "name": "Symfony Community",
                    "homepage": "https://symfony.com/contributors"
                }
            ],
            "description": "Generic abstractions related to caching",
            "homepage": "https://symfony.com",
            "keywords": [
                "abstractions",
                "contracts",
                "decoupling",
                "interfaces",
                "interoperability",
                "standards"
<<<<<<< HEAD
            ],
            "time": "2019-10-04T21:43:27+00:00"
=======
            ],
            "funding": [
                {
                    "url": "https://symfony.com/sponsor",
                    "type": "custom"
                },
                {
                    "url": "https://github.com/fabpot",
                    "type": "github"
                },
                {
                    "url": "https://tidelift.com/funding/github/packagist/symfony/symfony",
                    "type": "tidelift"
                }
            ],
            "time": "2020-07-06T13:19:58+00:00"
>>>>>>> 0a712bc0
        },
        {
            "name": "symfony/class-loader",
            "version": "v3.4.42",
            "source": {
                "type": "git",
                "url": "https://github.com/symfony/class-loader.git",
                "reference": "e4636a4f23f157278a19e5db160c63de0da297d8"
            },
            "dist": {
                "type": "zip",
                "url": "https://api.github.com/repos/symfony/class-loader/zipball/e4636a4f23f157278a19e5db160c63de0da297d8",
                "reference": "e4636a4f23f157278a19e5db160c63de0da297d8",
                "shasum": ""
            },
            "require": {
                "php": "^5.5.9|>=7.0.8"
            },
            "require-dev": {
                "symfony/finder": "~2.8|~3.0|~4.0",
                "symfony/polyfill-apcu": "~1.1"
            },
            "suggest": {
                "symfony/polyfill-apcu": "For using ApcClassLoader on HHVM"
            },
            "type": "library",
            "extra": {
                "branch-alias": {
                    "dev-master": "3.4-dev"
                }
            },
            "autoload": {
                "psr-4": {
                    "Symfony\\Component\\ClassLoader\\": ""
                },
                "exclude-from-classmap": [
                    "/Tests/"
                ]
            },
            "notification-url": "https://packagist.org/downloads/",
            "license": [
                "MIT"
            ],
            "authors": [
                {
                    "name": "Fabien Potencier",
                    "email": "fabien@symfony.com"
                },
                {
                    "name": "Symfony Community",
                    "homepage": "https://symfony.com/contributors"
                }
            ],
            "description": "Symfony ClassLoader Component",
            "homepage": "https://symfony.com",
            "funding": [
                {
                    "url": "https://symfony.com/sponsor",
                    "type": "custom"
                },
                {
                    "url": "https://github.com/fabpot",
                    "type": "github"
                },
                {
                    "url": "https://tidelift.com/funding/github/packagist/symfony/symfony",
                    "type": "tidelift"
                }
            ],
            "time": "2020-03-15T09:38:08+00:00"
        },
        {
            "name": "symfony/config",
            "version": "v4.4.10",
            "source": {
                "type": "git",
                "url": "https://github.com/symfony/config.git",
                "reference": "395f6e09e1dc6ac9c1a5eea3b7f44f7a820a5504"
            },
            "dist": {
                "type": "zip",
                "url": "https://api.github.com/repos/symfony/config/zipball/395f6e09e1dc6ac9c1a5eea3b7f44f7a820a5504",
                "reference": "395f6e09e1dc6ac9c1a5eea3b7f44f7a820a5504",
                "shasum": ""
            },
            "require": {
                "php": ">=7.1.3",
                "symfony/filesystem": "^3.4|^4.0|^5.0",
                "symfony/polyfill-ctype": "~1.8"
            },
            "conflict": {
                "symfony/finder": "<3.4"
            },
            "require-dev": {
                "symfony/event-dispatcher": "^3.4|^4.0|^5.0",
                "symfony/finder": "^3.4|^4.0|^5.0",
                "symfony/messenger": "^4.1|^5.0",
                "symfony/service-contracts": "^1.1|^2",
                "symfony/yaml": "^3.4|^4.0|^5.0"
            },
            "suggest": {
                "symfony/yaml": "To use the yaml reference dumper"
            },
            "type": "library",
            "extra": {
                "branch-alias": {
                    "dev-master": "4.4-dev"
                }
            },
            "autoload": {
                "psr-4": {
                    "Symfony\\Component\\Config\\": ""
                },
                "exclude-from-classmap": [
                    "/Tests/"
                ]
            },
            "notification-url": "https://packagist.org/downloads/",
            "license": [
                "MIT"
            ],
            "authors": [
                {
                    "name": "Fabien Potencier",
                    "email": "fabien@symfony.com"
                },
                {
                    "name": "Symfony Community",
                    "homepage": "https://symfony.com/contributors"
                }
            ],
            "description": "Symfony Config Component",
            "homepage": "https://symfony.com",
            "funding": [
                {
                    "url": "https://symfony.com/sponsor",
                    "type": "custom"
                },
                {
                    "url": "https://github.com/fabpot",
                    "type": "github"
                },
                {
                    "url": "https://tidelift.com/funding/github/packagist/symfony/symfony",
                    "type": "tidelift"
                }
            ],
            "time": "2020-05-23T09:11:46+00:00"
        },
        {
            "name": "symfony/console",
            "version": "v4.4.4",
            "source": {
                "type": "git",
                "url": "https://github.com/symfony/console.git",
                "reference": "f512001679f37e6a042b51897ed24a2f05eba656"
            },
            "dist": {
                "type": "zip",
                "url": "https://api.github.com/repos/symfony/console/zipball/f512001679f37e6a042b51897ed24a2f05eba656",
                "reference": "f512001679f37e6a042b51897ed24a2f05eba656",
                "shasum": ""
            },
            "require": {
                "php": "^7.1.3",
                "symfony/polyfill-mbstring": "~1.0",
                "symfony/polyfill-php73": "^1.8",
                "symfony/service-contracts": "^1.1|^2"
            },
            "conflict": {
                "symfony/dependency-injection": "<3.4",
                "symfony/event-dispatcher": "<4.3|>=5",
                "symfony/lock": "<4.4",
                "symfony/process": "<3.3"
            },
            "provide": {
                "psr/log-implementation": "1.0"
            },
            "require-dev": {
                "psr/log": "~1.0",
                "symfony/config": "^3.4|^4.0|^5.0",
                "symfony/dependency-injection": "^3.4|^4.0|^5.0",
                "symfony/event-dispatcher": "^4.3",
                "symfony/lock": "^4.4|^5.0",
                "symfony/process": "^3.4|^4.0|^5.0",
                "symfony/var-dumper": "^4.3|^5.0"
            },
            "suggest": {
                "psr/log": "For using the console logger",
                "symfony/event-dispatcher": "",
                "symfony/lock": "",
                "symfony/process": ""
            },
            "type": "library",
            "extra": {
                "branch-alias": {
                    "dev-master": "4.4-dev"
                }
            },
            "autoload": {
                "psr-4": {
                    "Symfony\\Component\\Console\\": ""
                },
                "exclude-from-classmap": [
                    "/Tests/"
                ]
            },
            "notification-url": "https://packagist.org/downloads/",
            "license": [
                "MIT"
            ],
            "authors": [
                {
                    "name": "Fabien Potencier",
                    "email": "fabien@symfony.com"
                },
                {
                    "name": "Symfony Community",
                    "homepage": "https://symfony.com/contributors"
                }
            ],
            "description": "Symfony Console Component",
            "homepage": "https://symfony.com",
            "time": "2020-01-25T12:44:29+00:00"
        },
        {
            "name": "symfony/debug",
            "version": "v4.4.10",
            "source": {
                "type": "git",
                "url": "https://github.com/symfony/debug.git",
                "reference": "28f92d08bb6d1fddf8158e02c194ad43870007e6"
            },
            "dist": {
                "type": "zip",
                "url": "https://api.github.com/repos/symfony/debug/zipball/28f92d08bb6d1fddf8158e02c194ad43870007e6",
                "reference": "28f92d08bb6d1fddf8158e02c194ad43870007e6",
                "shasum": ""
            },
            "require": {
                "php": ">=7.1.3",
                "psr/log": "~1.0",
                "symfony/polyfill-php80": "^1.15"
            },
            "conflict": {
                "symfony/http-kernel": "<3.4"
            },
            "require-dev": {
                "symfony/http-kernel": "^3.4|^4.0|^5.0"
            },
            "type": "library",
            "extra": {
                "branch-alias": {
                    "dev-master": "4.4-dev"
                }
            },
            "autoload": {
                "psr-4": {
                    "Symfony\\Component\\Debug\\": ""
                },
                "exclude-from-classmap": [
                    "/Tests/"
                ]
            },
            "notification-url": "https://packagist.org/downloads/",
            "license": [
                "MIT"
            ],
            "authors": [
                {
                    "name": "Fabien Potencier",
                    "email": "fabien@symfony.com"
                },
                {
                    "name": "Symfony Community",
                    "homepage": "https://symfony.com/contributors"
                }
            ],
            "description": "Symfony Debug Component",
            "homepage": "https://symfony.com",
            "funding": [
                {
                    "url": "https://symfony.com/sponsor",
                    "type": "custom"
                },
                {
                    "url": "https://github.com/fabpot",
                    "type": "github"
                },
                {
                    "url": "https://tidelift.com/funding/github/packagist/symfony/symfony",
                    "type": "tidelift"
                }
            ],
            "time": "2020-05-24T08:33:35+00:00"
        },
        {
            "name": "symfony/dependency-injection",
            "version": "v4.4.10",
            "source": {
                "type": "git",
                "url": "https://github.com/symfony/dependency-injection.git",
                "reference": "a37cc0a90fec178768aa5048fea9251efde591c5"
            },
            "dist": {
                "type": "zip",
                "url": "https://api.github.com/repos/symfony/dependency-injection/zipball/a37cc0a90fec178768aa5048fea9251efde591c5",
                "reference": "a37cc0a90fec178768aa5048fea9251efde591c5",
                "shasum": ""
            },
            "require": {
                "php": ">=7.1.3",
                "psr/container": "^1.0",
                "symfony/service-contracts": "^1.1.6|^2"
            },
            "conflict": {
                "symfony/config": "<4.3|>=5.0",
                "symfony/finder": "<3.4",
                "symfony/proxy-manager-bridge": "<3.4",
                "symfony/yaml": "<3.4"
            },
            "provide": {
                "psr/container-implementation": "1.0",
                "symfony/service-implementation": "1.0"
            },
            "require-dev": {
                "symfony/config": "^4.3",
                "symfony/expression-language": "^3.4|^4.0|^5.0",
                "symfony/yaml": "^3.4|^4.0|^5.0"
            },
            "suggest": {
                "symfony/config": "",
                "symfony/expression-language": "For using expressions in service container configuration",
                "symfony/finder": "For using double-star glob patterns or when GLOB_BRACE portability is required",
                "symfony/proxy-manager-bridge": "Generate service proxies to lazy load them",
                "symfony/yaml": ""
            },
            "type": "library",
            "extra": {
                "branch-alias": {
                    "dev-master": "4.4-dev"
                }
            },
            "autoload": {
                "psr-4": {
                    "Symfony\\Component\\DependencyInjection\\": ""
                },
                "exclude-from-classmap": [
                    "/Tests/"
                ]
            },
            "notification-url": "https://packagist.org/downloads/",
            "license": [
                "MIT"
            ],
            "authors": [
                {
                    "name": "Fabien Potencier",
                    "email": "fabien@symfony.com"
                },
                {
                    "name": "Symfony Community",
                    "homepage": "https://symfony.com/contributors"
                }
            ],
            "description": "Symfony DependencyInjection Component",
            "homepage": "https://symfony.com",
            "funding": [
                {
                    "url": "https://symfony.com/sponsor",
                    "type": "custom"
                },
                {
                    "url": "https://github.com/fabpot",
                    "type": "github"
                },
                {
                    "url": "https://tidelift.com/funding/github/packagist/symfony/symfony",
                    "type": "tidelift"
                }
            ],
            "time": "2020-06-12T07:37:04+00:00"
        },
        {
            "name": "symfony/error-handler",
            "version": "v4.4.10",
            "source": {
                "type": "git",
                "url": "https://github.com/symfony/error-handler.git",
                "reference": "0df9a23c0f9eddbb6682479fee6fd58b88add75b"
            },
            "dist": {
                "type": "zip",
                "url": "https://api.github.com/repos/symfony/error-handler/zipball/0df9a23c0f9eddbb6682479fee6fd58b88add75b",
                "reference": "0df9a23c0f9eddbb6682479fee6fd58b88add75b",
                "shasum": ""
            },
            "require": {
                "php": ">=7.1.3",
                "psr/log": "~1.0",
                "symfony/debug": "^4.4.5",
                "symfony/polyfill-php80": "^1.15",
                "symfony/var-dumper": "^4.4|^5.0"
            },
            "require-dev": {
                "symfony/http-kernel": "^4.4|^5.0",
                "symfony/serializer": "^4.4|^5.0"
            },
            "type": "library",
            "extra": {
                "branch-alias": {
                    "dev-master": "4.4-dev"
                }
            },
            "autoload": {
                "psr-4": {
                    "Symfony\\Component\\ErrorHandler\\": ""
                },
                "exclude-from-classmap": [
                    "/Tests/"
                ]
            },
            "notification-url": "https://packagist.org/downloads/",
            "license": [
                "MIT"
            ],
            "authors": [
                {
                    "name": "Fabien Potencier",
                    "email": "fabien@symfony.com"
                },
                {
                    "name": "Symfony Community",
                    "homepage": "https://symfony.com/contributors"
                }
            ],
            "description": "Symfony ErrorHandler Component",
            "homepage": "https://symfony.com",
            "funding": [
                {
                    "url": "https://symfony.com/sponsor",
                    "type": "custom"
                },
                {
                    "url": "https://github.com/fabpot",
                    "type": "github"
                },
                {
                    "url": "https://tidelift.com/funding/github/packagist/symfony/symfony",
                    "type": "tidelift"
                }
            ],
            "time": "2020-05-28T10:39:14+00:00"
        },
        {
            "name": "symfony/event-dispatcher",
            "version": "v4.4.10",
            "source": {
                "type": "git",
                "url": "https://github.com/symfony/event-dispatcher.git",
                "reference": "a5370aaa7807c7a439b21386661ffccf3dff2866"
            },
            "dist": {
                "type": "zip",
                "url": "https://api.github.com/repos/symfony/event-dispatcher/zipball/a5370aaa7807c7a439b21386661ffccf3dff2866",
                "reference": "a5370aaa7807c7a439b21386661ffccf3dff2866",
                "shasum": ""
            },
            "require": {
                "php": ">=7.1.3",
                "symfony/event-dispatcher-contracts": "^1.1"
            },
            "conflict": {
                "symfony/dependency-injection": "<3.4"
            },
            "provide": {
                "psr/event-dispatcher-implementation": "1.0",
                "symfony/event-dispatcher-implementation": "1.1"
            },
            "require-dev": {
                "psr/log": "~1.0",
                "symfony/config": "^3.4|^4.0|^5.0",
                "symfony/dependency-injection": "^3.4|^4.0|^5.0",
                "symfony/expression-language": "^3.4|^4.0|^5.0",
                "symfony/http-foundation": "^3.4|^4.0|^5.0",
                "symfony/service-contracts": "^1.1|^2",
                "symfony/stopwatch": "^3.4|^4.0|^5.0"
            },
            "suggest": {
                "symfony/dependency-injection": "",
                "symfony/http-kernel": ""
            },
            "type": "library",
            "extra": {
                "branch-alias": {
                    "dev-master": "4.4-dev"
                }
            },
            "autoload": {
                "psr-4": {
                    "Symfony\\Component\\EventDispatcher\\": ""
                },
                "exclude-from-classmap": [
                    "/Tests/"
                ]
            },
            "notification-url": "https://packagist.org/downloads/",
            "license": [
                "MIT"
            ],
            "authors": [
                {
                    "name": "Fabien Potencier",
                    "email": "fabien@symfony.com"
                },
                {
                    "name": "Symfony Community",
                    "homepage": "https://symfony.com/contributors"
                }
            ],
            "description": "Symfony EventDispatcher Component",
            "homepage": "https://symfony.com",
            "funding": [
                {
                    "url": "https://symfony.com/sponsor",
                    "type": "custom"
                },
                {
                    "url": "https://github.com/fabpot",
                    "type": "github"
                },
                {
                    "url": "https://tidelift.com/funding/github/packagist/symfony/symfony",
                    "type": "tidelift"
                }
            ],
            "time": "2020-05-20T08:37:50+00:00"
        },
        {
            "name": "symfony/event-dispatcher-contracts",
<<<<<<< HEAD
            "version": "v1.1.7",
            "source": {
                "type": "git",
                "url": "https://github.com/symfony/event-dispatcher-contracts.git",
                "reference": "c43ab685673fb6c8d84220c77897b1d6cdbe1d18"
            },
            "dist": {
                "type": "zip",
                "url": "https://api.github.com/repos/symfony/event-dispatcher-contracts/zipball/c43ab685673fb6c8d84220c77897b1d6cdbe1d18",
                "reference": "c43ab685673fb6c8d84220c77897b1d6cdbe1d18",
                "shasum": ""
            },
            "require": {
                "php": "^7.1.3"
=======
            "version": "v1.1.9",
            "source": {
                "type": "git",
                "url": "https://github.com/symfony/event-dispatcher-contracts.git",
                "reference": "84e23fdcd2517bf37aecbd16967e83f0caee25a7"
            },
            "dist": {
                "type": "zip",
                "url": "https://api.github.com/repos/symfony/event-dispatcher-contracts/zipball/84e23fdcd2517bf37aecbd16967e83f0caee25a7",
                "reference": "84e23fdcd2517bf37aecbd16967e83f0caee25a7",
                "shasum": ""
            },
            "require": {
                "php": ">=7.1.3"
>>>>>>> 0a712bc0
            },
            "suggest": {
                "psr/event-dispatcher": "",
                "symfony/event-dispatcher-implementation": ""
            },
            "type": "library",
            "extra": {
                "branch-alias": {
                    "dev-master": "1.1-dev"
<<<<<<< HEAD
=======
                },
                "thanks": {
                    "name": "symfony/contracts",
                    "url": "https://github.com/symfony/contracts"
>>>>>>> 0a712bc0
                }
            },
            "autoload": {
                "psr-4": {
                    "Symfony\\Contracts\\EventDispatcher\\": ""
                }
            },
            "notification-url": "https://packagist.org/downloads/",
            "license": [
                "MIT"
            ],
            "authors": [
                {
                    "name": "Nicolas Grekas",
                    "email": "p@tchwork.com"
                },
                {
                    "name": "Symfony Community",
                    "homepage": "https://symfony.com/contributors"
                }
            ],
            "description": "Generic abstractions related to dispatching event",
            "homepage": "https://symfony.com",
            "keywords": [
                "abstractions",
                "contracts",
                "decoupling",
                "interfaces",
                "interoperability",
                "standards"
            ],
<<<<<<< HEAD
            "time": "2019-09-17T09:54:03+00:00"
=======
            "funding": [
                {
                    "url": "https://symfony.com/sponsor",
                    "type": "custom"
                },
                {
                    "url": "https://github.com/fabpot",
                    "type": "github"
                },
                {
                    "url": "https://tidelift.com/funding/github/packagist/symfony/symfony",
                    "type": "tidelift"
                }
            ],
            "time": "2020-07-06T13:19:58+00:00"
>>>>>>> 0a712bc0
        },
        {
            "name": "symfony/filesystem",
            "version": "v4.4.10",
            "source": {
                "type": "git",
                "url": "https://github.com/symfony/filesystem.git",
                "reference": "b27f491309db5757816db672b256ea2e03677d30"
            },
            "dist": {
                "type": "zip",
                "url": "https://api.github.com/repos/symfony/filesystem/zipball/b27f491309db5757816db672b256ea2e03677d30",
                "reference": "b27f491309db5757816db672b256ea2e03677d30",
                "shasum": ""
            },
            "require": {
                "php": ">=7.1.3",
                "symfony/polyfill-ctype": "~1.8"
            },
            "type": "library",
            "extra": {
                "branch-alias": {
                    "dev-master": "4.4-dev"
                }
            },
            "autoload": {
                "psr-4": {
                    "Symfony\\Component\\Filesystem\\": ""
                },
                "exclude-from-classmap": [
                    "/Tests/"
                ]
            },
            "notification-url": "https://packagist.org/downloads/",
            "license": [
                "MIT"
            ],
            "authors": [
                {
                    "name": "Fabien Potencier",
                    "email": "fabien@symfony.com"
                },
                {
                    "name": "Symfony Community",
                    "homepage": "https://symfony.com/contributors"
                }
            ],
            "description": "Symfony Filesystem Component",
            "homepage": "https://symfony.com",
            "funding": [
                {
                    "url": "https://symfony.com/sponsor",
                    "type": "custom"
                },
                {
                    "url": "https://github.com/fabpot",
                    "type": "github"
                },
                {
                    "url": "https://tidelift.com/funding/github/packagist/symfony/symfony",
                    "type": "tidelift"
                }
            ],
            "time": "2020-05-30T18:50:54+00:00"
        },
        {
            "name": "symfony/finder",
            "version": "v4.4.10",
            "source": {
                "type": "git",
                "url": "https://github.com/symfony/finder.git",
                "reference": "5729f943f9854c5781984ed4907bbb817735776b"
            },
            "dist": {
                "type": "zip",
                "url": "https://api.github.com/repos/symfony/finder/zipball/5729f943f9854c5781984ed4907bbb817735776b",
                "reference": "5729f943f9854c5781984ed4907bbb817735776b",
                "shasum": ""
            },
            "require": {
                "php": "^7.1.3"
            },
            "type": "library",
            "extra": {
                "branch-alias": {
                    "dev-master": "4.4-dev"
                }
            },
            "autoload": {
                "psr-4": {
                    "Symfony\\Component\\Finder\\": ""
                },
                "exclude-from-classmap": [
                    "/Tests/"
                ]
            },
            "notification-url": "https://packagist.org/downloads/",
            "license": [
                "MIT"
            ],
            "authors": [
                {
                    "name": "Fabien Potencier",
                    "email": "fabien@symfony.com"
                },
                {
                    "name": "Symfony Community",
                    "homepage": "https://symfony.com/contributors"
                }
            ],
            "description": "Symfony Finder Component",
            "homepage": "https://symfony.com",
            "funding": [
                {
                    "url": "https://symfony.com/sponsor",
                    "type": "custom"
                },
                {
                    "url": "https://github.com/fabpot",
                    "type": "github"
                },
                {
                    "url": "https://tidelift.com/funding/github/packagist/symfony/symfony",
                    "type": "tidelift"
                }
            ],
            "time": "2020-03-27T16:54:36+00:00"
        },
        {
            "name": "symfony/framework-bundle",
            "version": "v3.4.42",
            "source": {
                "type": "git",
                "url": "https://github.com/symfony/framework-bundle.git",
                "reference": "c60957bbff5735490efe30399c5795a5d2415e98"
            },
            "dist": {
                "type": "zip",
                "url": "https://api.github.com/repos/symfony/framework-bundle/zipball/c60957bbff5735490efe30399c5795a5d2415e98",
                "reference": "c60957bbff5735490efe30399c5795a5d2415e98",
                "shasum": ""
            },
            "require": {
                "ext-xml": "*",
                "php": "^5.5.9|>=7.0.8",
                "symfony/cache": "~3.4.31|^4.3.4",
                "symfony/class-loader": "~3.2",
                "symfony/config": "^3.4.31|^4.3.4",
                "symfony/debug": "~2.8|~3.0|~4.0",
                "symfony/dependency-injection": "^3.4.24|^4.2.5",
                "symfony/event-dispatcher": "~3.4|~4.0",
                "symfony/filesystem": "~2.8|~3.0|~4.0",
                "symfony/finder": "~2.8|~3.0|~4.0",
                "symfony/http-foundation": "^3.4.38|^4.3",
                "symfony/http-kernel": "^3.4.31|^4.3.4",
                "symfony/polyfill-mbstring": "~1.0",
                "symfony/routing": "^3.4.5|^4.0.5"
            },
            "conflict": {
                "phpdocumentor/reflection-docblock": "<3.0",
                "phpdocumentor/type-resolver": "<0.2.1",
                "phpunit/phpunit": "<4.8.35|<5.4.3,>=5.0",
                "symfony/asset": "<3.3",
                "symfony/console": "<3.4",
                "symfony/form": "<3.4",
                "symfony/property-info": "<3.3",
                "symfony/serializer": "<3.3",
                "symfony/stopwatch": "<3.4",
                "symfony/translation": "<3.4",
                "symfony/validator": "<3.4",
                "symfony/workflow": "<3.3"
            },
            "require-dev": {
                "doctrine/annotations": "~1.7",
                "doctrine/cache": "~1.0",
                "fig/link-util": "^1.0",
                "phpdocumentor/reflection-docblock": "^3.0|^4.0",
                "symfony/asset": "~3.3|~4.0",
                "symfony/browser-kit": "~2.8|~3.0|~4.0",
                "symfony/console": "~3.4.31|^4.3.4",
                "symfony/css-selector": "~2.8|~3.0|~4.0",
                "symfony/dom-crawler": "~2.8|~3.0|~4.0",
                "symfony/expression-language": "~2.8|~3.0|~4.0",
                "symfony/form": "^3.4.31|^4.3.4",
                "symfony/lock": "~3.4|~4.0",
                "symfony/polyfill-intl-icu": "~1.0",
                "symfony/process": "~2.8|~3.0|~4.0",
                "symfony/property-info": "~3.3|~4.0",
                "symfony/security-core": "~3.2|~4.0",
                "symfony/security-csrf": "^2.8.31|^3.3.13|~4.0",
                "symfony/serializer": "~3.3|~4.0",
                "symfony/stopwatch": "~3.4|~4.0",
                "symfony/templating": "~2.8|~3.0|~4.0",
                "symfony/translation": "~3.4|~4.0",
                "symfony/validator": "~3.4|~4.0",
                "symfony/var-dumper": "~3.3|~4.0",
                "symfony/web-link": "~3.3|~4.0",
                "symfony/workflow": "~3.3|~4.0",
                "symfony/yaml": "~3.2|~4.0",
                "twig/twig": "~1.34|~2.4"
<<<<<<< HEAD
=======
            },
            "suggest": {
                "ext-apcu": "For best performance of the system caches",
                "symfony/console": "For using the console commands",
                "symfony/form": "For using forms",
                "symfony/property-info": "For using the property_info service",
                "symfony/serializer": "For using the serializer service",
                "symfony/validator": "For using validation",
                "symfony/web-link": "For using web links, features such as preloading, prefetching or prerendering",
                "symfony/yaml": "For using the debug:config and lint:yaml commands"
            },
            "type": "symfony-bundle",
            "extra": {
                "branch-alias": {
                    "dev-master": "3.4-dev"
                }
            },
            "autoload": {
                "psr-4": {
                    "Symfony\\Bundle\\FrameworkBundle\\": ""
                },
                "exclude-from-classmap": [
                    "/Tests/"
                ]
            },
            "notification-url": "https://packagist.org/downloads/",
            "license": [
                "MIT"
            ],
            "authors": [
                {
                    "name": "Fabien Potencier",
                    "email": "fabien@symfony.com"
                },
                {
                    "name": "Symfony Community",
                    "homepage": "https://symfony.com/contributors"
                }
            ],
            "description": "Symfony FrameworkBundle",
            "homepage": "https://symfony.com",
            "funding": [
                {
                    "url": "https://symfony.com/sponsor",
                    "type": "custom"
                },
                {
                    "url": "https://github.com/fabpot",
                    "type": "github"
                },
                {
                    "url": "https://tidelift.com/funding/github/packagist/symfony/symfony",
                    "type": "tidelift"
                }
            ],
            "time": "2020-06-04T10:40:01+00:00"
        },
        {
            "name": "symfony/http-foundation",
            "version": "v4.4.10",
            "source": {
                "type": "git",
                "url": "https://github.com/symfony/http-foundation.git",
                "reference": "3adfbd7098c850b02d107330b7b9deacf2581578"
            },
            "dist": {
                "type": "zip",
                "url": "https://api.github.com/repos/symfony/http-foundation/zipball/3adfbd7098c850b02d107330b7b9deacf2581578",
                "reference": "3adfbd7098c850b02d107330b7b9deacf2581578",
                "shasum": ""
            },
            "require": {
                "php": ">=7.1.3",
                "symfony/mime": "^4.3|^5.0",
                "symfony/polyfill-mbstring": "~1.1"
            },
            "require-dev": {
                "predis/predis": "~1.0",
                "symfony/expression-language": "^3.4|^4.0|^5.0"
            },
            "type": "library",
            "extra": {
                "branch-alias": {
                    "dev-master": "4.4-dev"
                }
            },
            "autoload": {
                "psr-4": {
                    "Symfony\\Component\\HttpFoundation\\": ""
                },
                "exclude-from-classmap": [
                    "/Tests/"
                ]
            },
            "notification-url": "https://packagist.org/downloads/",
            "license": [
                "MIT"
            ],
            "authors": [
                {
                    "name": "Fabien Potencier",
                    "email": "fabien@symfony.com"
                },
                {
                    "name": "Symfony Community",
                    "homepage": "https://symfony.com/contributors"
                }
            ],
            "description": "Symfony HttpFoundation Component",
            "homepage": "https://symfony.com",
            "funding": [
                {
                    "url": "https://symfony.com/sponsor",
                    "type": "custom"
                },
                {
                    "url": "https://github.com/fabpot",
                    "type": "github"
                },
                {
                    "url": "https://tidelift.com/funding/github/packagist/symfony/symfony",
                    "type": "tidelift"
                }
            ],
            "time": "2020-05-23T09:11:46+00:00"
        },
        {
            "name": "symfony/http-kernel",
            "version": "v4.4.10",
            "source": {
                "type": "git",
                "url": "https://github.com/symfony/http-kernel.git",
                "reference": "81d42148474e1852a333ed7a732f2a014af75430"
            },
            "dist": {
                "type": "zip",
                "url": "https://api.github.com/repos/symfony/http-kernel/zipball/81d42148474e1852a333ed7a732f2a014af75430",
                "reference": "81d42148474e1852a333ed7a732f2a014af75430",
                "shasum": ""
            },
            "require": {
                "php": ">=7.1.3",
                "psr/log": "~1.0",
                "symfony/error-handler": "^4.4",
                "symfony/event-dispatcher": "^4.4",
                "symfony/http-foundation": "^4.4|^5.0",
                "symfony/polyfill-ctype": "^1.8",
                "symfony/polyfill-php73": "^1.9",
                "symfony/polyfill-php80": "^1.15"
            },
            "conflict": {
                "symfony/browser-kit": "<4.3",
                "symfony/config": "<3.4",
                "symfony/console": ">=5",
                "symfony/dependency-injection": "<4.3",
                "symfony/translation": "<4.2",
                "twig/twig": "<1.34|<2.4,>=2"
            },
            "provide": {
                "psr/log-implementation": "1.0"
            },
            "require-dev": {
                "psr/cache": "~1.0",
                "symfony/browser-kit": "^4.3|^5.0",
                "symfony/config": "^3.4|^4.0|^5.0",
                "symfony/console": "^3.4|^4.0",
                "symfony/css-selector": "^3.4|^4.0|^5.0",
                "symfony/dependency-injection": "^4.3|^5.0",
                "symfony/dom-crawler": "^3.4|^4.0|^5.0",
                "symfony/expression-language": "^3.4|^4.0|^5.0",
                "symfony/finder": "^3.4|^4.0|^5.0",
                "symfony/process": "^3.4|^4.0|^5.0",
                "symfony/routing": "^3.4|^4.0|^5.0",
                "symfony/stopwatch": "^3.4|^4.0|^5.0",
                "symfony/templating": "^3.4|^4.0|^5.0",
                "symfony/translation": "^4.2|^5.0",
                "symfony/translation-contracts": "^1.1|^2",
                "twig/twig": "^1.34|^2.4|^3.0"
            },
            "suggest": {
                "symfony/browser-kit": "",
                "symfony/config": "",
                "symfony/console": "",
                "symfony/dependency-injection": ""
            },
            "type": "library",
            "extra": {
                "branch-alias": {
                    "dev-master": "4.4-dev"
                }
            },
            "autoload": {
                "psr-4": {
                    "Symfony\\Component\\HttpKernel\\": ""
                },
                "exclude-from-classmap": [
                    "/Tests/"
                ]
            },
            "notification-url": "https://packagist.org/downloads/",
            "license": [
                "MIT"
            ],
            "authors": [
                {
                    "name": "Fabien Potencier",
                    "email": "fabien@symfony.com"
                },
                {
                    "name": "Symfony Community",
                    "homepage": "https://symfony.com/contributors"
                }
            ],
            "description": "Symfony HttpKernel Component",
            "homepage": "https://symfony.com",
            "funding": [
                {
                    "url": "https://symfony.com/sponsor",
                    "type": "custom"
                },
                {
                    "url": "https://github.com/fabpot",
                    "type": "github"
                },
                {
                    "url": "https://tidelift.com/funding/github/packagist/symfony/symfony",
                    "type": "tidelift"
                }
            ],
            "time": "2020-06-12T11:15:37+00:00"
        },
        {
            "name": "symfony/inflector",
            "version": "v4.4.10",
            "source": {
                "type": "git",
                "url": "https://github.com/symfony/inflector.git",
                "reference": "3330be44724db42f0aa493002ae63f5d29f8d5f7"
            },
            "dist": {
                "type": "zip",
                "url": "https://api.github.com/repos/symfony/inflector/zipball/3330be44724db42f0aa493002ae63f5d29f8d5f7",
                "reference": "3330be44724db42f0aa493002ae63f5d29f8d5f7",
                "shasum": ""
            },
            "require": {
                "php": ">=7.1.3",
                "symfony/polyfill-ctype": "~1.8"
            },
            "type": "library",
            "extra": {
                "branch-alias": {
                    "dev-master": "4.4-dev"
                }
            },
            "autoload": {
                "psr-4": {
                    "Symfony\\Component\\Inflector\\": ""
                },
                "exclude-from-classmap": [
                    "/Tests/"
                ]
            },
            "notification-url": "https://packagist.org/downloads/",
            "license": [
                "MIT"
            ],
            "authors": [
                {
                    "name": "Bernhard Schussek",
                    "email": "bschussek@gmail.com"
                },
                {
                    "name": "Symfony Community",
                    "homepage": "https://symfony.com/contributors"
                }
            ],
            "description": "Symfony Inflector Component",
            "homepage": "https://symfony.com",
            "keywords": [
                "inflection",
                "pluralize",
                "singularize",
                "string",
                "symfony",
                "words"
            ],
            "funding": [
                {
                    "url": "https://symfony.com/sponsor",
                    "type": "custom"
                },
                {
                    "url": "https://github.com/fabpot",
                    "type": "github"
                },
                {
                    "url": "https://tidelift.com/funding/github/packagist/symfony/symfony",
                    "type": "tidelift"
                }
            ],
            "time": "2020-05-20T08:37:50+00:00"
        },
        {
            "name": "symfony/mime",
            "version": "v4.4.10",
            "source": {
                "type": "git",
                "url": "https://github.com/symfony/mime.git",
                "reference": "af8e69e7527f752ab0ef6e1b717bac3f7336b8c6"
            },
            "dist": {
                "type": "zip",
                "url": "https://api.github.com/repos/symfony/mime/zipball/af8e69e7527f752ab0ef6e1b717bac3f7336b8c6",
                "reference": "af8e69e7527f752ab0ef6e1b717bac3f7336b8c6",
                "shasum": ""
            },
            "require": {
                "php": ">=7.1.3",
                "symfony/polyfill-intl-idn": "^1.10",
                "symfony/polyfill-mbstring": "^1.0"
            },
            "conflict": {
                "symfony/mailer": "<4.4"
            },
            "require-dev": {
                "egulias/email-validator": "^2.1.10",
                "symfony/dependency-injection": "^3.4|^4.1|^5.0"
            },
            "type": "library",
            "extra": {
                "branch-alias": {
                    "dev-master": "4.4-dev"
                }
            },
            "autoload": {
                "psr-4": {
                    "Symfony\\Component\\Mime\\": ""
                },
                "exclude-from-classmap": [
                    "/Tests/"
                ]
            },
            "notification-url": "https://packagist.org/downloads/",
            "license": [
                "MIT"
            ],
            "authors": [
                {
                    "name": "Fabien Potencier",
                    "email": "fabien@symfony.com"
                },
                {
                    "name": "Symfony Community",
                    "homepage": "https://symfony.com/contributors"
                }
            ],
            "description": "A library to manipulate MIME messages",
            "homepage": "https://symfony.com",
            "keywords": [
                "mime",
                "mime-type"
            ],
            "funding": [
                {
                    "url": "https://symfony.com/sponsor",
                    "type": "custom"
                },
                {
                    "url": "https://github.com/fabpot",
                    "type": "github"
                },
                {
                    "url": "https://tidelift.com/funding/github/packagist/symfony/symfony",
                    "type": "tidelift"
                }
            ],
            "time": "2020-06-09T09:16:12+00:00"
        },
        {
            "name": "symfony/options-resolver",
            "version": "v4.4.10",
            "source": {
                "type": "git",
                "url": "https://github.com/symfony/options-resolver.git",
                "reference": "73e1d0fe11ffceb7b7d4ca55b7381cd7ce0bac05"
            },
            "dist": {
                "type": "zip",
                "url": "https://api.github.com/repos/symfony/options-resolver/zipball/73e1d0fe11ffceb7b7d4ca55b7381cd7ce0bac05",
                "reference": "73e1d0fe11ffceb7b7d4ca55b7381cd7ce0bac05",
                "shasum": ""
            },
            "require": {
                "php": "^7.1.3"
            },
            "type": "library",
            "extra": {
                "branch-alias": {
                    "dev-master": "4.4-dev"
                }
            },
            "autoload": {
                "psr-4": {
                    "Symfony\\Component\\OptionsResolver\\": ""
                },
                "exclude-from-classmap": [
                    "/Tests/"
                ]
            },
            "notification-url": "https://packagist.org/downloads/",
            "license": [
                "MIT"
            ],
            "authors": [
                {
                    "name": "Fabien Potencier",
                    "email": "fabien@symfony.com"
                },
                {
                    "name": "Symfony Community",
                    "homepage": "https://symfony.com/contributors"
                }
            ],
            "description": "Symfony OptionsResolver Component",
            "homepage": "https://symfony.com",
            "keywords": [
                "config",
                "configuration",
                "options"
            ],
            "funding": [
                {
                    "url": "https://symfony.com/sponsor",
                    "type": "custom"
                },
                {
                    "url": "https://github.com/fabpot",
                    "type": "github"
                },
                {
                    "url": "https://tidelift.com/funding/github/packagist/symfony/symfony",
                    "type": "tidelift"
                }
            ],
            "time": "2020-05-23T12:09:32+00:00"
        },
        {
            "name": "symfony/polyfill-ctype",
            "version": "v1.17.1",
            "source": {
                "type": "git",
                "url": "https://github.com/symfony/polyfill-ctype.git",
                "reference": "2edd75b8b35d62fd3eeabba73b26b8f1f60ce13d"
            },
            "dist": {
                "type": "zip",
                "url": "https://api.github.com/repos/symfony/polyfill-ctype/zipball/2edd75b8b35d62fd3eeabba73b26b8f1f60ce13d",
                "reference": "2edd75b8b35d62fd3eeabba73b26b8f1f60ce13d",
                "shasum": ""
            },
            "require": {
                "php": ">=5.3.3"
            },
            "suggest": {
                "ext-ctype": "For best performance"
            },
            "type": "library",
            "extra": {
                "branch-alias": {
                    "dev-master": "1.17-dev"
                },
                "thanks": {
                    "name": "symfony/polyfill",
                    "url": "https://github.com/symfony/polyfill"
                }
            },
            "autoload": {
                "psr-4": {
                    "Symfony\\Polyfill\\Ctype\\": ""
                },
                "files": [
                    "bootstrap.php"
                ]
            },
            "notification-url": "https://packagist.org/downloads/",
            "license": [
                "MIT"
            ],
            "authors": [
                {
                    "name": "Gert de Pagter",
                    "email": "BackEndTea@gmail.com"
                },
                {
                    "name": "Symfony Community",
                    "homepage": "https://symfony.com/contributors"
                }
            ],
            "description": "Symfony polyfill for ctype functions",
            "homepage": "https://symfony.com",
            "keywords": [
                "compatibility",
                "ctype",
                "polyfill",
                "portable"
            ],
            "funding": [
                {
                    "url": "https://symfony.com/sponsor",
                    "type": "custom"
                },
                {
                    "url": "https://github.com/fabpot",
                    "type": "github"
                },
                {
                    "url": "https://tidelift.com/funding/github/packagist/symfony/symfony",
                    "type": "tidelift"
                }
            ],
            "time": "2020-06-06T08:46:27+00:00"
        },
        {
            "name": "symfony/polyfill-intl-idn",
            "version": "v1.17.1",
            "source": {
                "type": "git",
                "url": "https://github.com/symfony/polyfill-intl-idn.git",
                "reference": "a57f8161502549a742a63c09f0a604997bf47027"
            },
            "dist": {
                "type": "zip",
                "url": "https://api.github.com/repos/symfony/polyfill-intl-idn/zipball/a57f8161502549a742a63c09f0a604997bf47027",
                "reference": "a57f8161502549a742a63c09f0a604997bf47027",
                "shasum": ""
            },
            "require": {
                "php": ">=5.3.3",
                "symfony/polyfill-mbstring": "^1.3",
                "symfony/polyfill-php72": "^1.10"
            },
            "suggest": {
                "ext-intl": "For best performance"
            },
            "type": "library",
            "extra": {
                "branch-alias": {
                    "dev-master": "1.17-dev"
                },
                "thanks": {
                    "name": "symfony/polyfill",
                    "url": "https://github.com/symfony/polyfill"
                }
            },
            "autoload": {
                "psr-4": {
                    "Symfony\\Polyfill\\Intl\\Idn\\": ""
                },
                "files": [
                    "bootstrap.php"
                ]
            },
            "notification-url": "https://packagist.org/downloads/",
            "license": [
                "MIT"
            ],
            "authors": [
                {
                    "name": "Laurent Bassin",
                    "email": "laurent@bassin.info"
                },
                {
                    "name": "Symfony Community",
                    "homepage": "https://symfony.com/contributors"
                }
            ],
            "description": "Symfony polyfill for intl's idn_to_ascii and idn_to_utf8 functions",
            "homepage": "https://symfony.com",
            "keywords": [
                "compatibility",
                "idn",
                "intl",
                "polyfill",
                "portable",
                "shim"
            ],
            "funding": [
                {
                    "url": "https://symfony.com/sponsor",
                    "type": "custom"
                },
                {
                    "url": "https://github.com/fabpot",
                    "type": "github"
                },
                {
                    "url": "https://tidelift.com/funding/github/packagist/symfony/symfony",
                    "type": "tidelift"
                }
            ],
            "time": "2020-06-06T08:46:27+00:00"
        },
        {
            "name": "symfony/polyfill-mbstring",
            "version": "v1.17.1",
            "source": {
                "type": "git",
                "url": "https://github.com/symfony/polyfill-mbstring.git",
                "reference": "7110338d81ce1cbc3e273136e4574663627037a7"
            },
            "dist": {
                "type": "zip",
                "url": "https://api.github.com/repos/symfony/polyfill-mbstring/zipball/7110338d81ce1cbc3e273136e4574663627037a7",
                "reference": "7110338d81ce1cbc3e273136e4574663627037a7",
                "shasum": ""
            },
            "require": {
                "php": ">=5.3.3"
            },
            "suggest": {
                "ext-mbstring": "For best performance"
            },
            "type": "library",
            "extra": {
                "branch-alias": {
                    "dev-master": "1.17-dev"
                },
                "thanks": {
                    "name": "symfony/polyfill",
                    "url": "https://github.com/symfony/polyfill"
                }
            },
            "autoload": {
                "psr-4": {
                    "Symfony\\Polyfill\\Mbstring\\": ""
                },
                "files": [
                    "bootstrap.php"
                ]
            },
            "notification-url": "https://packagist.org/downloads/",
            "license": [
                "MIT"
            ],
            "authors": [
                {
                    "name": "Nicolas Grekas",
                    "email": "p@tchwork.com"
                },
                {
                    "name": "Symfony Community",
                    "homepage": "https://symfony.com/contributors"
                }
            ],
            "description": "Symfony polyfill for the Mbstring extension",
            "homepage": "https://symfony.com",
            "keywords": [
                "compatibility",
                "mbstring",
                "polyfill",
                "portable",
                "shim"
            ],
            "funding": [
                {
                    "url": "https://symfony.com/sponsor",
                    "type": "custom"
                },
                {
                    "url": "https://github.com/fabpot",
                    "type": "github"
                },
                {
                    "url": "https://tidelift.com/funding/github/packagist/symfony/symfony",
                    "type": "tidelift"
                }
            ],
            "time": "2020-06-06T08:46:27+00:00"
        },
        {
            "name": "symfony/polyfill-php72",
            "version": "v1.17.0",
            "source": {
                "type": "git",
                "url": "https://github.com/symfony/polyfill-php72.git",
                "reference": "f048e612a3905f34931127360bdd2def19a5e582"
            },
            "dist": {
                "type": "zip",
                "url": "https://api.github.com/repos/symfony/polyfill-php72/zipball/f048e612a3905f34931127360bdd2def19a5e582",
                "reference": "f048e612a3905f34931127360bdd2def19a5e582",
                "shasum": ""
            },
            "require": {
                "php": ">=5.3.3"
            },
            "type": "library",
            "extra": {
                "branch-alias": {
                    "dev-master": "1.17-dev"
                }
            },
            "autoload": {
                "psr-4": {
                    "Symfony\\Polyfill\\Php72\\": ""
                },
                "files": [
                    "bootstrap.php"
                ]
            },
            "notification-url": "https://packagist.org/downloads/",
            "license": [
                "MIT"
            ],
            "authors": [
                {
                    "name": "Nicolas Grekas",
                    "email": "p@tchwork.com"
                },
                {
                    "name": "Symfony Community",
                    "homepage": "https://symfony.com/contributors"
                }
            ],
            "description": "Symfony polyfill backporting some PHP 7.2+ features to lower PHP versions",
            "homepage": "https://symfony.com",
            "keywords": [
                "compatibility",
                "polyfill",
                "portable",
                "shim"
            ],
            "funding": [
                {
                    "url": "https://symfony.com/sponsor",
                    "type": "custom"
                },
                {
                    "url": "https://github.com/fabpot",
                    "type": "github"
                },
                {
                    "url": "https://tidelift.com/funding/github/packagist/symfony/symfony",
                    "type": "tidelift"
                }
            ],
            "time": "2020-05-12T16:47:27+00:00"
        },
        {
            "name": "symfony/polyfill-php73",
            "version": "v1.17.1",
            "source": {
                "type": "git",
                "url": "https://github.com/symfony/polyfill-php73.git",
                "reference": "fa0837fe02d617d31fbb25f990655861bb27bd1a"
            },
            "dist": {
                "type": "zip",
                "url": "https://api.github.com/repos/symfony/polyfill-php73/zipball/fa0837fe02d617d31fbb25f990655861bb27bd1a",
                "reference": "fa0837fe02d617d31fbb25f990655861bb27bd1a",
                "shasum": ""
            },
            "require": {
                "php": ">=5.3.3"
            },
            "type": "library",
            "extra": {
                "branch-alias": {
                    "dev-master": "1.17-dev"
                },
                "thanks": {
                    "name": "symfony/polyfill",
                    "url": "https://github.com/symfony/polyfill"
                }
            },
            "autoload": {
                "psr-4": {
                    "Symfony\\Polyfill\\Php73\\": ""
                },
                "files": [
                    "bootstrap.php"
                ],
                "classmap": [
                    "Resources/stubs"
                ]
            },
            "notification-url": "https://packagist.org/downloads/",
            "license": [
                "MIT"
            ],
            "authors": [
                {
                    "name": "Nicolas Grekas",
                    "email": "p@tchwork.com"
                },
                {
                    "name": "Symfony Community",
                    "homepage": "https://symfony.com/contributors"
                }
            ],
            "description": "Symfony polyfill backporting some PHP 7.3+ features to lower PHP versions",
            "homepage": "https://symfony.com",
            "keywords": [
                "compatibility",
                "polyfill",
                "portable",
                "shim"
            ],
            "funding": [
                {
                    "url": "https://symfony.com/sponsor",
                    "type": "custom"
                },
                {
                    "url": "https://github.com/fabpot",
                    "type": "github"
                },
                {
                    "url": "https://tidelift.com/funding/github/packagist/symfony/symfony",
                    "type": "tidelift"
                }
            ],
            "time": "2020-06-06T08:46:27+00:00"
        },
        {
            "name": "symfony/polyfill-php80",
            "version": "v1.17.1",
            "source": {
                "type": "git",
                "url": "https://github.com/symfony/polyfill-php80.git",
                "reference": "4a5b6bba3259902e386eb80dd1956181ee90b5b2"
            },
            "dist": {
                "type": "zip",
                "url": "https://api.github.com/repos/symfony/polyfill-php80/zipball/4a5b6bba3259902e386eb80dd1956181ee90b5b2",
                "reference": "4a5b6bba3259902e386eb80dd1956181ee90b5b2",
                "shasum": ""
            },
            "require": {
                "php": ">=7.0.8"
            },
            "type": "library",
            "extra": {
                "branch-alias": {
                    "dev-master": "1.17-dev"
                },
                "thanks": {
                    "name": "symfony/polyfill",
                    "url": "https://github.com/symfony/polyfill"
                }
            },
            "autoload": {
                "psr-4": {
                    "Symfony\\Polyfill\\Php80\\": ""
                },
                "files": [
                    "bootstrap.php"
                ],
                "classmap": [
                    "Resources/stubs"
                ]
            },
            "notification-url": "https://packagist.org/downloads/",
            "license": [
                "MIT"
            ],
            "authors": [
                {
                    "name": "Ion Bazan",
                    "email": "ion.bazan@gmail.com"
                },
                {
                    "name": "Nicolas Grekas",
                    "email": "p@tchwork.com"
                },
                {
                    "name": "Symfony Community",
                    "homepage": "https://symfony.com/contributors"
                }
            ],
            "description": "Symfony polyfill backporting some PHP 8.0+ features to lower PHP versions",
            "homepage": "https://symfony.com",
            "keywords": [
                "compatibility",
                "polyfill",
                "portable",
                "shim"
            ],
            "funding": [
                {
                    "url": "https://symfony.com/sponsor",
                    "type": "custom"
                },
                {
                    "url": "https://github.com/fabpot",
                    "type": "github"
                },
                {
                    "url": "https://tidelift.com/funding/github/packagist/symfony/symfony",
                    "type": "tidelift"
                }
            ],
            "time": "2020-06-06T08:46:27+00:00"
        },
        {
            "name": "symfony/property-access",
            "version": "v4.4.10",
            "source": {
                "type": "git",
                "url": "https://github.com/symfony/property-access.git",
                "reference": "e6d51a8845b862835f5fcaf3c1030a50dc7cc70f"
            },
            "dist": {
                "type": "zip",
                "url": "https://api.github.com/repos/symfony/property-access/zipball/e6d51a8845b862835f5fcaf3c1030a50dc7cc70f",
                "reference": "e6d51a8845b862835f5fcaf3c1030a50dc7cc70f",
                "shasum": ""
            },
            "require": {
                "php": ">=7.1.3",
                "symfony/inflector": "^3.4|^4.0|^5.0"
            },
            "require-dev": {
                "symfony/cache": "^3.4|^4.0|^5.0"
            },
            "suggest": {
                "psr/cache-implementation": "To cache access methods."
            },
            "type": "library",
            "extra": {
                "branch-alias": {
                    "dev-master": "4.4-dev"
                }
            },
            "autoload": {
                "psr-4": {
                    "Symfony\\Component\\PropertyAccess\\": ""
                },
                "exclude-from-classmap": [
                    "/Tests/"
                ]
            },
            "notification-url": "https://packagist.org/downloads/",
            "license": [
                "MIT"
            ],
            "authors": [
                {
                    "name": "Fabien Potencier",
                    "email": "fabien@symfony.com"
                },
                {
                    "name": "Symfony Community",
                    "homepage": "https://symfony.com/contributors"
                }
            ],
            "description": "Symfony PropertyAccess Component",
            "homepage": "https://symfony.com",
            "keywords": [
                "access",
                "array",
                "extraction",
                "index",
                "injection",
                "object",
                "property",
                "property path",
                "reflection"
            ],
            "funding": [
                {
                    "url": "https://symfony.com/sponsor",
                    "type": "custom"
                },
                {
                    "url": "https://github.com/fabpot",
                    "type": "github"
                },
                {
                    "url": "https://tidelift.com/funding/github/packagist/symfony/symfony",
                    "type": "tidelift"
                }
            ],
            "time": "2020-05-30T18:50:54+00:00"
        },
        {
            "name": "symfony/routing",
            "version": "v4.4.10",
            "source": {
                "type": "git",
                "url": "https://github.com/symfony/routing.git",
                "reference": "0f557911dde75c2a9652b8097bd7c9f54507f646"
            },
            "dist": {
                "type": "zip",
                "url": "https://api.github.com/repos/symfony/routing/zipball/0f557911dde75c2a9652b8097bd7c9f54507f646",
                "reference": "0f557911dde75c2a9652b8097bd7c9f54507f646",
                "shasum": ""
            },
            "require": {
                "php": "^7.1.3"
            },
            "conflict": {
                "symfony/config": "<4.2",
                "symfony/dependency-injection": "<3.4",
                "symfony/yaml": "<3.4"
            },
            "require-dev": {
                "doctrine/annotations": "~1.2",
                "psr/log": "~1.0",
                "symfony/config": "^4.2|^5.0",
                "symfony/dependency-injection": "^3.4|^4.0|^5.0",
                "symfony/expression-language": "^3.4|^4.0|^5.0",
                "symfony/http-foundation": "^3.4|^4.0|^5.0",
                "symfony/yaml": "^3.4|^4.0|^5.0"
            },
            "suggest": {
                "doctrine/annotations": "For using the annotation loader",
                "symfony/config": "For using the all-in-one router or any loader",
                "symfony/expression-language": "For using expression matching",
                "symfony/http-foundation": "For using a Symfony Request object",
                "symfony/yaml": "For using the YAML loader"
            },
            "type": "library",
            "extra": {
                "branch-alias": {
                    "dev-master": "4.4-dev"
                }
            },
            "autoload": {
                "psr-4": {
                    "Symfony\\Component\\Routing\\": ""
                },
                "exclude-from-classmap": [
                    "/Tests/"
                ]
            },
            "notification-url": "https://packagist.org/downloads/",
            "license": [
                "MIT"
            ],
            "authors": [
                {
                    "name": "Fabien Potencier",
                    "email": "fabien@symfony.com"
                },
                {
                    "name": "Symfony Community",
                    "homepage": "https://symfony.com/contributors"
                }
            ],
            "description": "Symfony Routing Component",
            "homepage": "https://symfony.com",
            "keywords": [
                "router",
                "routing",
                "uri",
                "url"
            ],
            "funding": [
                {
                    "url": "https://symfony.com/sponsor",
                    "type": "custom"
                },
                {
                    "url": "https://github.com/fabpot",
                    "type": "github"
                },
                {
                    "url": "https://tidelift.com/funding/github/packagist/symfony/symfony",
                    "type": "tidelift"
                }
            ],
            "time": "2020-05-30T20:07:26+00:00"
        },
        {
            "name": "symfony/service-contracts",
            "version": "v1.1.9",
            "source": {
                "type": "git",
                "url": "https://github.com/symfony/service-contracts.git",
                "reference": "b776d18b303a39f56c63747bcb977ad4b27aca26"
            },
            "dist": {
                "type": "zip",
                "url": "https://api.github.com/repos/symfony/service-contracts/zipball/b776d18b303a39f56c63747bcb977ad4b27aca26",
                "reference": "b776d18b303a39f56c63747bcb977ad4b27aca26",
                "shasum": ""
            },
            "require": {
                "php": ">=7.1.3",
                "psr/container": "^1.0"
            },
            "suggest": {
                "symfony/service-implementation": ""
            },
            "type": "library",
            "extra": {
                "branch-alias": {
                    "dev-master": "1.1-dev"
                },
                "thanks": {
                    "name": "symfony/contracts",
                    "url": "https://github.com/symfony/contracts"
                }
            },
            "autoload": {
                "psr-4": {
                    "Symfony\\Contracts\\Service\\": ""
                }
            },
            "notification-url": "https://packagist.org/downloads/",
            "license": [
                "MIT"
            ],
            "authors": [
                {
                    "name": "Nicolas Grekas",
                    "email": "p@tchwork.com"
                },
                {
                    "name": "Symfony Community",
                    "homepage": "https://symfony.com/contributors"
                }
            ],
            "description": "Generic abstractions related to writing services",
            "homepage": "https://symfony.com",
            "keywords": [
                "abstractions",
                "contracts",
                "decoupling",
                "interfaces",
                "interoperability",
                "standards"
            ],
            "funding": [
                {
                    "url": "https://symfony.com/sponsor",
                    "type": "custom"
                },
                {
                    "url": "https://github.com/fabpot",
                    "type": "github"
                },
                {
                    "url": "https://tidelift.com/funding/github/packagist/symfony/symfony",
                    "type": "tidelift"
                }
            ],
            "time": "2020-07-06T13:19:58+00:00"
        },
        {
            "name": "symfony/translation-contracts",
            "version": "v1.1.9",
            "source": {
                "type": "git",
                "url": "https://github.com/symfony/translation-contracts.git",
                "reference": "a5db6f7707fd35d137b1398734f2d745c8616ea2"
            },
            "dist": {
                "type": "zip",
                "url": "https://api.github.com/repos/symfony/translation-contracts/zipball/a5db6f7707fd35d137b1398734f2d745c8616ea2",
                "reference": "a5db6f7707fd35d137b1398734f2d745c8616ea2",
                "shasum": ""
            },
            "require": {
                "php": ">=7.1.3"
            },
            "suggest": {
                "symfony/translation-implementation": ""
            },
            "type": "library",
            "extra": {
                "branch-alias": {
                    "dev-master": "1.1-dev"
                },
                "thanks": {
                    "name": "symfony/contracts",
                    "url": "https://github.com/symfony/contracts"
                }
            },
            "autoload": {
                "psr-4": {
                    "Symfony\\Contracts\\Translation\\": ""
                }
            },
            "notification-url": "https://packagist.org/downloads/",
            "license": [
                "MIT"
            ],
            "authors": [
                {
                    "name": "Nicolas Grekas",
                    "email": "p@tchwork.com"
                },
                {
                    "name": "Symfony Community",
                    "homepage": "https://symfony.com/contributors"
                }
            ],
            "description": "Generic abstractions related to translation",
            "homepage": "https://symfony.com",
            "keywords": [
                "abstractions",
                "contracts",
                "decoupling",
                "interfaces",
                "interoperability",
                "standards"
            ],
            "funding": [
                {
                    "url": "https://symfony.com/sponsor",
                    "type": "custom"
                },
                {
                    "url": "https://github.com/fabpot",
                    "type": "github"
                },
                {
                    "url": "https://tidelift.com/funding/github/packagist/symfony/symfony",
                    "type": "tidelift"
                }
            ],
            "time": "2020-07-06T13:19:58+00:00"
        },
        {
            "name": "symfony/twig-bridge",
            "version": "v4.4.10",
            "source": {
                "type": "git",
                "url": "https://github.com/symfony/twig-bridge.git",
                "reference": "13a9659ebceea38814ef8fde6399e36760ea08ad"
            },
            "dist": {
                "type": "zip",
                "url": "https://api.github.com/repos/symfony/twig-bridge/zipball/13a9659ebceea38814ef8fde6399e36760ea08ad",
                "reference": "13a9659ebceea38814ef8fde6399e36760ea08ad",
                "shasum": ""
            },
            "require": {
                "php": ">=7.1.3",
                "symfony/translation-contracts": "^1.1|^2",
                "twig/twig": "^1.41|^2.10|^3.0"
            },
            "conflict": {
                "symfony/console": "<3.4",
                "symfony/form": "<4.4",
                "symfony/http-foundation": "<4.3",
                "symfony/translation": "<4.2",
                "symfony/workflow": "<4.3"
            },
            "require-dev": {
                "egulias/email-validator": "^2.1.10",
                "symfony/asset": "^3.4|^4.0|^5.0",
                "symfony/console": "^3.4|^4.0|^5.0",
                "symfony/dependency-injection": "^3.4|^4.0|^5.0",
                "symfony/error-handler": "^4.4|^5.0",
                "symfony/expression-language": "^3.4|^4.0|^5.0",
                "symfony/finder": "^3.4|^4.0|^5.0",
                "symfony/form": "^4.3.5",
                "symfony/http-foundation": "^4.3|^5.0",
                "symfony/http-kernel": "^4.4",
                "symfony/mime": "^4.3|^5.0",
                "symfony/polyfill-intl-icu": "~1.0",
                "symfony/routing": "^3.4|^4.0|^5.0",
                "symfony/security-acl": "^2.8|^3.0",
                "symfony/security-core": "^3.0|^4.0|^5.0",
                "symfony/security-csrf": "^3.4|^4.0|^5.0",
                "symfony/security-http": "^3.4|^4.0|^5.0",
                "symfony/stopwatch": "^3.4|^4.0|^5.0",
                "symfony/templating": "^3.4|^4.0|^5.0",
                "symfony/translation": "^4.2.1|^5.0",
                "symfony/web-link": "^4.4|^5.0",
                "symfony/workflow": "^4.3|^5.0",
                "symfony/yaml": "^3.4|^4.0|^5.0",
                "twig/cssinliner-extra": "^2.12",
                "twig/inky-extra": "^2.12",
                "twig/markdown-extra": "^2.12"
            },
            "suggest": {
                "symfony/asset": "For using the AssetExtension",
                "symfony/expression-language": "For using the ExpressionExtension",
                "symfony/finder": "",
                "symfony/form": "For using the FormExtension",
                "symfony/http-kernel": "For using the HttpKernelExtension",
                "symfony/routing": "For using the RoutingExtension",
                "symfony/security-core": "For using the SecurityExtension",
                "symfony/security-csrf": "For using the CsrfExtension",
                "symfony/security-http": "For using the LogoutUrlExtension",
                "symfony/stopwatch": "For using the StopwatchExtension",
                "symfony/templating": "For using the TwigEngine",
                "symfony/translation": "For using the TranslationExtension",
                "symfony/var-dumper": "For using the DumpExtension",
                "symfony/web-link": "For using the WebLinkExtension",
                "symfony/yaml": "For using the YamlExtension"
            },
            "type": "symfony-bridge",
            "extra": {
                "branch-alias": {
                    "dev-master": "4.4-dev"
                }
            },
            "autoload": {
                "psr-4": {
                    "Symfony\\Bridge\\Twig\\": ""
                },
                "exclude-from-classmap": [
                    "/Tests/"
                ]
            },
            "notification-url": "https://packagist.org/downloads/",
            "license": [
                "MIT"
            ],
            "authors": [
                {
                    "name": "Fabien Potencier",
                    "email": "fabien@symfony.com"
                },
                {
                    "name": "Symfony Community",
                    "homepage": "https://symfony.com/contributors"
                }
            ],
            "description": "Symfony Twig Bridge",
            "homepage": "https://symfony.com",
            "funding": [
                {
                    "url": "https://symfony.com/sponsor",
                    "type": "custom"
                },
                {
                    "url": "https://github.com/fabpot",
                    "type": "github"
                },
                {
                    "url": "https://tidelift.com/funding/github/packagist/symfony/symfony",
                    "type": "tidelift"
                }
            ],
            "time": "2020-05-28T13:20:36+00:00"
        },
        {
            "name": "symfony/twig-bundle",
            "version": "v3.4.42",
            "source": {
                "type": "git",
                "url": "https://github.com/symfony/twig-bundle.git",
                "reference": "8589308d062498e68283e6da6af25bcbe10ca9c6"
            },
            "dist": {
                "type": "zip",
                "url": "https://api.github.com/repos/symfony/twig-bundle/zipball/8589308d062498e68283e6da6af25bcbe10ca9c6",
                "reference": "8589308d062498e68283e6da6af25bcbe10ca9c6",
                "shasum": ""
            },
            "require": {
                "php": "^5.5.9|>=7.0.8",
                "symfony/config": "~3.2|~4.0",
                "symfony/debug": "~2.8|~3.0|~4.0",
                "symfony/http-foundation": "~2.8|~3.0|~4.0",
                "symfony/http-kernel": "^3.3|~4.0",
                "symfony/polyfill-ctype": "~1.8",
                "symfony/twig-bridge": "^3.4.3|^4.0.3",
                "twig/twig": "~1.41|~2.10"
            },
            "conflict": {
                "symfony/dependency-injection": "<3.4",
                "symfony/event-dispatcher": "<3.3.1"
            },
            "require-dev": {
                "doctrine/annotations": "~1.7",
                "doctrine/cache": "~1.0",
                "symfony/asset": "~2.8|~3.0|~4.0",
                "symfony/dependency-injection": "~3.4.24|^4.2.5",
                "symfony/expression-language": "~2.8|~3.0|~4.0",
                "symfony/finder": "~2.8|~3.0|~4.0",
                "symfony/form": "~2.8|~3.0|~4.0",
                "symfony/framework-bundle": "^3.3.11|~4.0",
                "symfony/routing": "~2.8|~3.0|~4.0",
                "symfony/stopwatch": "~2.8|~3.0|~4.0",
                "symfony/templating": "~2.8|~3.0|~4.0",
                "symfony/web-link": "~3.3|~4.0",
                "symfony/yaml": "~2.8|~3.0|~4.0"
            },
            "type": "symfony-bundle",
            "extra": {
                "branch-alias": {
                    "dev-master": "3.4-dev"
                }
            },
            "autoload": {
                "psr-4": {
                    "Symfony\\Bundle\\TwigBundle\\": ""
                },
                "exclude-from-classmap": [
                    "/Tests/"
                ]
            },
            "notification-url": "https://packagist.org/downloads/",
            "license": [
                "MIT"
            ],
            "authors": [
                {
                    "name": "Fabien Potencier",
                    "email": "fabien@symfony.com"
                },
                {
                    "name": "Symfony Community",
                    "homepage": "https://symfony.com/contributors"
                }
            ],
            "description": "Symfony TwigBundle",
            "homepage": "https://symfony.com",
            "funding": [
                {
                    "url": "https://symfony.com/sponsor",
                    "type": "custom"
                },
                {
                    "url": "https://github.com/fabpot",
                    "type": "github"
                },
                {
                    "url": "https://tidelift.com/funding/github/packagist/symfony/symfony",
                    "type": "tidelift"
                }
            ],
            "time": "2020-03-16T15:51:59+00:00"
        },
        {
            "name": "symfony/var-dumper",
            "version": "v4.4.10",
            "source": {
                "type": "git",
                "url": "https://github.com/symfony/var-dumper.git",
                "reference": "56b3aa5eab0ac6720dcd559fd1d590ce301594ac"
            },
            "dist": {
                "type": "zip",
                "url": "https://api.github.com/repos/symfony/var-dumper/zipball/56b3aa5eab0ac6720dcd559fd1d590ce301594ac",
                "reference": "56b3aa5eab0ac6720dcd559fd1d590ce301594ac",
                "shasum": ""
            },
            "require": {
                "php": ">=7.1.3",
                "symfony/polyfill-mbstring": "~1.0",
                "symfony/polyfill-php72": "~1.5",
                "symfony/polyfill-php80": "^1.15"
            },
            "conflict": {
                "phpunit/phpunit": "<4.8.35|<5.4.3,>=5.0",
                "symfony/console": "<3.4"
            },
            "require-dev": {
                "ext-iconv": "*",
                "symfony/console": "^3.4|^4.0|^5.0",
                "symfony/process": "^4.4|^5.0",
                "twig/twig": "^1.34|^2.4|^3.0"
            },
            "suggest": {
                "ext-iconv": "To convert non-UTF-8 strings to UTF-8 (or symfony/polyfill-iconv in case ext-iconv cannot be used).",
                "ext-intl": "To show region name in time zone dump",
                "symfony/console": "To use the ServerDumpCommand and/or the bin/var-dump-server script"
            },
            "bin": [
                "Resources/bin/var-dump-server"
            ],
            "type": "library",
            "extra": {
                "branch-alias": {
                    "dev-master": "4.4-dev"
                }
            },
            "autoload": {
                "files": [
                    "Resources/functions/dump.php"
                ],
                "psr-4": {
                    "Symfony\\Component\\VarDumper\\": ""
                },
                "exclude-from-classmap": [
                    "/Tests/"
                ]
            },
            "notification-url": "https://packagist.org/downloads/",
            "license": [
                "MIT"
            ],
            "authors": [
                {
                    "name": "Nicolas Grekas",
                    "email": "p@tchwork.com"
                },
                {
                    "name": "Symfony Community",
                    "homepage": "https://symfony.com/contributors"
                }
            ],
            "description": "Symfony mechanism for exploring and dumping PHP variables",
            "homepage": "https://symfony.com",
            "keywords": [
                "debug",
                "dump"
            ],
            "funding": [
                {
                    "url": "https://symfony.com/sponsor",
                    "type": "custom"
                },
                {
                    "url": "https://github.com/fabpot",
                    "type": "github"
                },
                {
                    "url": "https://tidelift.com/funding/github/packagist/symfony/symfony",
                    "type": "tidelift"
                }
            ],
            "time": "2020-05-30T20:06:45+00:00"
        },
        {
            "name": "symfony/var-exporter",
            "version": "v4.4.10",
            "source": {
                "type": "git",
                "url": "https://github.com/symfony/var-exporter.git",
                "reference": "f311af6e44fefedbd4f1e23e97607ef0f917bfcc"
            },
            "dist": {
                "type": "zip",
                "url": "https://api.github.com/repos/symfony/var-exporter/zipball/f311af6e44fefedbd4f1e23e97607ef0f917bfcc",
                "reference": "f311af6e44fefedbd4f1e23e97607ef0f917bfcc",
                "shasum": ""
            },
            "require": {
                "php": "^7.1.3"
            },
            "require-dev": {
                "symfony/var-dumper": "^4.4.9|^5.0.9"
            },
            "type": "library",
            "extra": {
                "branch-alias": {
                    "dev-master": "4.4-dev"
                }
            },
            "autoload": {
                "psr-4": {
                    "Symfony\\Component\\VarExporter\\": ""
                },
                "exclude-from-classmap": [
                    "/Tests/"
                ]
            },
            "notification-url": "https://packagist.org/downloads/",
            "license": [
                "MIT"
            ],
            "authors": [
                {
                    "name": "Nicolas Grekas",
                    "email": "p@tchwork.com"
                },
                {
                    "name": "Symfony Community",
                    "homepage": "https://symfony.com/contributors"
                }
            ],
            "description": "A blend of var_export() + serialize() to turn any serializable data structure to plain PHP code",
            "homepage": "https://symfony.com",
            "keywords": [
                "clone",
                "construct",
                "export",
                "hydrate",
                "instantiate",
                "serialize"
            ],
            "funding": [
                {
                    "url": "https://symfony.com/sponsor",
                    "type": "custom"
                },
                {
                    "url": "https://github.com/fabpot",
                    "type": "github"
                },
                {
                    "url": "https://tidelift.com/funding/github/packagist/symfony/symfony",
                    "type": "tidelift"
                }
            ],
            "time": "2020-06-01T01:10:09+00:00"
        },
        {
            "name": "symfony/yaml",
            "version": "v3.4.36",
            "source": {
                "type": "git",
                "url": "https://github.com/symfony/yaml.git",
                "reference": "dab657db15207879217fc81df4f875947bf68804"
            },
            "dist": {
                "type": "zip",
                "url": "https://api.github.com/repos/symfony/yaml/zipball/dab657db15207879217fc81df4f875947bf68804",
                "reference": "dab657db15207879217fc81df4f875947bf68804",
                "shasum": ""
            },
            "require": {
                "php": "^5.5.9|>=7.0.8",
                "symfony/polyfill-ctype": "~1.8"
            },
            "conflict": {
                "symfony/console": "<3.4"
            },
            "require-dev": {
                "symfony/console": "~3.4|~4.0"
            },
            "suggest": {
                "symfony/console": "For validating YAML files using the lint command"
            },
            "type": "library",
            "extra": {
                "branch-alias": {
                    "dev-master": "3.4-dev"
                }
            },
            "autoload": {
                "psr-4": {
                    "Symfony\\Component\\Yaml\\": ""
                },
                "exclude-from-classmap": [
                    "/Tests/"
                ]
            },
            "notification-url": "https://packagist.org/downloads/",
            "license": [
                "MIT"
            ],
            "authors": [
                {
                    "name": "Fabien Potencier",
                    "email": "fabien@symfony.com"
                },
                {
                    "name": "Symfony Community",
                    "homepage": "https://symfony.com/contributors"
                }
            ],
            "description": "Symfony Yaml Component",
            "homepage": "https://symfony.com",
            "time": "2019-10-24T15:33:53+00:00"
        },
        {
            "name": "true/punycode",
            "version": "v2.1.1",
            "source": {
                "type": "git",
                "url": "https://github.com/true/php-punycode.git",
                "reference": "a4d0c11a36dd7f4e7cd7096076cab6d3378a071e"
            },
            "dist": {
                "type": "zip",
                "url": "https://api.github.com/repos/true/php-punycode/zipball/a4d0c11a36dd7f4e7cd7096076cab6d3378a071e",
                "reference": "a4d0c11a36dd7f4e7cd7096076cab6d3378a071e",
                "shasum": ""
            },
            "require": {
                "php": ">=5.3.0",
                "symfony/polyfill-mbstring": "^1.3"
            },
            "require-dev": {
                "phpunit/phpunit": "~4.7",
                "squizlabs/php_codesniffer": "~2.0"
            },
            "type": "library",
            "autoload": {
                "psr-4": {
                    "TrueBV\\": "src/"
                }
            },
            "notification-url": "https://packagist.org/downloads/",
            "license": [
                "MIT"
            ],
            "authors": [
                {
                    "name": "Renan Gonçalves",
                    "email": "renan.saddam@gmail.com"
                }
            ],
            "description": "A Bootstring encoding of Unicode for Internationalized Domain Names in Applications (IDNA)",
            "homepage": "https://github.com/true/php-punycode",
            "keywords": [
                "idna",
                "punycode"
            ],
            "time": "2016-11-16T10:37:54+00:00"
        },
        {
            "name": "twig/twig",
            "version": "v2.13.0",
            "source": {
                "type": "git",
                "url": "https://github.com/twigphp/Twig.git",
                "reference": "46a612ba1bbf6ee1c58acabacd868212ff8a2911"
            },
            "dist": {
                "type": "zip",
                "url": "https://api.github.com/repos/twigphp/Twig/zipball/46a612ba1bbf6ee1c58acabacd868212ff8a2911",
                "reference": "46a612ba1bbf6ee1c58acabacd868212ff8a2911",
                "shasum": ""
            },
            "require": {
                "php": ">=7.1.3",
                "symfony/polyfill-ctype": "^1.8",
                "symfony/polyfill-mbstring": "^1.3"
            },
            "require-dev": {
                "psr/container": "^1.0",
                "symfony/phpunit-bridge": "^4.4.9|^5.0.9"
            },
            "type": "library",
            "extra": {
                "branch-alias": {
                    "dev-master": "2.13-dev"
                }
            },
            "autoload": {
                "psr-0": {
                    "Twig_": "lib/"
                },
                "psr-4": {
                    "Twig\\": "src/"
                }
            },
            "notification-url": "https://packagist.org/downloads/",
            "license": [
                "BSD-3-Clause"
            ],
            "authors": [
                {
                    "name": "Fabien Potencier",
                    "email": "fabien@symfony.com",
                    "homepage": "http://fabien.potencier.org",
                    "role": "Lead Developer"
                },
                {
                    "name": "Twig Team",
                    "role": "Contributors"
                },
                {
                    "name": "Armin Ronacher",
                    "email": "armin.ronacher@active-4.com",
                    "role": "Project Founder"
                }
            ],
            "description": "Twig, the flexible, fast, and secure template language for PHP",
            "homepage": "https://twig.symfony.com",
            "keywords": [
                "templating"
            ],
            "funding": [
                {
                    "url": "https://certification.symfony.com/",
                    "type": "custom"
                },
                {
                    "url": "https://live.symfony.com/",
                    "type": "custom"
                },
                {
                    "url": "https://symfony.com/cloud/",
                    "type": "custom"
                },
                {
                    "url": "https://github.com/fabpot",
                    "type": "github"
                },
                {
                    "url": "https://tidelift.com/funding/github/packagist/twig/twig",
                    "type": "tidelift"
                }
            ],
            "time": "2020-07-05T13:08:05+00:00"
        },
        {
            "name": "vufind-org/vufindcode",
            "version": "v1.2",
            "source": {
                "type": "git",
                "url": "https://github.com/vufind-org/vufindcode.git",
                "reference": "df7f4d2188c9f2c654dfee69774b80b9d03b1ab4"
            },
            "dist": {
                "type": "zip",
                "url": "https://api.github.com/repos/vufind-org/vufindcode/zipball/df7f4d2188c9f2c654dfee69774b80b9d03b1ab4",
                "reference": "df7f4d2188c9f2c654dfee69774b80b9d03b1ab4",
                "shasum": ""
            },
            "require": {
                "php": ">=7.0.8"
            },
            "require-dev": {
                "friendsofphp/php-cs-fixer": "2.11.1",
                "pear/http_request2": "2.3.0",
                "phing/phing": "2.16.1",
                "phploc/phploc": "4.0.1",
                "phpmd/phpmd": "2.6.0",
                "phpunit/phpunit": "6.5.8",
                "sebastian/phpcpd": "3.0.1",
                "squizlabs/php_codesniffer": "3.2.3"
            },
            "type": "library",
            "autoload": {
                "psr-0": {
                    "VuFindCode\\": "src/"
                }
            },
            "notification-url": "https://packagist.org/downloads/",
            "license": [
                "GPL-2.0"
            ],
            "authors": [
                {
                    "name": "Demian Katz",
                    "email": "demian.katz@villanova.edu"
                }
            ],
            "description": "Classes for working with EANs, ISBNs and ISMNs (a VuFind support library)",
            "homepage": "https://vufind.org/",
            "time": "2019-11-07T14:29:07+00:00"
        },
        {
            "name": "vufind-org/vufinddate",
            "version": "v1.0.0",
            "source": {
                "type": "git",
                "url": "https://github.com/vufind-org/vufinddate.git",
                "reference": "1bec5458b48d96fa8ff87123584042780f4c3c24"
            },
            "dist": {
                "type": "zip",
                "url": "https://api.github.com/repos/vufind-org/vufinddate/zipball/1bec5458b48d96fa8ff87123584042780f4c3c24",
                "reference": "1bec5458b48d96fa8ff87123584042780f4c3c24",
                "shasum": ""
            },
            "require": {
                "php": ">=7.0.8"
            },
            "require-dev": {
                "friendsofphp/php-cs-fixer": "2.11.1",
                "pear/http_request2": "2.3.0",
                "phing/phing": "2.16.1",
                "phploc/phploc": "4.0.1",
                "phpmd/phpmd": "2.6.0",
                "phpunit/phpunit": "6.5.8",
                "sebastian/phpcpd": "3.0.1",
                "squizlabs/php_codesniffer": "3.2.3"
            },
            "type": "library",
            "autoload": {
                "psr-4": {
                    "VuFind\\Date\\": "src/"
                }
            },
            "notification-url": "https://packagist.org/downloads/",
            "license": [
                "GPL-2.0"
            ],
            "authors": [
                {
                    "name": "Demian Katz",
                    "email": "demian.katz@villanova.edu"
                }
            ],
            "description": "Date formatting tools for the VuFind project",
            "homepage": "https://vufind.org/",
            "time": "2018-05-23T19:59:10+00:00"
        },
        {
            "name": "vufind-org/vufindharvest",
            "version": "v4.0.1",
            "source": {
                "type": "git",
                "url": "https://github.com/vufind-org/vufindharvest.git",
                "reference": "8e12f40fd444a033178a836517973643dc04622e"
            },
            "dist": {
                "type": "zip",
                "url": "https://api.github.com/repos/vufind-org/vufindharvest/zipball/8e12f40fd444a033178a836517973643dc04622e",
                "reference": "8e12f40fd444a033178a836517973643dc04622e",
                "shasum": ""
            },
            "require": {
                "laminas/laminas-http": ">=2.2",
                "php": ">=7.0.8",
                "symfony/console": "^4.0||^5.0"
            },
            "require-dev": {
                "friendsofphp/php-cs-fixer": "2.16.1",
                "pear/http_request2": "2.3.0",
                "phing/phing": "2.16.2",
                "phploc/phploc": "4.0.1",
                "phpmd/phpmd": "2.8.1",
                "phpunit/phpunit": "8.5.2",
                "sebastian/phpcpd": "4.1.0",
                "squizlabs/php_codesniffer": "3.5.3"
>>>>>>> 0a712bc0
            },
            "suggest": {
                "ext-apcu": "For best performance of the system caches",
                "symfony/console": "For using the console commands",
                "symfony/form": "For using forms",
                "symfony/property-info": "For using the property_info service",
                "symfony/serializer": "For using the serializer service",
                "symfony/validator": "For using validation",
                "symfony/web-link": "For using web links, features such as preloading, prefetching or prerendering",
                "symfony/yaml": "For using the debug:config and lint:yaml commands"
            },
            "type": "symfony-bundle",
            "extra": {
                "branch-alias": {
                    "dev-master": "3.4-dev"
                }
            },
            "autoload": {
                "psr-4": {
                    "Symfony\\Bundle\\FrameworkBundle\\": ""
                },
                "exclude-from-classmap": [
                    "/Tests/"
                ]
            },
            "notification-url": "https://packagist.org/downloads/",
            "license": [
                "MIT"
            ],
            "authors": [
                {
                    "name": "Fabien Potencier",
                    "email": "fabien@symfony.com"
                },
                {
                    "name": "Symfony Community",
                    "homepage": "https://symfony.com/contributors"
                }
            ],
            "description": "Symfony FrameworkBundle",
            "homepage": "https://symfony.com",
            "funding": [
                {
                    "url": "https://symfony.com/sponsor",
                    "type": "custom"
                },
                {
                    "url": "https://github.com/fabpot",
                    "type": "github"
                },
                {
                    "url": "https://tidelift.com/funding/github/packagist/symfony/symfony",
                    "type": "tidelift"
                }
            ],
            "time": "2020-06-04T10:40:01+00:00"
        },
        {
<<<<<<< HEAD
            "name": "symfony/http-foundation",
            "version": "v4.4.10",
            "source": {
                "type": "git",
                "url": "https://github.com/symfony/http-foundation.git",
                "reference": "3adfbd7098c850b02d107330b7b9deacf2581578"
            },
            "dist": {
                "type": "zip",
                "url": "https://api.github.com/repos/symfony/http-foundation/zipball/3adfbd7098c850b02d107330b7b9deacf2581578",
                "reference": "3adfbd7098c850b02d107330b7b9deacf2581578",
=======
            "name": "vufind-org/vufindhttp",
            "version": "v3.1.0",
            "source": {
                "type": "git",
                "url": "https://github.com/vufind-org/vufindhttp.git",
                "reference": "69aff6bcb84139598bdb42d161b7483caf69b1c2"
            },
            "dist": {
                "type": "zip",
                "url": "https://api.github.com/repos/vufind-org/vufindhttp/zipball/69aff6bcb84139598bdb42d161b7483caf69b1c2",
                "reference": "69aff6bcb84139598bdb42d161b7483caf69b1c2",
>>>>>>> 0a712bc0
                "shasum": ""
            },
            "require": {
                "php": ">=7.1.3",
                "symfony/mime": "^4.3|^5.0",
                "symfony/polyfill-mbstring": "~1.1"
            },
            "require-dev": {
                "predis/predis": "~1.0",
                "symfony/expression-language": "^3.4|^4.0|^5.0"
            },
            "type": "library",
            "extra": {
                "branch-alias": {
                    "dev-master": "4.4-dev"
                }
            },
            "autoload": {
                "psr-4": {
                    "Symfony\\Component\\HttpFoundation\\": ""
                },
                "exclude-from-classmap": [
                    "/Tests/"
                ]
            },
            "notification-url": "https://packagist.org/downloads/",
            "license": [
                "MIT"
            ],
            "authors": [
                {
                    "name": "Fabien Potencier",
                    "email": "fabien@symfony.com"
                },
                {
                    "name": "Symfony Community",
                    "homepage": "https://symfony.com/contributors"
                }
            ],
<<<<<<< HEAD
            "description": "Symfony HttpFoundation Component",
            "homepage": "https://symfony.com",
            "funding": [
                {
                    "url": "https://symfony.com/sponsor",
                    "type": "custom"
                },
                {
                    "url": "https://github.com/fabpot",
                    "type": "github"
                },
                {
                    "url": "https://tidelift.com/funding/github/packagist/symfony/symfony",
                    "type": "tidelift"
                }
            ],
            "time": "2020-05-23T09:11:46+00:00"
=======
            "description": "VuFind HTTP service library",
            "homepage": "https://vufind.org/",
            "time": "2020-07-01T10:47:57+00:00"
        },
        {
            "name": "webfontkit/open-sans",
            "version": "1.0.0",
            "source": {
                "type": "git",
                "url": "https://github.com/webfontkit/open-sans.git",
                "reference": "00ab31e690edfd0d88f9ffbcd998cf298b9687e9"
            },
            "dist": {
                "type": "zip",
                "url": "https://api.github.com/repos/webfontkit/open-sans/zipball/00ab31e690edfd0d88f9ffbcd998cf298b9687e9",
                "reference": "00ab31e690edfd0d88f9ffbcd998cf298b9687e9",
                "shasum": ""
            },
            "type": "library",
            "notification-url": "https://packagist.org/downloads/",
            "license": [
                "Apache-2.0"
            ],
            "description": "Open Sans is a humanist sans serif typeface designed by Steve Matteson, Type Director of Ascender Corp. This version contains the complete 897 character set, which includes the standard ISO Latin 1, Latin CE, Greek and Cyrillic character sets. Open Sans was designed with an upright stress, open forms and a neutral, yet friendly appearance. It was optimized for print, web, and mobile interfaces, and has excellent legibility characteristics in its letterforms.",
            "homepage": "http://www.google.com/fonts/specimen/Open+Sans",
            "time": "2014-08-20T20:43:34+00:00"
>>>>>>> 0a712bc0
        },
        {
            "name": "symfony/http-kernel",
            "version": "v4.4.10",
            "source": {
                "type": "git",
                "url": "https://github.com/symfony/http-kernel.git",
                "reference": "81d42148474e1852a333ed7a732f2a014af75430"
            },
            "dist": {
                "type": "zip",
                "url": "https://api.github.com/repos/symfony/http-kernel/zipball/81d42148474e1852a333ed7a732f2a014af75430",
                "reference": "81d42148474e1852a333ed7a732f2a014af75430",
                "shasum": ""
            },
            "require": {
                "php": ">=7.1.3",
                "psr/log": "~1.0",
                "symfony/error-handler": "^4.4",
                "symfony/event-dispatcher": "^4.4",
                "symfony/http-foundation": "^4.4|^5.0",
                "symfony/polyfill-ctype": "^1.8",
                "symfony/polyfill-php73": "^1.9",
                "symfony/polyfill-php80": "^1.15"
            },
            "conflict": {
                "symfony/browser-kit": "<4.3",
                "symfony/config": "<3.4",
                "symfony/console": ">=5",
                "symfony/dependency-injection": "<4.3",
                "symfony/translation": "<4.2",
                "twig/twig": "<1.34|<2.4,>=2"
            },
            "provide": {
                "psr/log-implementation": "1.0"
            },
            "require-dev": {
                "psr/cache": "~1.0",
                "symfony/browser-kit": "^4.3|^5.0",
                "symfony/config": "^3.4|^4.0|^5.0",
                "symfony/console": "^3.4|^4.0",
                "symfony/css-selector": "^3.4|^4.0|^5.0",
                "symfony/dependency-injection": "^4.3|^5.0",
                "symfony/dom-crawler": "^3.4|^4.0|^5.0",
                "symfony/expression-language": "^3.4|^4.0|^5.0",
                "symfony/finder": "^3.4|^4.0|^5.0",
                "symfony/process": "^3.4|^4.0|^5.0",
                "symfony/routing": "^3.4|^4.0|^5.0",
                "symfony/stopwatch": "^3.4|^4.0|^5.0",
                "symfony/templating": "^3.4|^4.0|^5.0",
                "symfony/translation": "^4.2|^5.0",
                "symfony/translation-contracts": "^1.1|^2",
                "twig/twig": "^1.34|^2.4|^3.0"
            },
            "suggest": {
                "symfony/browser-kit": "",
                "symfony/config": "",
                "symfony/console": "",
                "symfony/dependency-injection": ""
            },
            "type": "library",
            "extra": {
                "branch-alias": {
                    "dev-master": "4.4-dev"
                }
            },
            "autoload": {
                "psr-4": {
                    "Symfony\\Component\\HttpKernel\\": ""
                },
                "exclude-from-classmap": [
                    "/Tests/"
                ]
            },
            "notification-url": "https://packagist.org/downloads/",
            "license": [
                "MIT"
            ],
            "authors": [
                {
                    "name": "Fabien Potencier",
                    "email": "fabien@symfony.com"
                },
                {
                    "name": "Symfony Community",
                    "homepage": "https://symfony.com/contributors"
                }
            ],
            "description": "Symfony HttpKernel Component",
            "homepage": "https://symfony.com",
            "funding": [
                {
                    "url": "https://symfony.com/sponsor",
                    "type": "custom"
                },
                {
                    "url": "https://github.com/fabpot",
                    "type": "github"
                },
                {
                    "url": "https://tidelift.com/funding/github/packagist/symfony/symfony",
                    "type": "tidelift"
                }
            ],
            "time": "2020-06-12T11:15:37+00:00"
        },
        {
            "name": "symfony/inflector",
            "version": "v4.4.10",
            "source": {
                "type": "git",
                "url": "https://github.com/symfony/inflector.git",
                "reference": "3330be44724db42f0aa493002ae63f5d29f8d5f7"
            },
            "dist": {
                "type": "zip",
                "url": "https://api.github.com/repos/symfony/inflector/zipball/3330be44724db42f0aa493002ae63f5d29f8d5f7",
                "reference": "3330be44724db42f0aa493002ae63f5d29f8d5f7",
                "shasum": ""
            },
            "require": {
                "php": ">=7.1.3",
                "symfony/polyfill-ctype": "~1.8"
            },
            "type": "library",
            "extra": {
                "branch-alias": {
                    "dev-master": "4.4-dev"
                }
            },
            "autoload": {
                "psr-4": {
                    "Symfony\\Component\\Inflector\\": ""
                },
                "exclude-from-classmap": [
                    "/Tests/"
                ]
            },
            "notification-url": "https://packagist.org/downloads/",
            "license": [
                "MIT"
            ],
            "authors": [
                {
                    "name": "Bernhard Schussek",
                    "email": "bschussek@gmail.com"
                },
                {
                    "name": "Symfony Community",
                    "homepage": "https://symfony.com/contributors"
                }
            ],
            "description": "Symfony Inflector Component",
            "homepage": "https://symfony.com",
            "keywords": [
                "inflection",
                "pluralize",
                "singularize",
                "string",
                "symfony",
                "words"
            ],
            "funding": [
                {
                    "url": "https://symfony.com/sponsor",
                    "type": "custom"
                },
                {
                    "url": "https://github.com/fabpot",
                    "type": "github"
                },
                {
                    "url": "https://tidelift.com/funding/github/packagist/symfony/symfony",
                    "type": "tidelift"
                }
            ],
            "time": "2020-05-20T08:37:50+00:00"
        },
        {
            "name": "symfony/mime",
            "version": "v4.4.10",
            "source": {
                "type": "git",
                "url": "https://github.com/symfony/mime.git",
                "reference": "af8e69e7527f752ab0ef6e1b717bac3f7336b8c6"
            },
            "dist": {
                "type": "zip",
                "url": "https://api.github.com/repos/symfony/mime/zipball/af8e69e7527f752ab0ef6e1b717bac3f7336b8c6",
                "reference": "af8e69e7527f752ab0ef6e1b717bac3f7336b8c6",
                "shasum": ""
            },
            "require": {
                "php": ">=7.1.3",
                "symfony/polyfill-intl-idn": "^1.10",
                "symfony/polyfill-mbstring": "^1.0"
            },
            "conflict": {
                "symfony/mailer": "<4.4"
            },
            "require-dev": {
                "egulias/email-validator": "^2.1.10",
                "symfony/dependency-injection": "^3.4|^4.1|^5.0"
            },
            "type": "library",
            "extra": {
                "branch-alias": {
                    "dev-master": "4.4-dev"
                }
            },
            "autoload": {
                "psr-4": {
                    "Symfony\\Component\\Mime\\": ""
                },
                "exclude-from-classmap": [
                    "/Tests/"
                ]
            },
            "notification-url": "https://packagist.org/downloads/",
            "license": [
                "MIT"
            ],
            "authors": [
                {
                    "name": "Fabien Potencier",
                    "email": "fabien@symfony.com"
                },
                {
                    "name": "Symfony Community",
                    "homepage": "https://symfony.com/contributors"
                }
            ],
            "description": "A library to manipulate MIME messages",
            "homepage": "https://symfony.com",
            "keywords": [
                "mime",
                "mime-type"
            ],
            "funding": [
                {
                    "url": "https://symfony.com/sponsor",
                    "type": "custom"
                },
                {
                    "url": "https://github.com/fabpot",
                    "type": "github"
                },
                {
                    "url": "https://tidelift.com/funding/github/packagist/symfony/symfony",
                    "type": "tidelift"
                }
            ],
            "time": "2020-06-09T09:16:12+00:00"
        },
        {
<<<<<<< HEAD
            "name": "symfony/options-resolver",
            "version": "v4.4.10",
            "source": {
                "type": "git",
                "url": "https://github.com/symfony/options-resolver.git",
                "reference": "73e1d0fe11ffceb7b7d4ca55b7381cd7ce0bac05"
            },
            "dist": {
                "type": "zip",
                "url": "https://api.github.com/repos/symfony/options-resolver/zipball/73e1d0fe11ffceb7b7d4ca55b7381cd7ce0bac05",
                "reference": "73e1d0fe11ffceb7b7d4ca55b7381cd7ce0bac05",
                "shasum": ""
            },
            "require": {
                "php": "^7.1.3"
            },
            "type": "library",
            "extra": {
                "branch-alias": {
                    "dev-master": "4.4-dev"
                }
            },
            "autoload": {
                "psr-4": {
                    "Symfony\\Component\\OptionsResolver\\": ""
                },
                "exclude-from-classmap": [
                    "/Tests/"
                ]
            },
            "notification-url": "https://packagist.org/downloads/",
            "license": [
                "MIT"
            ],
            "authors": [
                {
                    "name": "Fabien Potencier",
                    "email": "fabien@symfony.com"
                },
                {
                    "name": "Symfony Community",
                    "homepage": "https://symfony.com/contributors"
                }
            ],
            "description": "Symfony OptionsResolver Component",
            "homepage": "https://symfony.com",
            "keywords": [
                "config",
                "configuration",
                "options"
            ],
            "funding": [
                {
                    "url": "https://symfony.com/sponsor",
                    "type": "custom"
                },
                {
                    "url": "https://github.com/fabpot",
                    "type": "github"
                },
                {
                    "url": "https://tidelift.com/funding/github/packagist/symfony/symfony",
                    "type": "tidelift"
                }
            ],
            "time": "2020-05-23T12:09:32+00:00"
        },
        {
            "name": "symfony/polyfill-ctype",
            "version": "v1.17.1",
            "source": {
                "type": "git",
                "url": "https://github.com/symfony/polyfill-ctype.git",
                "reference": "2edd75b8b35d62fd3eeabba73b26b8f1f60ce13d"
            },
            "dist": {
                "type": "zip",
                "url": "https://api.github.com/repos/symfony/polyfill-ctype/zipball/2edd75b8b35d62fd3eeabba73b26b8f1f60ce13d",
                "reference": "2edd75b8b35d62fd3eeabba73b26b8f1f60ce13d",
                "shasum": ""
            },
            "require": {
                "php": ">=5.3.3"
            },
            "suggest": {
                "ext-ctype": "For best performance"
            },
            "type": "library",
            "extra": {
                "branch-alias": {
                    "dev-master": "1.17-dev"
                },
                "thanks": {
                    "name": "symfony/polyfill",
                    "url": "https://github.com/symfony/polyfill"
                }
            },
            "autoload": {
                "psr-4": {
                    "Symfony\\Polyfill\\Ctype\\": ""
                },
                "files": [
                    "bootstrap.php"
                ]
            },
            "notification-url": "https://packagist.org/downloads/",
            "license": [
                "MIT"
            ],
            "authors": [
                {
                    "name": "Gert de Pagter",
                    "email": "BackEndTea@gmail.com"
                },
                {
                    "name": "Symfony Community",
                    "homepage": "https://symfony.com/contributors"
                }
            ],
            "description": "Symfony polyfill for ctype functions",
            "homepage": "https://symfony.com",
            "keywords": [
                "compatibility",
                "ctype",
                "polyfill",
                "portable"
            ],
            "funding": [
                {
                    "url": "https://symfony.com/sponsor",
                    "type": "custom"
                },
                {
                    "url": "https://github.com/fabpot",
                    "type": "github"
                },
                {
                    "url": "https://tidelift.com/funding/github/packagist/symfony/symfony",
                    "type": "tidelift"
                }
            ],
            "time": "2020-06-06T08:46:27+00:00"
        },
        {
            "name": "symfony/polyfill-intl-idn",
            "version": "v1.17.1",
            "source": {
                "type": "git",
                "url": "https://github.com/symfony/polyfill-intl-idn.git",
                "reference": "a57f8161502549a742a63c09f0a604997bf47027"
            },
            "dist": {
                "type": "zip",
                "url": "https://api.github.com/repos/symfony/polyfill-intl-idn/zipball/a57f8161502549a742a63c09f0a604997bf47027",
                "reference": "a57f8161502549a742a63c09f0a604997bf47027",
                "shasum": ""
            },
            "require": {
                "php": ">=5.3.3",
                "symfony/polyfill-mbstring": "^1.3",
                "symfony/polyfill-php72": "^1.10"
            },
            "suggest": {
                "ext-intl": "For best performance"
            },
            "type": "library",
            "extra": {
                "branch-alias": {
                    "dev-master": "1.17-dev"
                },
                "thanks": {
                    "name": "symfony/polyfill",
                    "url": "https://github.com/symfony/polyfill"
                }
            },
            "autoload": {
                "psr-4": {
                    "Symfony\\Polyfill\\Intl\\Idn\\": ""
                },
                "files": [
                    "bootstrap.php"
                ]
            },
            "notification-url": "https://packagist.org/downloads/",
            "license": [
                "MIT"
            ],
            "authors": [
                {
                    "name": "Laurent Bassin",
                    "email": "laurent@bassin.info"
                },
                {
                    "name": "Symfony Community",
                    "homepage": "https://symfony.com/contributors"
                }
            ],
            "description": "Symfony polyfill for intl's idn_to_ascii and idn_to_utf8 functions",
            "homepage": "https://symfony.com",
            "keywords": [
                "compatibility",
                "idn",
                "intl",
                "polyfill",
                "portable",
                "shim"
            ],
            "funding": [
                {
                    "url": "https://symfony.com/sponsor",
                    "type": "custom"
                },
                {
                    "url": "https://github.com/fabpot",
                    "type": "github"
                },
                {
                    "url": "https://tidelift.com/funding/github/packagist/symfony/symfony",
                    "type": "tidelift"
                }
            ],
            "time": "2020-06-06T08:46:27+00:00"
        },
        {
            "name": "symfony/polyfill-mbstring",
            "version": "v1.17.1",
            "source": {
                "type": "git",
                "url": "https://github.com/symfony/polyfill-mbstring.git",
                "reference": "7110338d81ce1cbc3e273136e4574663627037a7"
            },
            "dist": {
                "type": "zip",
                "url": "https://api.github.com/repos/symfony/polyfill-mbstring/zipball/7110338d81ce1cbc3e273136e4574663627037a7",
                "reference": "7110338d81ce1cbc3e273136e4574663627037a7",
                "shasum": ""
            },
            "require": {
                "php": ">=5.3.3"
            },
            "suggest": {
                "ext-mbstring": "For best performance"
            },
            "type": "library",
            "extra": {
                "branch-alias": {
                    "dev-master": "1.17-dev"
                },
                "thanks": {
                    "name": "symfony/polyfill",
                    "url": "https://github.com/symfony/polyfill"
                }
            },
            "autoload": {
                "psr-4": {
                    "Symfony\\Polyfill\\Mbstring\\": ""
                },
                "files": [
                    "bootstrap.php"
                ]
            },
            "notification-url": "https://packagist.org/downloads/",
            "license": [
                "MIT"
            ],
            "authors": [
                {
                    "name": "Nicolas Grekas",
                    "email": "p@tchwork.com"
                },
                {
                    "name": "Symfony Community",
                    "homepage": "https://symfony.com/contributors"
                }
            ],
            "description": "Symfony polyfill for the Mbstring extension",
            "homepage": "https://symfony.com",
            "keywords": [
                "compatibility",
                "mbstring",
                "polyfill",
                "portable",
                "shim"
            ],
            "funding": [
                {
                    "url": "https://symfony.com/sponsor",
                    "type": "custom"
                },
                {
                    "url": "https://github.com/fabpot",
                    "type": "github"
                },
                {
                    "url": "https://tidelift.com/funding/github/packagist/symfony/symfony",
                    "type": "tidelift"
                }
            ],
            "time": "2020-06-06T08:46:27+00:00"
        },
        {
            "name": "symfony/polyfill-php72",
            "version": "v1.17.0",
=======
            "name": "zfr/rbac",
            "version": "1.2.0",
>>>>>>> 0a712bc0
            "source": {
                "type": "git",
                "url": "https://github.com/symfony/polyfill-php72.git",
                "reference": "f048e612a3905f34931127360bdd2def19a5e582"
            },
            "dist": {
                "type": "zip",
                "url": "https://api.github.com/repos/symfony/polyfill-php72/zipball/f048e612a3905f34931127360bdd2def19a5e582",
                "reference": "f048e612a3905f34931127360bdd2def19a5e582",
                "shasum": ""
            },
            "require": {
                "php": ">=5.3.3"
            },
            "type": "library",
            "extra": {
                "branch-alias": {
                    "dev-master": "1.17-dev"
                }
            },
            "autoload": {
                "psr-4": {
                    "Symfony\\Polyfill\\Php72\\": ""
                },
                "files": [
                    "bootstrap.php"
                ]
            },
            "notification-url": "https://packagist.org/downloads/",
            "license": [
                "MIT"
            ],
            "authors": [
                {
                    "name": "Nicolas Grekas",
                    "email": "p@tchwork.com"
                },
                {
                    "name": "Symfony Community",
                    "homepage": "https://symfony.com/contributors"
                }
            ],
            "description": "Symfony polyfill backporting some PHP 7.2+ features to lower PHP versions",
            "homepage": "https://symfony.com",
            "keywords": [
                "compatibility",
                "polyfill",
                "portable",
                "shim"
            ],
            "funding": [
                {
                    "url": "https://symfony.com/sponsor",
                    "type": "custom"
                },
                {
                    "url": "https://github.com/fabpot",
                    "type": "github"
                },
                {
                    "url": "https://tidelift.com/funding/github/packagist/symfony/symfony",
                    "type": "tidelift"
                }
            ],
            "time": "2020-05-12T16:47:27+00:00"
        },
        {
            "name": "symfony/polyfill-php73",
            "version": "v1.17.1",
            "source": {
                "type": "git",
                "url": "https://github.com/symfony/polyfill-php73.git",
                "reference": "fa0837fe02d617d31fbb25f990655861bb27bd1a"
            },
            "dist": {
                "type": "zip",
                "url": "https://api.github.com/repos/symfony/polyfill-php73/zipball/fa0837fe02d617d31fbb25f990655861bb27bd1a",
                "reference": "fa0837fe02d617d31fbb25f990655861bb27bd1a",
                "shasum": ""
            },
            "require": {
                "php": ">=5.3.3"
            },
            "type": "library",
            "extra": {
                "branch-alias": {
                    "dev-master": "1.17-dev"
                },
                "thanks": {
                    "name": "symfony/polyfill",
                    "url": "https://github.com/symfony/polyfill"
                }
            },
            "autoload": {
                "psr-4": {
                    "Symfony\\Polyfill\\Php73\\": ""
                },
                "files": [
                    "bootstrap.php"
                ],
                "classmap": [
                    "Resources/stubs"
                ]
            },
            "notification-url": "https://packagist.org/downloads/",
            "license": [
                "MIT"
            ],
            "authors": [
                {
                    "name": "Nicolas Grekas",
                    "email": "p@tchwork.com"
                },
                {
                    "name": "Symfony Community",
                    "homepage": "https://symfony.com/contributors"
                }
            ],
            "description": "Symfony polyfill backporting some PHP 7.3+ features to lower PHP versions",
            "homepage": "https://symfony.com",
            "keywords": [
                "compatibility",
                "polyfill",
                "portable",
                "shim"
            ],
            "funding": [
                {
                    "url": "https://symfony.com/sponsor",
                    "type": "custom"
                },
                {
                    "url": "https://github.com/fabpot",
                    "type": "github"
                },
                {
                    "url": "https://tidelift.com/funding/github/packagist/symfony/symfony",
                    "type": "tidelift"
                }
            ],
            "time": "2020-06-06T08:46:27+00:00"
        },
        {
            "name": "symfony/polyfill-php80",
            "version": "v1.17.1",
            "source": {
                "type": "git",
                "url": "https://github.com/symfony/polyfill-php80.git",
                "reference": "4a5b6bba3259902e386eb80dd1956181ee90b5b2"
            },
            "dist": {
                "type": "zip",
                "url": "https://api.github.com/repos/symfony/polyfill-php80/zipball/4a5b6bba3259902e386eb80dd1956181ee90b5b2",
                "reference": "4a5b6bba3259902e386eb80dd1956181ee90b5b2",
                "shasum": ""
            },
            "require": {
                "php": ">=7.0.8"
            },
            "type": "library",
            "extra": {
                "branch-alias": {
                    "dev-master": "1.17-dev"
                },
                "thanks": {
                    "name": "symfony/polyfill",
                    "url": "https://github.com/symfony/polyfill"
                }
            },
            "autoload": {
                "psr-4": {
                    "Symfony\\Polyfill\\Php80\\": ""
                },
                "files": [
                    "bootstrap.php"
                ],
                "classmap": [
                    "Resources/stubs"
                ]
            },
            "notification-url": "https://packagist.org/downloads/",
            "license": [
                "MIT"
            ],
            "authors": [
                {
                    "name": "Ion Bazan",
                    "email": "ion.bazan@gmail.com"
                },
                {
                    "name": "Nicolas Grekas",
                    "email": "p@tchwork.com"
                },
                {
                    "name": "Symfony Community",
                    "homepage": "https://symfony.com/contributors"
                }
            ],
            "description": "Symfony polyfill backporting some PHP 8.0+ features to lower PHP versions",
            "homepage": "https://symfony.com",
            "keywords": [
                "compatibility",
                "polyfill",
                "portable",
                "shim"
            ],
            "funding": [
                {
                    "url": "https://symfony.com/sponsor",
                    "type": "custom"
                },
                {
                    "url": "https://github.com/fabpot",
                    "type": "github"
                },
                {
                    "url": "https://tidelift.com/funding/github/packagist/symfony/symfony",
                    "type": "tidelift"
                }
            ],
            "time": "2020-06-06T08:46:27+00:00"
        },
        {
            "name": "symfony/property-access",
            "version": "v4.4.10",
            "source": {
                "type": "git",
                "url": "https://github.com/symfony/property-access.git",
                "reference": "e6d51a8845b862835f5fcaf3c1030a50dc7cc70f"
            },
            "dist": {
                "type": "zip",
                "url": "https://api.github.com/repos/symfony/property-access/zipball/e6d51a8845b862835f5fcaf3c1030a50dc7cc70f",
                "reference": "e6d51a8845b862835f5fcaf3c1030a50dc7cc70f",
                "shasum": ""
            },
            "require": {
                "php": ">=7.1.3",
                "symfony/inflector": "^3.4|^4.0|^5.0"
            },
            "require-dev": {
                "symfony/cache": "^3.4|^4.0|^5.0"
            },
            "suggest": {
                "psr/cache-implementation": "To cache access methods."
            },
            "type": "library",
            "extra": {
                "branch-alias": {
                    "dev-master": "4.4-dev"
                }
            },
            "autoload": {
                "psr-4": {
                    "Symfony\\Component\\PropertyAccess\\": ""
                },
                "exclude-from-classmap": [
                    "/Tests/"
                ]
            },
            "notification-url": "https://packagist.org/downloads/",
            "license": [
                "MIT"
            ],
            "authors": [
                {
                    "name": "Fabien Potencier",
                    "email": "fabien@symfony.com"
                },
                {
                    "name": "Symfony Community",
                    "homepage": "https://symfony.com/contributors"
                }
            ],
            "description": "Symfony PropertyAccess Component",
            "homepage": "https://symfony.com",
            "keywords": [
                "access",
                "array",
                "extraction",
                "index",
                "injection",
                "object",
                "property",
                "property path",
                "reflection"
            ],
            "funding": [
                {
                    "url": "https://symfony.com/sponsor",
                    "type": "custom"
                },
                {
                    "url": "https://github.com/fabpot",
                    "type": "github"
                },
                {
                    "url": "https://tidelift.com/funding/github/packagist/symfony/symfony",
                    "type": "tidelift"
                }
            ],
            "time": "2020-05-30T18:50:54+00:00"
        },
        {
            "name": "symfony/routing",
            "version": "v4.4.10",
            "source": {
                "type": "git",
                "url": "https://github.com/symfony/routing.git",
                "reference": "0f557911dde75c2a9652b8097bd7c9f54507f646"
            },
            "dist": {
                "type": "zip",
                "url": "https://api.github.com/repos/symfony/routing/zipball/0f557911dde75c2a9652b8097bd7c9f54507f646",
                "reference": "0f557911dde75c2a9652b8097bd7c9f54507f646",
                "shasum": ""
            },
            "require": {
                "php": "^7.1.3"
            },
            "conflict": {
                "symfony/config": "<4.2",
                "symfony/dependency-injection": "<3.4",
                "symfony/yaml": "<3.4"
            },
            "require-dev": {
                "doctrine/annotations": "~1.2",
                "psr/log": "~1.0",
                "symfony/config": "^4.2|^5.0",
                "symfony/dependency-injection": "^3.4|^4.0|^5.0",
                "symfony/expression-language": "^3.4|^4.0|^5.0",
                "symfony/http-foundation": "^3.4|^4.0|^5.0",
                "symfony/yaml": "^3.4|^4.0|^5.0"
            },
            "suggest": {
                "doctrine/annotations": "For using the annotation loader",
                "symfony/config": "For using the all-in-one router or any loader",
                "symfony/expression-language": "For using expression matching",
                "symfony/http-foundation": "For using a Symfony Request object",
                "symfony/yaml": "For using the YAML loader"
            },
            "type": "library",
            "extra": {
                "branch-alias": {
                    "dev-master": "4.4-dev"
                }
            },
            "autoload": {
                "psr-4": {
                    "Symfony\\Component\\Routing\\": ""
                },
                "exclude-from-classmap": [
                    "/Tests/"
                ]
            },
            "notification-url": "https://packagist.org/downloads/",
            "license": [
                "MIT"
            ],
            "authors": [
                {
                    "name": "Fabien Potencier",
                    "email": "fabien@symfony.com"
                },
                {
                    "name": "Symfony Community",
                    "homepage": "https://symfony.com/contributors"
                }
            ],
            "description": "Symfony Routing Component",
            "homepage": "https://symfony.com",
            "keywords": [
                "router",
                "routing",
                "uri",
                "url"
            ],
            "funding": [
                {
                    "url": "https://symfony.com/sponsor",
                    "type": "custom"
                },
                {
                    "url": "https://github.com/fabpot",
                    "type": "github"
                },
                {
                    "url": "https://tidelift.com/funding/github/packagist/symfony/symfony",
                    "type": "tidelift"
                }
            ],
            "time": "2020-05-30T20:07:26+00:00"
        },
        {
            "name": "symfony/service-contracts",
            "version": "v1.1.8",
            "source": {
                "type": "git",
                "url": "https://github.com/symfony/service-contracts.git",
                "reference": "ffc7f5692092df31515df2a5ecf3b7302b3ddacf"
            },
            "dist": {
                "type": "zip",
                "url": "https://api.github.com/repos/symfony/service-contracts/zipball/ffc7f5692092df31515df2a5ecf3b7302b3ddacf",
                "reference": "ffc7f5692092df31515df2a5ecf3b7302b3ddacf",
                "shasum": ""
            },
            "require": {
                "php": "^7.1.3",
                "psr/container": "^1.0"
            },
            "suggest": {
                "symfony/service-implementation": ""
            },
            "type": "library",
            "extra": {
                "branch-alias": {
                    "dev-master": "1.1-dev"
                }
            },
            "autoload": {
                "psr-4": {
                    "Symfony\\Contracts\\Service\\": ""
                }
            },
            "notification-url": "https://packagist.org/downloads/",
            "license": [
                "MIT"
            ],
            "authors": [
                {
                    "name": "Nicolas Grekas",
                    "email": "p@tchwork.com"
                },
                {
                    "name": "Symfony Community",
                    "homepage": "https://symfony.com/contributors"
                }
            ],
            "description": "Generic abstractions related to writing services",
            "homepage": "https://symfony.com",
            "keywords": [
                "abstractions",
                "contracts",
                "decoupling",
                "interfaces",
                "interoperability",
                "standards"
            ],
            "time": "2019-10-14T12:27:06+00:00"
        },
        {
            "name": "symfony/translation-contracts",
            "version": "v1.1.7",
            "source": {
                "type": "git",
                "url": "https://github.com/symfony/translation-contracts.git",
                "reference": "364518c132c95642e530d9b2d217acbc2ccac3e6"
            },
            "dist": {
                "type": "zip",
                "url": "https://api.github.com/repos/symfony/translation-contracts/zipball/364518c132c95642e530d9b2d217acbc2ccac3e6",
                "reference": "364518c132c95642e530d9b2d217acbc2ccac3e6",
                "shasum": ""
            },
            "require": {
                "php": "^7.1.3"
            },
            "suggest": {
                "symfony/translation-implementation": ""
            },
            "type": "library",
            "extra": {
                "branch-alias": {
                    "dev-master": "1.1-dev"
                }
            },
            "autoload": {
                "psr-4": {
                    "Symfony\\Contracts\\Translation\\": ""
                }
            },
            "notification-url": "https://packagist.org/downloads/",
            "license": [
                "MIT"
            ],
            "authors": [
                {
                    "name": "Nicolas Grekas",
                    "email": "p@tchwork.com"
                },
                {
                    "name": "Symfony Community",
                    "homepage": "https://symfony.com/contributors"
                }
            ],
            "description": "Generic abstractions related to translation",
            "homepage": "https://symfony.com",
            "keywords": [
                "abstractions",
                "contracts",
                "decoupling",
                "interfaces",
                "interoperability",
                "standards"
            ],
            "time": "2019-09-17T11:12:18+00:00"
        },
        {
            "name": "symfony/twig-bridge",
            "version": "v4.4.10",
            "source": {
                "type": "git",
                "url": "https://github.com/symfony/twig-bridge.git",
                "reference": "13a9659ebceea38814ef8fde6399e36760ea08ad"
            },
            "dist": {
                "type": "zip",
                "url": "https://api.github.com/repos/symfony/twig-bridge/zipball/13a9659ebceea38814ef8fde6399e36760ea08ad",
                "reference": "13a9659ebceea38814ef8fde6399e36760ea08ad",
                "shasum": ""
            },
            "require": {
                "php": ">=7.1.3",
                "symfony/translation-contracts": "^1.1|^2",
                "twig/twig": "^1.41|^2.10|^3.0"
            },
            "conflict": {
                "symfony/console": "<3.4",
                "symfony/form": "<4.4",
                "symfony/http-foundation": "<4.3",
                "symfony/translation": "<4.2",
                "symfony/workflow": "<4.3"
            },
            "require-dev": {
                "egulias/email-validator": "^2.1.10",
                "symfony/asset": "^3.4|^4.0|^5.0",
                "symfony/console": "^3.4|^4.0|^5.0",
                "symfony/dependency-injection": "^3.4|^4.0|^5.0",
                "symfony/error-handler": "^4.4|^5.0",
                "symfony/expression-language": "^3.4|^4.0|^5.0",
                "symfony/finder": "^3.4|^4.0|^5.0",
                "symfony/form": "^4.3.5",
                "symfony/http-foundation": "^4.3|^5.0",
                "symfony/http-kernel": "^4.4",
                "symfony/mime": "^4.3|^5.0",
                "symfony/polyfill-intl-icu": "~1.0",
                "symfony/routing": "^3.4|^4.0|^5.0",
                "symfony/security-acl": "^2.8|^3.0",
                "symfony/security-core": "^3.0|^4.0|^5.0",
                "symfony/security-csrf": "^3.4|^4.0|^5.0",
                "symfony/security-http": "^3.4|^4.0|^5.0",
                "symfony/stopwatch": "^3.4|^4.0|^5.0",
                "symfony/templating": "^3.4|^4.0|^5.0",
                "symfony/translation": "^4.2.1|^5.0",
                "symfony/web-link": "^4.4|^5.0",
                "symfony/workflow": "^4.3|^5.0",
                "symfony/yaml": "^3.4|^4.0|^5.0",
                "twig/cssinliner-extra": "^2.12",
                "twig/inky-extra": "^2.12",
                "twig/markdown-extra": "^2.12"
            },
            "suggest": {
                "symfony/asset": "For using the AssetExtension",
                "symfony/expression-language": "For using the ExpressionExtension",
                "symfony/finder": "",
                "symfony/form": "For using the FormExtension",
                "symfony/http-kernel": "For using the HttpKernelExtension",
                "symfony/routing": "For using the RoutingExtension",
                "symfony/security-core": "For using the SecurityExtension",
                "symfony/security-csrf": "For using the CsrfExtension",
                "symfony/security-http": "For using the LogoutUrlExtension",
                "symfony/stopwatch": "For using the StopwatchExtension",
                "symfony/templating": "For using the TwigEngine",
                "symfony/translation": "For using the TranslationExtension",
                "symfony/var-dumper": "For using the DumpExtension",
                "symfony/web-link": "For using the WebLinkExtension",
                "symfony/yaml": "For using the YamlExtension"
            },
            "type": "symfony-bridge",
            "extra": {
                "branch-alias": {
                    "dev-master": "4.4-dev"
                }
            },
            "autoload": {
                "psr-4": {
                    "Symfony\\Bridge\\Twig\\": ""
                },
                "exclude-from-classmap": [
                    "/Tests/"
                ]
            },
            "notification-url": "https://packagist.org/downloads/",
            "license": [
                "MIT"
            ],
            "authors": [
                {
                    "name": "Fabien Potencier",
                    "email": "fabien@symfony.com"
                },
                {
                    "name": "Symfony Community",
                    "homepage": "https://symfony.com/contributors"
                }
            ],
            "description": "Symfony Twig Bridge",
            "homepage": "https://symfony.com",
            "funding": [
                {
                    "url": "https://symfony.com/sponsor",
                    "type": "custom"
                },
                {
                    "url": "https://github.com/fabpot",
                    "type": "github"
                },
                {
                    "url": "https://tidelift.com/funding/github/packagist/symfony/symfony",
                    "type": "tidelift"
                }
            ],
            "time": "2020-05-28T13:20:36+00:00"
        },
        {
            "name": "symfony/twig-bundle",
            "version": "v3.4.42",
            "source": {
                "type": "git",
                "url": "https://github.com/symfony/twig-bundle.git",
                "reference": "8589308d062498e68283e6da6af25bcbe10ca9c6"
            },
            "dist": {
                "type": "zip",
                "url": "https://api.github.com/repos/symfony/twig-bundle/zipball/8589308d062498e68283e6da6af25bcbe10ca9c6",
                "reference": "8589308d062498e68283e6da6af25bcbe10ca9c6",
                "shasum": ""
            },
            "require": {
                "php": "^5.5.9|>=7.0.8",
                "symfony/config": "~3.2|~4.0",
                "symfony/debug": "~2.8|~3.0|~4.0",
                "symfony/http-foundation": "~2.8|~3.0|~4.0",
                "symfony/http-kernel": "^3.3|~4.0",
                "symfony/polyfill-ctype": "~1.8",
                "symfony/twig-bridge": "^3.4.3|^4.0.3",
                "twig/twig": "~1.41|~2.10"
            },
            "conflict": {
                "symfony/dependency-injection": "<3.4",
                "symfony/event-dispatcher": "<3.3.1"
            },
            "require-dev": {
                "doctrine/annotations": "~1.7",
                "doctrine/cache": "~1.0",
                "symfony/asset": "~2.8|~3.0|~4.0",
                "symfony/dependency-injection": "~3.4.24|^4.2.5",
                "symfony/expression-language": "~2.8|~3.0|~4.0",
                "symfony/finder": "~2.8|~3.0|~4.0",
                "symfony/form": "~2.8|~3.0|~4.0",
                "symfony/framework-bundle": "^3.3.11|~4.0",
                "symfony/routing": "~2.8|~3.0|~4.0",
                "symfony/stopwatch": "~2.8|~3.0|~4.0",
                "symfony/templating": "~2.8|~3.0|~4.0",
                "symfony/web-link": "~3.3|~4.0",
                "symfony/yaml": "~2.8|~3.0|~4.0"
            },
            "type": "symfony-bundle",
            "extra": {
                "branch-alias": {
                    "dev-master": "3.4-dev"
                }
            },
            "autoload": {
                "psr-4": {
                    "Symfony\\Bundle\\TwigBundle\\": ""
                },
                "exclude-from-classmap": [
                    "/Tests/"
                ]
            },
            "notification-url": "https://packagist.org/downloads/",
            "license": [
                "MIT"
            ],
            "authors": [
                {
                    "name": "Fabien Potencier",
                    "email": "fabien@symfony.com"
                },
                {
                    "name": "Symfony Community",
                    "homepage": "https://symfony.com/contributors"
                }
            ],
            "description": "Symfony TwigBundle",
            "homepage": "https://symfony.com",
            "funding": [
                {
                    "url": "https://symfony.com/sponsor",
                    "type": "custom"
                },
                {
                    "url": "https://github.com/fabpot",
                    "type": "github"
                },
                {
                    "url": "https://tidelift.com/funding/github/packagist/symfony/symfony",
                    "type": "tidelift"
                }
            ],
            "time": "2020-03-16T15:51:59+00:00"
        },
        {
            "name": "symfony/var-dumper",
            "version": "v4.4.10",
            "source": {
                "type": "git",
                "url": "https://github.com/symfony/var-dumper.git",
                "reference": "56b3aa5eab0ac6720dcd559fd1d590ce301594ac"
            },
            "dist": {
                "type": "zip",
                "url": "https://api.github.com/repos/symfony/var-dumper/zipball/56b3aa5eab0ac6720dcd559fd1d590ce301594ac",
                "reference": "56b3aa5eab0ac6720dcd559fd1d590ce301594ac",
                "shasum": ""
            },
            "require": {
                "php": ">=7.1.3",
                "symfony/polyfill-mbstring": "~1.0",
                "symfony/polyfill-php72": "~1.5",
                "symfony/polyfill-php80": "^1.15"
            },
            "conflict": {
                "phpunit/phpunit": "<4.8.35|<5.4.3,>=5.0",
                "symfony/console": "<3.4"
            },
            "require-dev": {
                "ext-iconv": "*",
                "symfony/console": "^3.4|^4.0|^5.0",
                "symfony/process": "^4.4|^5.0",
                "twig/twig": "^1.34|^2.4|^3.0"
            },
            "suggest": {
                "ext-iconv": "To convert non-UTF-8 strings to UTF-8 (or symfony/polyfill-iconv in case ext-iconv cannot be used).",
                "ext-intl": "To show region name in time zone dump",
                "symfony/console": "To use the ServerDumpCommand and/or the bin/var-dump-server script"
            },
            "bin": [
                "Resources/bin/var-dump-server"
            ],
            "type": "library",
            "extra": {
                "branch-alias": {
                    "dev-master": "4.4-dev"
                }
            },
            "autoload": {
                "files": [
                    "Resources/functions/dump.php"
                ],
                "psr-4": {
                    "Symfony\\Component\\VarDumper\\": ""
                },
                "exclude-from-classmap": [
                    "/Tests/"
                ]
            },
            "notification-url": "https://packagist.org/downloads/",
            "license": [
                "MIT"
            ],
            "authors": [
                {
                    "name": "Nicolas Grekas",
                    "email": "p@tchwork.com"
                },
                {
                    "name": "Symfony Community",
                    "homepage": "https://symfony.com/contributors"
                }
            ],
            "description": "Symfony mechanism for exploring and dumping PHP variables",
            "homepage": "https://symfony.com",
            "keywords": [
                "debug",
                "dump"
            ],
            "funding": [
                {
                    "url": "https://symfony.com/sponsor",
                    "type": "custom"
                },
                {
                    "url": "https://github.com/fabpot",
                    "type": "github"
                },
                {
                    "url": "https://tidelift.com/funding/github/packagist/symfony/symfony",
                    "type": "tidelift"
                }
            ],
            "time": "2020-05-30T20:06:45+00:00"
        },
        {
            "name": "symfony/var-exporter",
            "version": "v4.4.10",
            "source": {
                "type": "git",
                "url": "https://github.com/symfony/var-exporter.git",
                "reference": "f311af6e44fefedbd4f1e23e97607ef0f917bfcc"
            },
            "dist": {
                "type": "zip",
                "url": "https://api.github.com/repos/symfony/var-exporter/zipball/f311af6e44fefedbd4f1e23e97607ef0f917bfcc",
                "reference": "f311af6e44fefedbd4f1e23e97607ef0f917bfcc",
                "shasum": ""
            },
            "require": {
                "php": "^7.1.3"
            },
            "require-dev": {
                "symfony/var-dumper": "^4.4.9|^5.0.9"
            },
            "type": "library",
            "extra": {
                "branch-alias": {
                    "dev-master": "4.4-dev"
                }
            },
            "autoload": {
                "psr-4": {
                    "Symfony\\Component\\VarExporter\\": ""
                },
                "exclude-from-classmap": [
                    "/Tests/"
                ]
            },
            "notification-url": "https://packagist.org/downloads/",
            "license": [
                "MIT"
            ],
            "authors": [
                {
                    "name": "Nicolas Grekas",
                    "email": "p@tchwork.com"
                },
                {
                    "name": "Symfony Community",
                    "homepage": "https://symfony.com/contributors"
                }
            ],
            "description": "A blend of var_export() + serialize() to turn any serializable data structure to plain PHP code",
            "homepage": "https://symfony.com",
            "keywords": [
                "clone",
                "construct",
                "export",
                "hydrate",
                "instantiate",
                "serialize"
            ],
<<<<<<< HEAD
            "funding": [
                {
                    "url": "https://symfony.com/sponsor",
                    "type": "custom"
                },
                {
                    "url": "https://github.com/fabpot",
                    "type": "github"
                },
                {
                    "url": "https://tidelift.com/funding/github/packagist/symfony/symfony",
                    "type": "tidelift"
                }
            ],
            "time": "2020-06-01T01:10:09+00:00"
        },
        {
            "name": "symfony/yaml",
            "version": "v3.4.36",
            "source": {
                "type": "git",
                "url": "https://github.com/symfony/yaml.git",
                "reference": "dab657db15207879217fc81df4f875947bf68804"
            },
            "dist": {
                "type": "zip",
                "url": "https://api.github.com/repos/symfony/yaml/zipball/dab657db15207879217fc81df4f875947bf68804",
                "reference": "dab657db15207879217fc81df4f875947bf68804",
                "shasum": ""
            },
            "require": {
                "php": "^5.5.9|>=7.0.8",
                "symfony/polyfill-ctype": "~1.8"
=======
            "time": "2019-09-25T09:05:11+00:00"
        },
        {
            "name": "myclabs/deep-copy",
            "version": "1.10.1",
            "source": {
                "type": "git",
                "url": "https://github.com/myclabs/DeepCopy.git",
                "reference": "969b211f9a51aa1f6c01d1d2aef56d3bd91598e5"
            },
            "dist": {
                "type": "zip",
                "url": "https://api.github.com/repos/myclabs/DeepCopy/zipball/969b211f9a51aa1f6c01d1d2aef56d3bd91598e5",
                "reference": "969b211f9a51aa1f6c01d1d2aef56d3bd91598e5",
                "shasum": ""
            },
            "require": {
                "php": "^7.1 || ^8.0"
>>>>>>> 0a712bc0
            },
            "conflict": {
                "symfony/console": "<3.4"
            },
            "require-dev": {
                "symfony/console": "~3.4|~4.0"
            },
            "suggest": {
                "symfony/console": "For validating YAML files using the lint command"
            },
            "type": "library",
            "extra": {
                "branch-alias": {
                    "dev-master": "3.4-dev"
                }
            },
            "autoload": {
                "psr-4": {
                    "Symfony\\Component\\Yaml\\": ""
                },
                "exclude-from-classmap": [
                    "/Tests/"
                ]
            },
            "notification-url": "https://packagist.org/downloads/",
            "license": [
                "MIT"
            ],
            "authors": [
                {
                    "name": "Fabien Potencier",
                    "email": "fabien@symfony.com"
                },
                {
                    "name": "Symfony Community",
                    "homepage": "https://symfony.com/contributors"
                }
            ],
<<<<<<< HEAD
            "description": "Symfony Yaml Component",
            "homepage": "https://symfony.com",
            "time": "2019-10-24T15:33:53+00:00"
        },
        {
            "name": "true/punycode",
            "version": "v2.1.1",
            "source": {
                "type": "git",
                "url": "https://github.com/true/php-punycode.git",
                "reference": "a4d0c11a36dd7f4e7cd7096076cab6d3378a071e"
            },
            "dist": {
                "type": "zip",
                "url": "https://api.github.com/repos/true/php-punycode/zipball/a4d0c11a36dd7f4e7cd7096076cab6d3378a071e",
                "reference": "a4d0c11a36dd7f4e7cd7096076cab6d3378a071e",
=======
            "funding": [
                {
                    "url": "https://tidelift.com/funding/github/packagist/myclabs/deep-copy",
                    "type": "tidelift"
                }
            ],
            "time": "2020-06-29T13:22:24+00:00"
        },
        {
            "name": "pdepend/pdepend",
            "version": "2.8.0",
            "source": {
                "type": "git",
                "url": "https://github.com/pdepend/pdepend.git",
                "reference": "c64472f8e76ca858c79ad9a4cf1e2734b3f8cc38"
            },
            "dist": {
                "type": "zip",
                "url": "https://api.github.com/repos/pdepend/pdepend/zipball/c64472f8e76ca858c79ad9a4cf1e2734b3f8cc38",
                "reference": "c64472f8e76ca858c79ad9a4cf1e2734b3f8cc38",
>>>>>>> 0a712bc0
                "shasum": ""
            },
            "require": {
                "php": ">=5.3.0",
                "symfony/polyfill-mbstring": "^1.3"
            },
            "require-dev": {
                "phpunit/phpunit": "~4.7",
                "squizlabs/php_codesniffer": "~2.0"
            },
            "type": "library",
            "autoload": {
                "psr-4": {
                    "TrueBV\\": "src/"
                }
            },
            "notification-url": "https://packagist.org/downloads/",
            "license": [
                "MIT"
            ],
<<<<<<< HEAD
            "authors": [
                {
                    "name": "Renan Gonçalves",
                    "email": "renan.saddam@gmail.com"
                }
            ],
            "description": "A Bootstring encoding of Unicode for Internationalized Domain Names in Applications (IDNA)",
            "homepage": "https://github.com/true/php-punycode",
            "keywords": [
                "idna",
                "punycode"
            ],
            "time": "2016-11-16T10:37:54+00:00"
=======
            "description": "Official version of pdepend to be handled with Composer",
            "funding": [
                {
                    "url": "https://tidelift.com/funding/github/packagist/pdepend/pdepend",
                    "type": "tidelift"
                }
            ],
            "time": "2020-06-20T10:53:13+00:00"
>>>>>>> 0a712bc0
        },
        {
            "name": "twig/twig",
            "version": "v2.12.5",
            "source": {
                "type": "git",
                "url": "https://github.com/twigphp/Twig.git",
                "reference": "18772e0190734944277ee97a02a9a6c6555fcd94"
            },
            "dist": {
                "type": "zip",
                "url": "https://api.github.com/repos/twigphp/Twig/zipball/18772e0190734944277ee97a02a9a6c6555fcd94",
                "reference": "18772e0190734944277ee97a02a9a6c6555fcd94",
                "shasum": ""
            },
            "require": {
                "php": "^7.0",
                "symfony/polyfill-ctype": "^1.8",
                "symfony/polyfill-mbstring": "^1.3"
            },
            "require-dev": {
                "psr/container": "^1.0",
                "symfony/phpunit-bridge": "^4.4|^5.0"
            },
            "type": "library",
            "extra": {
                "branch-alias": {
                    "dev-master": "2.12-dev"
                }
            },
            "autoload": {
                "psr-0": {
                    "Twig_": "lib/"
                },
                "psr-4": {
                    "Twig\\": "src/"
                }
            },
            "notification-url": "https://packagist.org/downloads/",
            "license": [
                "BSD-3-Clause"
            ],
            "authors": [
                {
                    "name": "Fabien Potencier",
                    "email": "fabien@symfony.com",
                    "homepage": "http://fabien.potencier.org",
                    "role": "Lead Developer"
                },
                {
                    "name": "Twig Team",
                    "role": "Contributors"
                },
                {
                    "name": "Armin Ronacher",
                    "email": "armin.ronacher@active-4.com",
                    "role": "Project Founder"
                }
            ],
            "description": "Twig, the flexible, fast, and secure template language for PHP",
            "homepage": "https://twig.symfony.com",
            "keywords": [
                "templating"
            ],
            "time": "2020-02-11T15:31:23+00:00"
        },
        {
            "name": "vufind-org/vufindcode",
            "version": "v1.2",
            "source": {
                "type": "git",
                "url": "https://github.com/vufind-org/vufindcode.git",
                "reference": "df7f4d2188c9f2c654dfee69774b80b9d03b1ab4"
            },
            "dist": {
                "type": "zip",
                "url": "https://api.github.com/repos/vufind-org/vufindcode/zipball/df7f4d2188c9f2c654dfee69774b80b9d03b1ab4",
                "reference": "df7f4d2188c9f2c654dfee69774b80b9d03b1ab4",
                "shasum": ""
            },
            "require": {
                "php": ">=7.0.8"
            },
            "require-dev": {
                "friendsofphp/php-cs-fixer": "2.11.1",
                "pear/http_request2": "2.3.0",
                "phing/phing": "2.16.1",
                "phploc/phploc": "4.0.1",
                "phpmd/phpmd": "2.6.0",
                "phpunit/phpunit": "6.5.8",
                "sebastian/phpcpd": "3.0.1",
                "squizlabs/php_codesniffer": "3.2.3"
            },
            "type": "library",
            "autoload": {
                "psr-0": {
                    "VuFindCode\\": "src/"
                }
            },
            "notification-url": "https://packagist.org/downloads/",
            "license": [
                "GPL-2.0"
            ],
            "authors": [
                {
                    "name": "Demian Katz",
                    "email": "demian.katz@villanova.edu"
                }
            ],
            "description": "Classes for working with EANs, ISBNs and ISMNs (a VuFind support library)",
            "homepage": "https://vufind.org/",
            "time": "2019-11-07T14:29:07+00:00"
        },
        {
            "name": "vufind-org/vufinddate",
            "version": "v1.0.0",
            "source": {
                "type": "git",
                "url": "https://github.com/vufind-org/vufinddate.git",
                "reference": "1bec5458b48d96fa8ff87123584042780f4c3c24"
            },
            "dist": {
                "type": "zip",
                "url": "https://api.github.com/repos/vufind-org/vufinddate/zipball/1bec5458b48d96fa8ff87123584042780f4c3c24",
                "reference": "1bec5458b48d96fa8ff87123584042780f4c3c24",
                "shasum": ""
            },
            "require": {
                "php": ">=7.0.8"
            },
            "require-dev": {
<<<<<<< HEAD
                "friendsofphp/php-cs-fixer": "2.11.1",
                "pear/http_request2": "2.3.0",
                "phing/phing": "2.16.1",
                "phploc/phploc": "4.0.1",
                "phpmd/phpmd": "2.6.0",
                "phpunit/phpunit": "6.5.8",
                "sebastian/phpcpd": "3.0.1",
                "squizlabs/php_codesniffer": "3.2.3"
            },
            "type": "library",
            "autoload": {
                "psr-4": {
                    "VuFind\\Date\\": "src/"
                }
            },
            "notification-url": "https://packagist.org/downloads/",
            "license": [
                "GPL-2.0"
            ],
            "authors": [
                {
                    "name": "Demian Katz",
                    "email": "demian.katz@villanova.edu"
                }
            ],
            "description": "Date formatting tools for the VuFind project",
            "homepage": "https://vufind.org/",
            "time": "2018-05-23T19:59:10+00:00"
        },
        {
            "name": "vufind-org/vufindharvest",
            "version": "v4.0.1",
            "source": {
                "type": "git",
                "url": "https://github.com/vufind-org/vufindharvest.git",
                "reference": "8e12f40fd444a033178a836517973643dc04622e"
            },
            "dist": {
                "type": "zip",
                "url": "https://api.github.com/repos/vufind-org/vufindharvest/zipball/8e12f40fd444a033178a836517973643dc04622e",
                "reference": "8e12f40fd444a033178a836517973643dc04622e",
                "shasum": ""
            },
            "require": {
                "laminas/laminas-http": ">=2.2",
                "php": ">=7.0.8",
                "symfony/console": "^4.0||^5.0"
            },
            "require-dev": {
                "friendsofphp/php-cs-fixer": "2.16.1",
                "pear/http_request2": "2.3.0",
                "phing/phing": "2.16.2",
                "phploc/phploc": "4.0.1",
                "phpmd/phpmd": "2.8.1",
                "phpunit/phpunit": "8.5.2",
                "sebastian/phpcpd": "4.1.0",
                "squizlabs/php_codesniffer": "3.5.3"
            },
            "type": "library",
            "autoload": {
                "psr-4": {
                    "VuFindHarvest\\": "src/"
                }
            },
            "notification-url": "https://packagist.org/downloads/",
            "license": [
                "GPL-2.0"
            ],
            "authors": [
                {
                    "name": "Demian Katz",
                    "email": "demian.katz@villanova.edu",
                    "role": "Maintainer"
                }
            ],
            "description": "VuFind Harvest Tools",
            "homepage": "https://vufind.org/",
            "time": "2020-03-23T14:30:57+00:00"
        },
        {
            "name": "vufind-org/vufindhttp",
            "version": "v3.0.0",
            "source": {
                "type": "git",
                "url": "https://github.com/vufind-org/vufindhttp.git",
                "reference": "26558d9b830bf5cdd5e9a5fbab06df649a5525e7"
            },
            "dist": {
                "type": "zip",
                "url": "https://api.github.com/repos/vufind-org/vufindhttp/zipball/26558d9b830bf5cdd5e9a5fbab06df649a5525e7",
                "reference": "26558d9b830bf5cdd5e9a5fbab06df649a5525e7",
                "shasum": ""
            },
            "require": {
                "laminas/laminas-http": ">=2.2",
                "php": ">=7.0.8"
            },
            "require-dev": {
                "friendsofphp/php-cs-fixer": "2.16.1",
                "laminas/laminas-uri": ">=2.2",
                "pear/http_request2": "2.3.0",
                "phing/phing": "2.16.2",
                "phploc/phploc": "4.0.1",
                "phpmd/phpmd": "2.8.1",
                "phpunit/phpunit": "6.5.14",
                "sebastian/phpcpd": "3.0.1",
                "squizlabs/php_codesniffer": "3.5.3"
            },
            "type": "library",
            "autoload": {
                "psr-0": {
                    "VuFindHttp\\": "src/"
                }
            },
            "notification-url": "https://packagist.org/downloads/",
            "license": [
                "GPL-2.0"
            ],
            "authors": [
                {
                    "name": "David Maus",
                    "email": "maus@hab.de",
                    "role": "Developer"
                },
                {
                    "name": "Demian Katz",
                    "email": "demian.katz@villanova.edu",
                    "role": "Maintainer"
                }
            ],
            "description": "VuFind HTTP service library",
            "homepage": "https://vufind.org/",
            "time": "2020-01-27T20:45:14+00:00"
        },
        {
            "name": "wikimedia/composer-merge-plugin",
            "version": "v1.4.1",
            "source": {
                "type": "git",
                "url": "https://github.com/wikimedia/composer-merge-plugin.git",
                "reference": "81c6ac72a24a67383419c7eb9aa2b3437f2ab100"
            },
            "dist": {
                "type": "zip",
                "url": "https://api.github.com/repos/wikimedia/composer-merge-plugin/zipball/81c6ac72a24a67383419c7eb9aa2b3437f2ab100",
                "reference": "81c6ac72a24a67383419c7eb9aa2b3437f2ab100",
                "shasum": ""
            },
            "require": {
                "composer-plugin-api": "^1.0",
                "php": ">=5.3.2"
            },
            "require-dev": {
                "composer/composer": "~1.0.0",
                "jakub-onderka/php-parallel-lint": "~0.8",
                "phpunit/phpunit": "~4.8|~5.0",
                "squizlabs/php_codesniffer": "~2.1.0"
            },
            "type": "composer-plugin",
            "extra": {
                "branch-alias": {
                    "dev-master": "1.3.x-dev"
                },
                "class": "Wikimedia\\Composer\\MergePlugin"
            },
            "autoload": {
                "psr-4": {
                    "Wikimedia\\Composer\\": "src/"
                }
            },
            "notification-url": "https://packagist.org/downloads/",
            "license": [
                "MIT"
            ],
            "authors": [
                {
                    "name": "Bryan Davis",
                    "email": "bd808@wikimedia.org"
                }
            ],
            "description": "Composer plugin to merge multiple composer.json files",
            "time": "2017-04-25T02:31:25+00:00"
        },
        {
            "name": "wikimedia/less.php",
            "version": "v2.0.0",
            "source": {
                "type": "git",
                "url": "https://github.com/wikimedia/less.php.git",
                "reference": "c1affb4d4472c9e100fc80bf456b4334862ace3c"
            },
            "dist": {
                "type": "zip",
                "url": "https://api.github.com/repos/wikimedia/less.php/zipball/c1affb4d4472c9e100fc80bf456b4334862ace3c",
                "reference": "c1affb4d4472c9e100fc80bf456b4334862ace3c",
                "shasum": ""
            },
            "require": {
                "php": ">=7.1"
            },
            "require-dev": {
                "phpunit/phpunit": "7.5.14"
            },
            "bin": [
                "bin/lessc"
            ],
            "type": "library",
            "autoload": {
                "psr-0": {
                    "Less": "lib/"
                },
                "classmap": [
                    "lessc.inc.php"
                ]
            },
            "notification-url": "https://packagist.org/downloads/",
            "license": [
                "Apache-2.0"
            ],
            "authors": [
                {
                    "name": "Josh Schmidt",
                    "homepage": "https://github.com/oyejorge"
                },
                {
                    "name": "Matt Agar",
                    "homepage": "https://github.com/agar"
                },
                {
                    "name": "Martin Jantošovič",
                    "homepage": "https://github.com/Mordred"
                }
            ],
            "description": "PHP port of the Javascript version of LESS http://lesscss.org (Originally maintained by Josh Schmidt)",
            "keywords": [
                "css",
                "less",
                "less.js",
                "lesscss",
                "php",
                "stylesheet"
            ],
            "time": "2020-02-04T22:36:29+00:00"
        },
        {
            "name": "yajra/laravel-pdo-via-oci8",
            "version": "v2.1.1",
            "source": {
                "type": "git",
                "url": "https://github.com/yajra/pdo-via-oci8.git",
                "reference": "7295ed52a724887f66d01180a500ecdb76a22f4c"
            },
            "dist": {
                "type": "zip",
                "url": "https://api.github.com/repos/yajra/pdo-via-oci8/zipball/7295ed52a724887f66d01180a500ecdb76a22f4c",
                "reference": "7295ed52a724887f66d01180a500ecdb76a22f4c",
                "shasum": ""
            },
            "require-dev": {
                "phpunit/phpunit": "^6.4"
=======
                "phpunit/phpunit": "^5.7.23 || ^6.4.3",
                "symfony/process": "^3.3"
>>>>>>> 0a712bc0
            },
            "type": "library",
            "extra": {
                "branch-alias": {
                    "dev-master": "2.0-dev"
                }
            },
            "autoload": {
<<<<<<< HEAD
                "psr-4": {
                    "Yajra\\": "src/"
                }
=======
                "classmap": [
                    "src/"
                ]
>>>>>>> 0a712bc0
            },
            "notification-url": "https://packagist.org/downloads/",
            "license": [
                "MIT"
            ],
            "authors": [
                {
<<<<<<< HEAD
                    "name": "Arjay Angeles",
                    "email": "aqangeles@gmail.com"
                }
            ],
            "description": "PDO userspace driver proxying calls to PHP OCI8 driver",
            "time": "2019-12-05T06:00:56+00:00"
        },
        {
            "name": "zendframework/zendrest",
            "version": "2.0.2",
            "source": {
                "type": "git",
                "url": "https://github.com/zendframework/ZendRest.git",
                "reference": "7427d242b4546e5aef1206d2c97e402109d8843e"
            },
            "dist": {
                "type": "zip",
                "url": "https://api.github.com/repos/zendframework/ZendRest/zipball/7427d242b4546e5aef1206d2c97e402109d8843e",
                "reference": "7427d242b4546e5aef1206d2c97e402109d8843e",
                "shasum": ""
            },
            "require": {
                "php": ">=5.3.3",
                "zendframework/zend-http": "~2.0",
                "zendframework/zend-uri": "~2.0",
                "zendframework/zendxml": "~1.0-dev"
            },
            "type": "library",
            "autoload": {
                "psr-0": {
                    "ZendRest": "library/"
=======
                    "name": "Kore Nordmann",
                    "email": "mail@kore-nordmann.de"
                },
                {
                    "name": "Sebastian Bergmann",
                    "email": "sebastian@phpunit.de"
                },
                {
                    "name": "SpacePossum"
                }
            ],
            "description": "sebastian/diff v2 backport support for PHP5.6",
            "homepage": "https://github.com/PHP-CS-Fixer",
            "keywords": [
                "diff"
            ],
            "time": "2018-02-15T16:58:55+00:00"
        },
        {
            "name": "phpdocumentor/reflection-common",
            "version": "2.2.0",
            "source": {
                "type": "git",
                "url": "https://github.com/phpDocumentor/ReflectionCommon.git",
                "reference": "1d01c49d4ed62f25aa84a747ad35d5a16924662b"
            },
            "dist": {
                "type": "zip",
                "url": "https://api.github.com/repos/phpDocumentor/ReflectionCommon/zipball/1d01c49d4ed62f25aa84a747ad35d5a16924662b",
                "reference": "1d01c49d4ed62f25aa84a747ad35d5a16924662b",
                "shasum": ""
            },
            "require": {
                "php": "^7.2 || ^8.0"
            },
            "type": "library",
            "extra": {
                "branch-alias": {
                    "dev-2.x": "2.x-dev"
                }
            },
            "autoload": {
                "psr-4": {
                    "phpDocumentor\\Reflection\\": "src/"
>>>>>>> 0a712bc0
                }
            },
            "notification-url": "https://packagist.org/downloads/",
            "license": [
<<<<<<< HEAD
                "BSD-3-Clause"
            ],
            "homepage": "http://packages.zendframework.com/",
            "keywords": [
                "rest",
                "zf2"
            ],
            "abandoned": true,
            "time": "2014-03-05T22:32:09+00:00"
        },
        {
            "name": "zendframework/zendservice-amazon",
            "version": "2.3.1",
            "source": {
                "type": "git",
                "url": "https://github.com/zendframework/ZendService_Amazon.git",
                "reference": "0bb035f5b5fe88e443d8dcd96a8415fea2729508"
            },
            "dist": {
                "type": "zip",
                "url": "https://api.github.com/repos/zendframework/ZendService_Amazon/zipball/0bb035f5b5fe88e443d8dcd96a8415fea2729508",
                "reference": "0bb035f5b5fe88e443d8dcd96a8415fea2729508",
                "shasum": ""
            },
            "require": {
                "php": "^5.6 || ^7.0",
                "zendframework/zend-crypt": "^2.6 || ^3.2",
                "zendframework/zend-http": "^2.6",
                "zendframework/zend-json": "^2.6 || ^3.0",
                "zendframework/zendrest": "~2.0",
                "zendframework/zendxml": "^1.0"
            },
            "require-dev": {
                "malukenho/docheader": "^0.1.5",
                "phpunit/phpunit": "^6.0.8 || ^5.7.15",
                "zendframework/zend-coding-standard": "~1.0.0",
                "zendframework/zend-i18n": "~2.0"
            },
            "suggest": {
                "zendframework/zend-uri": "Zend\\Uri component"
=======
                "MIT"
            ],
            "authors": [
                {
                    "name": "Jaap van Otterdijk",
                    "email": "opensource@ijaap.nl"
                }
            ],
            "description": "Common reflection classes used by phpdocumentor to reflect the code structure",
            "homepage": "http://www.phpdoc.org",
            "keywords": [
                "FQSEN",
                "phpDocumentor",
                "phpdoc",
                "reflection",
                "static analysis"
            ],
            "time": "2020-06-27T09:03:43+00:00"
        },
        {
            "name": "phpdocumentor/reflection-docblock",
            "version": "5.1.0",
            "source": {
                "type": "git",
                "url": "https://github.com/phpDocumentor/ReflectionDocBlock.git",
                "reference": "cd72d394ca794d3466a3b2fc09d5a6c1dc86b47e"
            },
            "dist": {
                "type": "zip",
                "url": "https://api.github.com/repos/phpDocumentor/ReflectionDocBlock/zipball/cd72d394ca794d3466a3b2fc09d5a6c1dc86b47e",
                "reference": "cd72d394ca794d3466a3b2fc09d5a6c1dc86b47e",
                "shasum": ""
            },
            "require": {
                "ext-filter": "^7.1",
                "php": "^7.2",
                "phpdocumentor/reflection-common": "^2.0",
                "phpdocumentor/type-resolver": "^1.0",
                "webmozart/assert": "^1"
            },
            "require-dev": {
                "doctrine/instantiator": "^1",
                "mockery/mockery": "^1"
>>>>>>> 0a712bc0
            },
            "type": "library",
            "extra": {
                "branch-alias": {
<<<<<<< HEAD
                    "dev-master": "2.3.x-dev",
                    "dev-develop": "2.4.x-dev"
=======
                    "dev-master": "5.x-dev"
>>>>>>> 0a712bc0
                }
            },
            "autoload": {
                "psr-4": {
<<<<<<< HEAD
                    "ZendService\\Amazon\\": "src/"
=======
                    "phpDocumentor\\Reflection\\": "src"
>>>>>>> 0a712bc0
                }
            },
            "notification-url": "https://packagist.org/downloads/",
            "license": [
                "MIT"
            ],
<<<<<<< HEAD
            "description": "OOP wrapper for the Amazon web service",
            "homepage": "http://packages.zendframework.com/",
            "keywords": [
                "amazon",
                "ec2",
                "s3",
                "simpledb",
                "sqs",
                "zf2"
            ],
            "abandoned": "aws/aws-sdk-php",
            "time": "2019-02-07T18:15:54+00:00"
        },
        {
            "name": "zf-commons/zfc-rbac",
            "version": "v2.6.3",
            "source": {
                "type": "git",
                "url": "https://github.com/ZF-Commons/zfc-rbac.git",
                "reference": "dd1857a88474e2a77996b1fb858f927510762819"
            },
            "dist": {
                "type": "zip",
                "url": "https://api.github.com/repos/ZF-Commons/zfc-rbac/zipball/dd1857a88474e2a77996b1fb858f927510762819",
                "reference": "dd1857a88474e2a77996b1fb858f927510762819",
                "shasum": ""
            },
            "require": {
                "php": "~5.6 || ~7.0",
                "zendframework/zend-config": "~2.2 || ^3.1",
                "zendframework/zend-eventmanager": "^2.6.3 || ^3.0",
                "zendframework/zend-mvc": "~2.7 || ^3.0",
                "zendframework/zend-servicemanager": "^2.7.5 || ^3.0.3",
                "zfr/rbac": "~1.2"
            },
            "require-dev": {
                "doctrine/common": "~2.4",
                "doctrine/doctrine-module": "~1.1",
                "doctrine/doctrine-orm-module": "^1.0",
                "phpunit/phpunit": "~4.8.26",
                "satooshi/php-coveralls": "~0.6",
                "squizlabs/php_codesniffer": "2.6.*",
                "zendframework/zend-authentication": "~2.2",
                "zendframework/zend-developer-tools": "~1.1",
                "zendframework/zend-http": "~2.2",
                "zendframework/zend-i18n": "~2.7.3",
                "zendframework/zend-log": "~2.2",
                "zendframework/zend-serializer": "~2.2",
                "zendframework/zend-view": "~2.2"
            },
            "suggest": {
                "doctrine/doctrine-module": "if you want to use Doctrine role provider",
                "zendframework/zend-developer-tools": "if you want to show information about the roles"
=======
            "authors": [
                {
                    "name": "Mike van Riel",
                    "email": "me@mikevanriel.com"
                },
                {
                    "name": "Jaap van Otterdijk",
                    "email": "account@ijaap.nl"
                }
            ],
            "description": "With this component, a library can provide support for annotations via DocBlocks or otherwise retrieve information that is embedded in a DocBlock.",
            "time": "2020-02-22T12:28:44+00:00"
        },
        {
            "name": "phpdocumentor/type-resolver",
            "version": "1.3.0",
            "source": {
                "type": "git",
                "url": "https://github.com/phpDocumentor/TypeResolver.git",
                "reference": "e878a14a65245fbe78f8080eba03b47c3b705651"
            },
            "dist": {
                "type": "zip",
                "url": "https://api.github.com/repos/phpDocumentor/TypeResolver/zipball/e878a14a65245fbe78f8080eba03b47c3b705651",
                "reference": "e878a14a65245fbe78f8080eba03b47c3b705651",
                "shasum": ""
            },
            "require": {
                "php": "^7.2 || ^8.0",
                "phpdocumentor/reflection-common": "^2.0"
            },
            "require-dev": {
                "ext-tokenizer": "*"
>>>>>>> 0a712bc0
            },
            "type": "library",
            "extra": {
                "branch-alias": {
<<<<<<< HEAD
                    "dev-master": "2.4-dev",
                    "dev-develop": "3.0-dev"
                }
            },
            "autoload": {
                "psr-0": {
                    "ZfcRbac\\": "src/"
=======
                    "dev-1.x": "1.x-dev"
                }
            },
            "autoload": {
                "psr-4": {
                    "phpDocumentor\\Reflection\\": "src"
>>>>>>> 0a712bc0
                }
            },
            "notification-url": "https://packagist.org/downloads/",
            "license": [
                "MIT"
            ],
            "authors": [
                {
<<<<<<< HEAD
                    "name": "Kyle Spraggs",
                    "email": "theman@spiffyjr.me",
                    "homepage": "http://www.spiffyjr.me/"
                },
                {
                    "name": "Jean-Marie Leroux",
                    "email": "jmleroux.pro@gmail.com"
                },
                {
                    "name": "Michaël Gallego",
                    "email": "mic.gallego@gmail.com",
                    "homepage": "http://www.michaelgallego.fr"
                }
            ],
            "description": "Zend Framework 2 Module that provides a layer of features of Zend\\Permissions\\Rbac",
            "homepage": "http://www.github.com/ZF-Commons/zfc-rbac",
            "keywords": [
                "module",
                "permissions",
                "rbac",
                "zf2"
            ],
            "time": "2017-05-07T08:45:27+00:00"
        },
        {
            "name": "zfr/rbac",
            "version": "1.2.0",
            "source": {
                "type": "git",
                "url": "https://github.com/zf-fr/rbac.git",
                "reference": "493711bfc2a637fd7c6f23b71b7b55a621c35d9d"
            },
            "dist": {
                "type": "zip",
                "url": "https://api.github.com/repos/zf-fr/rbac/zipball/493711bfc2a637fd7c6f23b71b7b55a621c35d9d",
                "reference": "493711bfc2a637fd7c6f23b71b7b55a621c35d9d",
                "shasum": ""
            },
            "require": {
                "php": ">=5.4"
            },
            "require-dev": {
                "phpunit/phpunit": "~3.7",
                "satooshi/php-coveralls": "~0.6",
                "squizlabs/php_codesniffer": "1.4.*",
                "zendframework/zend-servicemanager": "~2.2"
=======
                    "name": "Mike van Riel",
                    "email": "me@mikevanriel.com"
                }
            ],
            "description": "A PSR-5 based resolver of Class names, Types and Structural Element Names",
            "time": "2020-06-27T10:12:23+00:00"
        },
        {
            "name": "phploc/phploc",
            "version": "5.0.0",
            "source": {
                "type": "git",
                "url": "https://github.com/sebastianbergmann/phploc.git",
                "reference": "5b714ccb7cb8ca29ccf9caf6eb1aed0131d3a884"
            },
            "dist": {
                "type": "zip",
                "url": "https://api.github.com/repos/sebastianbergmann/phploc/zipball/5b714ccb7cb8ca29ccf9caf6eb1aed0131d3a884",
                "reference": "5b714ccb7cb8ca29ccf9caf6eb1aed0131d3a884",
                "shasum": ""
            },
            "require": {
                "php": "^7.2",
                "sebastian/finder-facade": "^1.1",
                "sebastian/version": "^2.0",
                "symfony/console": "^4.0"
>>>>>>> 0a712bc0
            },
            "bin": [
                "phploc"
            ],
            "type": "library",
            "extra": {
                "branch-alias": {
                    "dev-master": "5.0-dev"
                }
            },
            "autoload": {
                "psr-0": {
                    "Rbac\\": "src/"
                }
            },
            "notification-url": "https://packagist.org/downloads/",
            "license": [
                "MIT"
            ],
            "authors": [
                {
                    "name": "Michaël Gallego",
                    "email": "mic.gallego@gmail.com",
                    "homepage": "http://michaelgallego.fr"
                }
            ],
<<<<<<< HEAD
            "description": "Zend Framework 3 prototype for Zend\\Permissions\\Rbac.",
            "homepage": "https://github.com/zf-fr/rbac",
            "keywords": [
                "rbac",
                "security",
                "zf2",
                "zf3"
            ],
            "time": "2014-02-06T14:18:34+00:00"
        }
    ],
    "packages-dev": [
        {
            "name": "behat/mink",
            "version": "v1.7.1",
            "source": {
                "type": "git",
                "url": "https://github.com/minkphp/Mink.git",
                "reference": "e6930b9c74693dff7f4e58577e1b1743399f3ff9"
            },
            "dist": {
                "type": "zip",
                "url": "https://api.github.com/repos/minkphp/Mink/zipball/e6930b9c74693dff7f4e58577e1b1743399f3ff9",
                "reference": "e6930b9c74693dff7f4e58577e1b1743399f3ff9",
                "shasum": ""
            },
            "require": {
                "php": ">=5.3.1",
                "symfony/css-selector": "~2.1|~3.0"
            },
            "require-dev": {
                "symfony/phpunit-bridge": "~2.7|~3.0"
            },
            "suggest": {
                "behat/mink-browserkit-driver": "extremely fast headless driver for Symfony\\Kernel-based apps (Sf2, Silex)",
                "behat/mink-goutte-driver": "fast headless driver for any app without JS emulation",
                "behat/mink-selenium2-driver": "slow, but JS-enabled driver for any app (requires Selenium2)",
                "behat/mink-zombie-driver": "fast and JS-enabled headless driver for any app (requires node.js)"
=======
            "description": "A tool for quickly measuring the size of a PHP project.",
            "homepage": "https://github.com/sebastianbergmann/phploc",
            "time": "2019-03-16T10:41:19+00:00"
        },
        {
            "name": "phpmd/phpmd",
            "version": "2.8.2",
            "source": {
                "type": "git",
                "url": "https://github.com/phpmd/phpmd.git",
                "reference": "714629ed782537f638fe23c4346637659b779a77"
            },
            "dist": {
                "type": "zip",
                "url": "https://api.github.com/repos/phpmd/phpmd/zipball/714629ed782537f638fe23c4346637659b779a77",
                "reference": "714629ed782537f638fe23c4346637659b779a77",
                "shasum": ""
            },
            "require": {
                "composer/xdebug-handler": "^1.0",
                "ext-xml": "*",
                "pdepend/pdepend": "^2.7.1",
                "php": ">=5.3.9"
            },
            "require-dev": {
                "easy-doc/easy-doc": "0.0.0 || ^1.3.2",
                "gregwar/rst": "^1.0",
                "mikey179/vfsstream": "^1.6.4",
                "phpunit/phpunit": "^4.8.36 || ^5.7.27",
                "squizlabs/php_codesniffer": "^2.0"
>>>>>>> 0a712bc0
            },
            "bin": [
                "src/bin/phpmd"
            ],
            "type": "library",
<<<<<<< HEAD
            "extra": {
                "branch-alias": {
                    "dev-master": "1.7.x-dev"
                }
            },
            "autoload": {
                "psr-4": {
                    "Behat\\Mink\\": "src/"
=======
            "autoload": {
                "psr-0": {
                    "PHPMD\\": "src/main/php"
>>>>>>> 0a712bc0
                }
            },
            "notification-url": "https://packagist.org/downloads/",
            "license": [
                "MIT"
            ],
            "authors": [
                {
<<<<<<< HEAD
                    "name": "Konstantin Kudryashov",
                    "email": "ever.zet@gmail.com",
                    "homepage": "http://everzet.com"
                }
            ],
            "description": "Browser controller/emulator abstraction for PHP",
            "homepage": "http://mink.behat.org/",
            "keywords": [
                "browser",
                "testing",
                "web"
            ],
            "time": "2016-03-05T08:26:18+00:00"
        },
        {
            "name": "behat/mink-selenium2-driver",
            "version": "v1.3.1",
            "source": {
                "type": "git",
                "url": "https://github.com/minkphp/MinkSelenium2Driver.git",
                "reference": "473a9f3ebe0c134ee1e623ce8a9c852832020288"
            },
            "dist": {
                "type": "zip",
                "url": "https://api.github.com/repos/minkphp/MinkSelenium2Driver/zipball/473a9f3ebe0c134ee1e623ce8a9c852832020288",
                "reference": "473a9f3ebe0c134ee1e623ce8a9c852832020288",
                "shasum": ""
            },
            "require": {
                "behat/mink": "~1.7@dev",
                "instaclick/php-webdriver": "~1.1",
                "php": ">=5.3.1"
            },
            "require-dev": {
                "symfony/phpunit-bridge": "~2.7"
=======
                    "name": "Manuel Pichler",
                    "email": "github@manuel-pichler.de",
                    "homepage": "https://github.com/manuelpichler",
                    "role": "Project Founder"
                },
                {
                    "name": "Marc Würth",
                    "email": "ravage@bluewin.ch",
                    "homepage": "https://github.com/ravage84",
                    "role": "Project Maintainer"
                },
                {
                    "name": "Other contributors",
                    "homepage": "https://github.com/phpmd/phpmd/graphs/contributors",
                    "role": "Contributors"
                }
            ],
            "description": "PHPMD is a spin-off project of PHP Depend and aims to be a PHP equivalent of the well known Java tool PMD.",
            "homepage": "https://phpmd.org/",
            "keywords": [
                "mess detection",
                "mess detector",
                "pdepend",
                "phpmd",
                "pmd"
            ],
            "time": "2020-02-16T20:15:50+00:00"
        },
        {
            "name": "phpspec/prophecy",
            "version": "v1.10.3",
            "source": {
                "type": "git",
                "url": "https://github.com/phpspec/prophecy.git",
                "reference": "451c3cd1418cf640de218914901e51b064abb093"
            },
            "dist": {
                "type": "zip",
                "url": "https://api.github.com/repos/phpspec/prophecy/zipball/451c3cd1418cf640de218914901e51b064abb093",
                "reference": "451c3cd1418cf640de218914901e51b064abb093",
                "shasum": ""
            },
            "require": {
                "doctrine/instantiator": "^1.0.2",
                "php": "^5.3|^7.0",
                "phpdocumentor/reflection-docblock": "^2.0|^3.0.2|^4.0|^5.0",
                "sebastian/comparator": "^1.2.3|^2.0|^3.0|^4.0",
                "sebastian/recursion-context": "^1.0|^2.0|^3.0|^4.0"
            },
            "require-dev": {
                "phpspec/phpspec": "^2.5 || ^3.2",
                "phpunit/phpunit": "^4.8.35 || ^5.7 || ^6.5 || ^7.1"
>>>>>>> 0a712bc0
            },
            "type": "mink-driver",
            "extra": {
                "branch-alias": {
<<<<<<< HEAD
                    "dev-master": "1.3.x-dev"
=======
                    "dev-master": "1.10.x-dev"
>>>>>>> 0a712bc0
                }
            },
            "autoload": {
                "psr-4": {
<<<<<<< HEAD
                    "Behat\\Mink\\Driver\\": "src/"
=======
                    "Prophecy\\": "src/Prophecy"
>>>>>>> 0a712bc0
                }
            },
            "notification-url": "https://packagist.org/downloads/",
            "license": [
                "MIT"
            ],
            "authors": [
                {
                    "name": "Konstantin Kudryashov",
                    "email": "ever.zet@gmail.com",
                    "homepage": "http://everzet.com"
                },
                {
<<<<<<< HEAD
                    "name": "Pete Otaqui",
                    "email": "pete@otaqui.com",
                    "homepage": "https://github.com/pete-otaqui"
                }
            ],
            "description": "Selenium2 (WebDriver) driver for Mink framework",
            "homepage": "http://mink.behat.org/",
            "keywords": [
                "ajax",
                "browser",
                "javascript",
                "selenium",
                "testing",
                "webdriver"
            ],
            "time": "2016-03-05T09:10:18+00:00"
        },
        {
            "name": "composer/semver",
            "version": "1.5.1",
            "source": {
                "type": "git",
                "url": "https://github.com/composer/semver.git",
                "reference": "c6bea70230ef4dd483e6bbcab6005f682ed3a8de"
            },
            "dist": {
                "type": "zip",
                "url": "https://api.github.com/repos/composer/semver/zipball/c6bea70230ef4dd483e6bbcab6005f682ed3a8de",
                "reference": "c6bea70230ef4dd483e6bbcab6005f682ed3a8de",
                "shasum": ""
            },
            "require": {
                "php": "^5.3.2 || ^7.0"
            },
            "require-dev": {
                "phpunit/phpunit": "^4.5 || ^5.0.5"
=======
                    "name": "Marcello Duarte",
                    "email": "marcello.duarte@gmail.com"
                }
            ],
            "description": "Highly opinionated mocking framework for PHP 5.3+",
            "homepage": "https://github.com/phpspec/prophecy",
            "keywords": [
                "Double",
                "Dummy",
                "fake",
                "mock",
                "spy",
                "stub"
            ],
            "time": "2020-03-05T15:02:03+00:00"
        },
        {
            "name": "phpunit/php-code-coverage",
            "version": "7.0.10",
            "source": {
                "type": "git",
                "url": "https://github.com/sebastianbergmann/php-code-coverage.git",
                "reference": "f1884187926fbb755a9aaf0b3836ad3165b478bf"
            },
            "dist": {
                "type": "zip",
                "url": "https://api.github.com/repos/sebastianbergmann/php-code-coverage/zipball/f1884187926fbb755a9aaf0b3836ad3165b478bf",
                "reference": "f1884187926fbb755a9aaf0b3836ad3165b478bf",
                "shasum": ""
            },
            "require": {
                "ext-dom": "*",
                "ext-xmlwriter": "*",
                "php": "^7.2",
                "phpunit/php-file-iterator": "^2.0.2",
                "phpunit/php-text-template": "^1.2.1",
                "phpunit/php-token-stream": "^3.1.1",
                "sebastian/code-unit-reverse-lookup": "^1.0.1",
                "sebastian/environment": "^4.2.2",
                "sebastian/version": "^2.0.1",
                "theseer/tokenizer": "^1.1.3"
            },
            "require-dev": {
                "phpunit/phpunit": "^8.2.2"
            },
            "suggest": {
                "ext-xdebug": "^2.7.2"
>>>>>>> 0a712bc0
            },
            "type": "library",
            "extra": {
                "branch-alias": {
<<<<<<< HEAD
                    "dev-master": "1.x-dev"
=======
                    "dev-master": "7.0-dev"
>>>>>>> 0a712bc0
                }
            },
            "autoload": {
                "psr-4": {
                    "Composer\\Semver\\": "src"
                }
            },
            "notification-url": "https://packagist.org/downloads/",
            "license": [
                "MIT"
            ],
            "authors": [
                {
<<<<<<< HEAD
                    "name": "Nils Adermann",
                    "email": "naderman@naderman.de",
                    "homepage": "http://www.naderman.de"
                },
                {
                    "name": "Jordi Boggiano",
                    "email": "j.boggiano@seld.be",
                    "homepage": "http://seld.be"
                },
                {
                    "name": "Rob Bast",
                    "email": "rob.bast@gmail.com",
                    "homepage": "http://robbast.nl"
                }
            ],
            "description": "Semver library that offers utilities, version constraint parsing and validation.",
            "keywords": [
                "semantic",
                "semver",
                "validation",
                "versioning"
            ],
            "time": "2020-01-13T12:06:48+00:00"
        },
        {
            "name": "composer/xdebug-handler",
            "version": "1.4.2",
            "source": {
                "type": "git",
                "url": "https://github.com/composer/xdebug-handler.git",
                "reference": "fa2aaf99e2087f013a14f7432c1cd2dd7d8f1f51"
            },
            "dist": {
                "type": "zip",
                "url": "https://api.github.com/repos/composer/xdebug-handler/zipball/fa2aaf99e2087f013a14f7432c1cd2dd7d8f1f51",
                "reference": "fa2aaf99e2087f013a14f7432c1cd2dd7d8f1f51",
                "shasum": ""
            },
            "require": {
                "php": "^5.3.2 || ^7.0 || ^8.0",
                "psr/log": "^1.0"
            },
            "require-dev": {
                "phpunit/phpunit": "^4.8.35 || ^5.7 || 6.5 - 8"
            },
            "type": "library",
            "autoload": {
                "psr-4": {
                    "Composer\\XdebugHandler\\": "src"
                }
            },
            "notification-url": "https://packagist.org/downloads/",
            "license": [
                "MIT"
            ],
            "authors": [
                {
                    "name": "John Stevenson",
                    "email": "john-stevenson@blueyonder.co.uk"
                }
            ],
            "description": "Restarts a process without Xdebug.",
            "keywords": [
                "Xdebug",
                "performance"
            ],
            "funding": [
                {
                    "url": "https://packagist.com",
                    "type": "custom"
                },
                {
                    "url": "https://github.com/composer",
                    "type": "github"
                },
                {
                    "url": "https://tidelift.com/funding/github/packagist/composer/composer",
                    "type": "tidelift"
                }
            ],
            "time": "2020-06-04T11:16:35+00:00"
        },
        {
            "name": "dmore/chrome-mink-driver",
            "version": "2.7.0",
            "source": {
                "type": "git",
                "url": "https://gitlab.com/DMore/chrome-mink-driver.git",
                "reference": "d66765fb7f448e8b2bca2b899308a4a6d8a69264"
            },
            "dist": {
                "type": "zip",
                "url": "https://gitlab.com/api/v4/projects/DMore%2Fchrome-mink-driver/repository/archive.zip?sha=d66765fb7f448e8b2bca2b899308a4a6d8a69264",
                "reference": "d66765fb7f448e8b2bca2b899308a4a6d8a69264",
                "shasum": ""
            },
            "require": {
                "behat/mink": "^1.7",
                "ext-curl": "*",
                "ext-json": "*",
                "textalk/websocket": "^1.2.0"
=======
                    "name": "Sebastian Bergmann",
                    "email": "sebastian@phpunit.de",
                    "role": "lead"
                }
            ],
            "description": "Library that provides collection, processing, and rendering functionality for PHP code coverage information.",
            "homepage": "https://github.com/sebastianbergmann/php-code-coverage",
            "keywords": [
                "coverage",
                "testing",
                "xunit"
            ],
            "time": "2019-11-20T13:55:58+00:00"
        },
        {
            "name": "phpunit/php-file-iterator",
            "version": "2.0.2",
            "source": {
                "type": "git",
                "url": "https://github.com/sebastianbergmann/php-file-iterator.git",
                "reference": "050bedf145a257b1ff02746c31894800e5122946"
            },
            "dist": {
                "type": "zip",
                "url": "https://api.github.com/repos/sebastianbergmann/php-file-iterator/zipball/050bedf145a257b1ff02746c31894800e5122946",
                "reference": "050bedf145a257b1ff02746c31894800e5122946",
                "shasum": ""
            },
            "require": {
                "php": "^7.1"
>>>>>>> 0a712bc0
            },
            "require-dev": {
                "mink/driver-testsuite": "dev-master",
                "phpunit/phpunit": "^5.0.0"
            },
            "type": "library",
            "extra": {
                "branch-alias": {
                    "dev-master": "2.0.x-dev"
                }
            },
            "autoload": {
                "psr-4": {
                    "DMore\\ChromeDriver\\": "src/"
                }
            },
            "notification-url": "https://packagist.org/downloads/",
            "license": [
                "MIT"
            ],
            "authors": [
                {
<<<<<<< HEAD
                    "name": "Dorian More",
                    "email": "doriancmore@gmail.com"
                }
            ],
            "description": "Mink driver for controlling chrome without selenium",
            "time": "2019-03-30T09:22:58+00:00"
        },
        {
            "name": "doctrine/annotations",
            "version": "1.10.3",
            "source": {
                "type": "git",
                "url": "https://github.com/doctrine/annotations.git",
                "reference": "5db60a4969eba0e0c197a19c077780aadbc43c5d"
            },
            "dist": {
                "type": "zip",
                "url": "https://api.github.com/repos/doctrine/annotations/zipball/5db60a4969eba0e0c197a19c077780aadbc43c5d",
                "reference": "5db60a4969eba0e0c197a19c077780aadbc43c5d",
                "shasum": ""
            },
            "require": {
                "doctrine/lexer": "1.*",
                "ext-tokenizer": "*",
                "php": "^7.1 || ^8.0"
            },
            "require-dev": {
                "doctrine/cache": "1.*",
                "phpunit/phpunit": "^7.5"
            },
            "type": "library",
            "extra": {
                "branch-alias": {
                    "dev-master": "1.9.x-dev"
                }
            },
=======
                    "name": "Sebastian Bergmann",
                    "email": "sebastian@phpunit.de",
                    "role": "lead"
                }
            ],
            "description": "FilterIterator implementation that filters files based on a list of suffixes.",
            "homepage": "https://github.com/sebastianbergmann/php-file-iterator/",
            "keywords": [
                "filesystem",
                "iterator"
            ],
            "time": "2018-09-13T20:33:42+00:00"
        },
        {
            "name": "phpunit/php-text-template",
            "version": "1.2.1",
            "source": {
                "type": "git",
                "url": "https://github.com/sebastianbergmann/php-text-template.git",
                "reference": "31f8b717e51d9a2afca6c9f046f5d69fc27c8686"
            },
            "dist": {
                "type": "zip",
                "url": "https://api.github.com/repos/sebastianbergmann/php-text-template/zipball/31f8b717e51d9a2afca6c9f046f5d69fc27c8686",
                "reference": "31f8b717e51d9a2afca6c9f046f5d69fc27c8686",
                "shasum": ""
            },
            "require": {
                "php": ">=5.3.3"
            },
            "type": "library",
>>>>>>> 0a712bc0
            "autoload": {
                "psr-4": {
                    "Doctrine\\Common\\Annotations\\": "lib/Doctrine/Common/Annotations"
                }
            },
            "notification-url": "https://packagist.org/downloads/",
            "license": [
<<<<<<< HEAD
                "MIT"
            ],
            "authors": [
                {
                    "name": "Guilherme Blanco",
                    "email": "guilhermeblanco@gmail.com"
                },
                {
                    "name": "Roman Borschel",
                    "email": "roman@code-factory.org"
                },
                {
                    "name": "Benjamin Eberlei",
                    "email": "kontakt@beberlei.de"
                },
                {
                    "name": "Jonathan Wage",
                    "email": "jonwage@gmail.com"
                },
                {
                    "name": "Johannes Schmitt",
                    "email": "schmittjoh@gmail.com"
                }
            ],
            "description": "Docblock Annotations Parser",
            "homepage": "http://www.doctrine-project.org",
            "keywords": [
                "annotations",
                "docblock",
                "parser"
            ],
            "time": "2020-05-25T17:24:27+00:00"
        },
        {
            "name": "doctrine/instantiator",
            "version": "1.3.1",
            "source": {
                "type": "git",
                "url": "https://github.com/doctrine/instantiator.git",
                "reference": "f350df0268e904597e3bd9c4685c53e0e333feea"
            },
            "dist": {
                "type": "zip",
                "url": "https://api.github.com/repos/doctrine/instantiator/zipball/f350df0268e904597e3bd9c4685c53e0e333feea",
                "reference": "f350df0268e904597e3bd9c4685c53e0e333feea",
=======
                "BSD-3-Clause"
            ],
            "authors": [
                {
                    "name": "Sebastian Bergmann",
                    "email": "sebastian@phpunit.de",
                    "role": "lead"
                }
            ],
            "description": "Simple template engine.",
            "homepage": "https://github.com/sebastianbergmann/php-text-template/",
            "keywords": [
                "template"
            ],
            "time": "2015-06-21T13:50:34+00:00"
        },
        {
            "name": "phpunit/php-timer",
            "version": "2.1.2",
            "source": {
                "type": "git",
                "url": "https://github.com/sebastianbergmann/php-timer.git",
                "reference": "1038454804406b0b5f5f520358e78c1c2f71501e"
            },
            "dist": {
                "type": "zip",
                "url": "https://api.github.com/repos/sebastianbergmann/php-timer/zipball/1038454804406b0b5f5f520358e78c1c2f71501e",
                "reference": "1038454804406b0b5f5f520358e78c1c2f71501e",
>>>>>>> 0a712bc0
                "shasum": ""
            },
            "require": {
                "php": "^7.1 || ^8.0"
            },
            "require-dev": {
<<<<<<< HEAD
                "doctrine/coding-standard": "^6.0",
                "ext-pdo": "*",
                "ext-phar": "*",
                "phpbench/phpbench": "^0.13",
                "phpstan/phpstan-phpunit": "^0.11",
                "phpstan/phpstan-shim": "^0.11",
=======
>>>>>>> 0a712bc0
                "phpunit/phpunit": "^7.0"
            },
            "type": "library",
            "extra": {
                "branch-alias": {
<<<<<<< HEAD
                    "dev-master": "1.2.x-dev"
=======
                    "dev-master": "2.1-dev"
>>>>>>> 0a712bc0
                }
            },
            "autoload": {
                "psr-4": {
                    "Doctrine\\Instantiator\\": "src/Doctrine/Instantiator/"
                }
            },
            "notification-url": "https://packagist.org/downloads/",
            "license": [
                "MIT"
            ],
            "authors": [
                {
<<<<<<< HEAD
                    "name": "Marco Pivetta",
                    "email": "ocramius@gmail.com",
                    "homepage": "http://ocramius.github.com/"
                }
            ],
            "description": "A small, lightweight utility to instantiate objects in PHP without invoking their constructors",
            "homepage": "https://www.doctrine-project.org/projects/instantiator.html",
            "keywords": [
                "constructor",
                "instantiate"
            ],
            "funding": [
                {
                    "url": "https://www.doctrine-project.org/sponsorship.html",
                    "type": "custom"
                },
                {
                    "url": "https://www.patreon.com/phpdoctrine",
                    "type": "patreon"
                },
                {
                    "url": "https://tidelift.com/funding/github/packagist/doctrine%2Finstantiator",
                    "type": "tidelift"
                }
            ],
            "time": "2020-05-29T17:27:14+00:00"
        },
        {
            "name": "doctrine/lexer",
            "version": "1.2.1",
            "source": {
                "type": "git",
                "url": "https://github.com/doctrine/lexer.git",
                "reference": "e864bbf5904cb8f5bb334f99209b48018522f042"
            },
            "dist": {
                "type": "zip",
                "url": "https://api.github.com/repos/doctrine/lexer/zipball/e864bbf5904cb8f5bb334f99209b48018522f042",
                "reference": "e864bbf5904cb8f5bb334f99209b48018522f042",
                "shasum": ""
            },
            "require": {
                "php": "^7.2 || ^8.0"
            },
            "require-dev": {
                "doctrine/coding-standard": "^6.0",
                "phpstan/phpstan": "^0.11.8",
                "phpunit/phpunit": "^8.2"
=======
                    "name": "Sebastian Bergmann",
                    "email": "sebastian@phpunit.de",
                    "role": "lead"
                }
            ],
            "description": "Utility class for timing",
            "homepage": "https://github.com/sebastianbergmann/php-timer/",
            "keywords": [
                "timer"
            ],
            "time": "2019-06-07T04:22:29+00:00"
        },
        {
            "name": "phpunit/php-token-stream",
            "version": "3.1.1",
            "source": {
                "type": "git",
                "url": "https://github.com/sebastianbergmann/php-token-stream.git",
                "reference": "995192df77f63a59e47f025390d2d1fdf8f425ff"
            },
            "dist": {
                "type": "zip",
                "url": "https://api.github.com/repos/sebastianbergmann/php-token-stream/zipball/995192df77f63a59e47f025390d2d1fdf8f425ff",
                "reference": "995192df77f63a59e47f025390d2d1fdf8f425ff",
                "shasum": ""
            },
            "require": {
                "ext-tokenizer": "*",
                "php": "^7.1"
            },
            "require-dev": {
                "phpunit/phpunit": "^7.0"
>>>>>>> 0a712bc0
            },
            "type": "library",
            "extra": {
                "branch-alias": {
<<<<<<< HEAD
                    "dev-master": "1.2.x-dev"
=======
                    "dev-master": "3.1-dev"
>>>>>>> 0a712bc0
                }
            },
            "autoload": {
                "psr-4": {
                    "Doctrine\\Common\\Lexer\\": "lib/Doctrine/Common/Lexer"
                }
            },
            "notification-url": "https://packagist.org/downloads/",
            "license": [
                "MIT"
            ],
            "authors": [
                {
<<<<<<< HEAD
                    "name": "Guilherme Blanco",
                    "email": "guilhermeblanco@gmail.com"
                },
                {
                    "name": "Roman Borschel",
                    "email": "roman@code-factory.org"
                },
                {
                    "name": "Johannes Schmitt",
                    "email": "schmittjoh@gmail.com"
                }
            ],
            "description": "PHP Doctrine Lexer parser library that can be used in Top-Down, Recursive Descent Parsers.",
            "homepage": "https://www.doctrine-project.org/projects/lexer.html",
            "keywords": [
                "annotations",
                "docblock",
                "lexer",
                "parser",
                "php"
            ],
            "funding": [
                {
                    "url": "https://www.doctrine-project.org/sponsorship.html",
                    "type": "custom"
                },
                {
                    "url": "https://www.patreon.com/phpdoctrine",
                    "type": "patreon"
                },
                {
                    "url": "https://tidelift.com/funding/github/packagist/doctrine%2Flexer",
                    "type": "tidelift"
                }
            ],
            "time": "2020-05-25T17:44:05+00:00"
        },
        {
            "name": "friendsofphp/php-cs-fixer",
            "version": "v2.16.1",
            "source": {
                "type": "git",
                "url": "https://github.com/FriendsOfPHP/PHP-CS-Fixer.git",
                "reference": "c8afb599858876e95e8ebfcd97812d383fa23f02"
            },
            "dist": {
                "type": "zip",
                "url": "https://api.github.com/repos/FriendsOfPHP/PHP-CS-Fixer/zipball/c8afb599858876e95e8ebfcd97812d383fa23f02",
                "reference": "c8afb599858876e95e8ebfcd97812d383fa23f02",
                "shasum": ""
            },
            "require": {
                "composer/semver": "^1.4",
                "composer/xdebug-handler": "^1.2",
                "doctrine/annotations": "^1.2",
                "ext-json": "*",
                "ext-tokenizer": "*",
                "php": "^5.6 || ^7.0",
                "php-cs-fixer/diff": "^1.3",
                "symfony/console": "^3.4.17 || ^4.1.6 || ^5.0",
                "symfony/event-dispatcher": "^3.0 || ^4.0 || ^5.0",
                "symfony/filesystem": "^3.0 || ^4.0 || ^5.0",
                "symfony/finder": "^3.0 || ^4.0 || ^5.0",
                "symfony/options-resolver": "^3.0 || ^4.0 || ^5.0",
                "symfony/polyfill-php70": "^1.0",
                "symfony/polyfill-php72": "^1.4",
                "symfony/process": "^3.0 || ^4.0 || ^5.0",
                "symfony/stopwatch": "^3.0 || ^4.0 || ^5.0"
            },
            "require-dev": {
                "johnkary/phpunit-speedtrap": "^1.1 || ^2.0 || ^3.0",
                "justinrainbow/json-schema": "^5.0",
                "keradus/cli-executor": "^1.2",
                "mikey179/vfsstream": "^1.6",
                "php-coveralls/php-coveralls": "^2.1",
                "php-cs-fixer/accessible-object": "^1.0",
                "php-cs-fixer/phpunit-constraint-isidenticalstring": "^1.1",
                "php-cs-fixer/phpunit-constraint-xmlmatchesxsd": "^1.1",
                "phpunit/phpunit": "^5.7.27 || ^6.5.14 || ^7.1",
                "phpunitgoodpractices/traits": "^1.8",
                "symfony/phpunit-bridge": "^4.3 || ^5.0",
                "symfony/yaml": "^3.0 || ^4.0 || ^5.0"
            },
            "suggest": {
                "ext-mbstring": "For handling non-UTF8 characters in cache signature.",
                "php-cs-fixer/phpunit-constraint-isidenticalstring": "For IsIdenticalString constraint.",
                "php-cs-fixer/phpunit-constraint-xmlmatchesxsd": "For XmlMatchesXsd constraint.",
                "symfony/polyfill-mbstring": "When enabling `ext-mbstring` is not possible."
=======
                    "name": "Sebastian Bergmann",
                    "email": "sebastian@phpunit.de"
                }
            ],
            "description": "Wrapper around PHP's tokenizer extension.",
            "homepage": "https://github.com/sebastianbergmann/php-token-stream/",
            "keywords": [
                "tokenizer"
            ],
            "time": "2019-09-17T06:23:10+00:00"
        },
        {
            "name": "phpunit/phpunit",
            "version": "8.5.4",
            "source": {
                "type": "git",
                "url": "https://github.com/sebastianbergmann/phpunit.git",
                "reference": "8474e22d7d642f665084ba5ec780626cbd1efd23"
            },
            "dist": {
                "type": "zip",
                "url": "https://api.github.com/repos/sebastianbergmann/phpunit/zipball/8474e22d7d642f665084ba5ec780626cbd1efd23",
                "reference": "8474e22d7d642f665084ba5ec780626cbd1efd23",
                "shasum": ""
            },
            "require": {
                "doctrine/instantiator": "^1.2.0",
                "ext-dom": "*",
                "ext-json": "*",
                "ext-libxml": "*",
                "ext-mbstring": "*",
                "ext-xml": "*",
                "ext-xmlwriter": "*",
                "myclabs/deep-copy": "^1.9.1",
                "phar-io/manifest": "^1.0.3",
                "phar-io/version": "^2.0.1",
                "php": "^7.2",
                "phpspec/prophecy": "^1.8.1",
                "phpunit/php-code-coverage": "^7.0.7",
                "phpunit/php-file-iterator": "^2.0.2",
                "phpunit/php-text-template": "^1.2.1",
                "phpunit/php-timer": "^2.1.2",
                "sebastian/comparator": "^3.0.2",
                "sebastian/diff": "^3.0.2",
                "sebastian/environment": "^4.2.2",
                "sebastian/exporter": "^3.1.1",
                "sebastian/global-state": "^3.0.0",
                "sebastian/object-enumerator": "^3.0.3",
                "sebastian/resource-operations": "^2.0.1",
                "sebastian/type": "^1.1.3",
                "sebastian/version": "^2.0.1"
            },
            "require-dev": {
                "ext-pdo": "*"
            },
            "suggest": {
                "ext-soap": "*",
                "ext-xdebug": "*",
                "phpunit/php-invoker": "^2.0.0"
            },
            "bin": [
                "phpunit"
            ],
            "type": "library",
            "extra": {
                "branch-alias": {
                    "dev-master": "8.5-dev"
                }
>>>>>>> 0a712bc0
            },
            "bin": [
                "php-cs-fixer"
            ],
            "type": "application",
            "autoload": {
                "psr-4": {
                    "PhpCsFixer\\": "src/"
                },
                "classmap": [
                    "tests/Test/AbstractFixerTestCase.php",
                    "tests/Test/AbstractIntegrationCaseFactory.php",
                    "tests/Test/AbstractIntegrationTestCase.php",
                    "tests/Test/Assert/AssertTokensTrait.php",
                    "tests/Test/IntegrationCase.php",
                    "tests/Test/IntegrationCaseFactory.php",
                    "tests/Test/IntegrationCaseFactoryInterface.php",
                    "tests/Test/InternalIntegrationCaseFactory.php",
                    "tests/TestCase.php"
                ]
            },
            "notification-url": "https://packagist.org/downloads/",
            "license": [
                "MIT"
            ],
            "authors": [
                {
                    "name": "Fabien Potencier",
                    "email": "fabien@symfony.com"
                },
                {
                    "name": "Dariusz Rumiński",
                    "email": "dariusz.ruminski@gmail.com"
                }
            ],
<<<<<<< HEAD
            "description": "A tool to automatically fix PHP code style",
            "time": "2019-11-25T22:10:32+00:00"
        },
        {
            "name": "instaclick/php-webdriver",
            "version": "1.4.7",
            "source": {
                "type": "git",
                "url": "https://github.com/instaclick/php-webdriver.git",
                "reference": "b5f330e900e9b3edfc18024a5ec8c07136075712"
            },
            "dist": {
                "type": "zip",
                "url": "https://api.github.com/repos/instaclick/php-webdriver/zipball/b5f330e900e9b3edfc18024a5ec8c07136075712",
                "reference": "b5f330e900e9b3edfc18024a5ec8c07136075712",
                "shasum": ""
            },
            "require": {
                "ext-curl": "*",
                "php": ">=5.3.2"
            },
            "require-dev": {
                "phpunit/phpunit": "^4.8",
                "satooshi/php-coveralls": "^1.0||^2.0"
=======
            "description": "The PHP Unit Testing framework.",
            "homepage": "https://phpunit.de/",
            "keywords": [
                "phpunit",
                "testing",
                "xunit"
            ],
            "funding": [
                {
                    "url": "https://phpunit.de/donate.html",
                    "type": "custom"
                },
                {
                    "url": "https://github.com/sebastianbergmann",
                    "type": "github"
                }
            ],
            "time": "2020-04-23T04:39:42+00:00"
        },
        {
            "name": "sebastian/code-unit-reverse-lookup",
            "version": "1.0.1",
            "source": {
                "type": "git",
                "url": "https://github.com/sebastianbergmann/code-unit-reverse-lookup.git",
                "reference": "4419fcdb5eabb9caa61a27c7a1db532a6b55dd18"
            },
            "dist": {
                "type": "zip",
                "url": "https://api.github.com/repos/sebastianbergmann/code-unit-reverse-lookup/zipball/4419fcdb5eabb9caa61a27c7a1db532a6b55dd18",
                "reference": "4419fcdb5eabb9caa61a27c7a1db532a6b55dd18",
                "shasum": ""
            },
            "require": {
                "php": "^5.6 || ^7.0"
            },
            "require-dev": {
                "phpunit/phpunit": "^5.7 || ^6.0"
>>>>>>> 0a712bc0
            },
            "type": "library",
            "extra": {
                "branch-alias": {
<<<<<<< HEAD
                    "dev-master": "1.4.x-dev"
=======
                    "dev-master": "1.0.x-dev"
>>>>>>> 0a712bc0
                }
            },
            "autoload": {
                "psr-0": {
                    "WebDriver": "lib/"
                }
            },
            "notification-url": "https://packagist.org/downloads/",
            "license": [
                "Apache-2.0"
            ],
            "authors": [
                {
                    "name": "Justin Bishop",
                    "email": "jubishop@gmail.com",
                    "role": "Developer"
                },
                {
                    "name": "Anthon Pang",
                    "email": "apang@softwaredevelopment.ca",
                    "role": "Fork Maintainer"
                }
            ],
<<<<<<< HEAD
            "description": "PHP WebDriver for Selenium 2",
            "homepage": "http://instaclick.com/",
            "keywords": [
                "browser",
                "selenium",
                "webdriver",
                "webtest"
            ],
            "time": "2019-09-25T09:05:11+00:00"
        },
        {
            "name": "myclabs/deep-copy",
            "version": "1.10.0",
            "source": {
                "type": "git",
                "url": "https://github.com/myclabs/DeepCopy.git",
                "reference": "5796d127b0c4ff505b77455148ea9d5269d99758"
            },
            "dist": {
                "type": "zip",
                "url": "https://api.github.com/repos/myclabs/DeepCopy/zipball/5796d127b0c4ff505b77455148ea9d5269d99758",
                "reference": "5796d127b0c4ff505b77455148ea9d5269d99758",
                "shasum": ""
            },
            "require": {
                "php": "^7.1 || ^8.0"
            },
            "replace": {
                "myclabs/deep-copy": "self.version"
            },
            "require-dev": {
                "doctrine/collections": "^1.0",
                "doctrine/common": "^2.6",
                "phpunit/phpunit": "^7.1"
            },
            "type": "library",
=======
            "description": "Looks up which function or method a line of code belongs to",
            "homepage": "https://github.com/sebastianbergmann/code-unit-reverse-lookup/",
            "time": "2017-03-04T06:30:41+00:00"
        },
        {
            "name": "sebastian/comparator",
            "version": "3.0.2",
            "source": {
                "type": "git",
                "url": "https://github.com/sebastianbergmann/comparator.git",
                "reference": "5de4fc177adf9bce8df98d8d141a7559d7ccf6da"
            },
            "dist": {
                "type": "zip",
                "url": "https://api.github.com/repos/sebastianbergmann/comparator/zipball/5de4fc177adf9bce8df98d8d141a7559d7ccf6da",
                "reference": "5de4fc177adf9bce8df98d8d141a7559d7ccf6da",
                "shasum": ""
            },
            "require": {
                "php": "^7.1",
                "sebastian/diff": "^3.0",
                "sebastian/exporter": "^3.1"
            },
            "require-dev": {
                "phpunit/phpunit": "^7.1"
            },
            "type": "library",
            "extra": {
                "branch-alias": {
                    "dev-master": "3.0-dev"
                }
            },
>>>>>>> 0a712bc0
            "autoload": {
                "psr-4": {
                    "DeepCopy\\": "src/DeepCopy/"
                },
                "files": [
                    "src/DeepCopy/deep_copy.php"
                ]
            },
            "notification-url": "https://packagist.org/downloads/",
            "license": [
                "MIT"
            ],
            "description": "Create deep copies (clones) of your objects",
            "keywords": [
                "clone",
                "copy",
                "duplicate",
                "object",
                "object graph"
            ],
            "funding": [
                {
<<<<<<< HEAD
                    "url": "https://tidelift.com/funding/github/packagist/myclabs/deep-copy",
                    "type": "tidelift"
                }
            ],
            "time": "2020-06-28T07:02:41+00:00"
        },
        {
            "name": "pdepend/pdepend",
            "version": "2.8.0",
            "source": {
                "type": "git",
                "url": "https://github.com/pdepend/pdepend.git",
                "reference": "c64472f8e76ca858c79ad9a4cf1e2734b3f8cc38"
            },
            "dist": {
                "type": "zip",
                "url": "https://api.github.com/repos/pdepend/pdepend/zipball/c64472f8e76ca858c79ad9a4cf1e2734b3f8cc38",
                "reference": "c64472f8e76ca858c79ad9a4cf1e2734b3f8cc38",
                "shasum": ""
            },
            "require": {
                "php": ">=5.3.7",
                "symfony/config": "^2.3.0|^3|^4|^5",
                "symfony/dependency-injection": "^2.3.0|^3|^4|^5",
                "symfony/filesystem": "^2.3.0|^3|^4|^5"
            },
            "require-dev": {
                "easy-doc/easy-doc": "0.0.0 || ^1.2.3",
                "gregwar/rst": "^1.0",
                "phpunit/phpunit": "^4.8.35|^5.7",
                "squizlabs/php_codesniffer": "^2.0.0"
=======
                    "name": "Jeff Welch",
                    "email": "whatthejeff@gmail.com"
                },
                {
                    "name": "Volker Dusch",
                    "email": "github@wallbash.com"
                },
                {
                    "name": "Bernhard Schussek",
                    "email": "bschussek@2bepublished.at"
                },
                {
                    "name": "Sebastian Bergmann",
                    "email": "sebastian@phpunit.de"
                }
            ],
            "description": "Provides the functionality to compare PHP values for equality",
            "homepage": "https://github.com/sebastianbergmann/comparator",
            "keywords": [
                "comparator",
                "compare",
                "equality"
            ],
            "time": "2018-07-12T15:12:46+00:00"
        },
        {
            "name": "sebastian/diff",
            "version": "3.0.2",
            "source": {
                "type": "git",
                "url": "https://github.com/sebastianbergmann/diff.git",
                "reference": "720fcc7e9b5cf384ea68d9d930d480907a0c1a29"
            },
            "dist": {
                "type": "zip",
                "url": "https://api.github.com/repos/sebastianbergmann/diff/zipball/720fcc7e9b5cf384ea68d9d930d480907a0c1a29",
                "reference": "720fcc7e9b5cf384ea68d9d930d480907a0c1a29",
                "shasum": ""
            },
            "require": {
                "php": "^7.1"
            },
            "require-dev": {
                "phpunit/phpunit": "^7.5 || ^8.0",
                "symfony/process": "^2 || ^3.3 || ^4"
>>>>>>> 0a712bc0
            },
            "bin": [
                "src/bin/pdepend"
            ],
            "type": "library",
            "extra": {
                "branch-alias": {
<<<<<<< HEAD
                    "dev-master": "2.x-dev"
=======
                    "dev-master": "3.0-dev"
>>>>>>> 0a712bc0
                }
            },
            "autoload": {
                "psr-4": {
                    "PDepend\\": "src/main/php/PDepend"
                }
            },
            "notification-url": "https://packagist.org/downloads/",
            "license": [
                "BSD-3-Clause"
            ],
            "description": "Official version of pdepend to be handled with Composer",
            "funding": [
                {
<<<<<<< HEAD
                    "url": "https://tidelift.com/funding/github/packagist/pdepend/pdepend",
                    "type": "tidelift"
                }
            ],
            "time": "2020-06-20T10:53:13+00:00"
        },
        {
            "name": "phar-io/manifest",
            "version": "1.0.3",
            "source": {
                "type": "git",
                "url": "https://github.com/phar-io/manifest.git",
                "reference": "7761fcacf03b4d4f16e7ccb606d4879ca431fcf4"
            },
            "dist": {
                "type": "zip",
                "url": "https://api.github.com/repos/phar-io/manifest/zipball/7761fcacf03b4d4f16e7ccb606d4879ca431fcf4",
                "reference": "7761fcacf03b4d4f16e7ccb606d4879ca431fcf4",
                "shasum": ""
            },
            "require": {
                "ext-dom": "*",
                "ext-phar": "*",
                "phar-io/version": "^2.0",
                "php": "^5.6 || ^7.0"
=======
                    "name": "Kore Nordmann",
                    "email": "mail@kore-nordmann.de"
                },
                {
                    "name": "Sebastian Bergmann",
                    "email": "sebastian@phpunit.de"
                }
            ],
            "description": "Diff implementation",
            "homepage": "https://github.com/sebastianbergmann/diff",
            "keywords": [
                "diff",
                "udiff",
                "unidiff",
                "unified diff"
            ],
            "time": "2019-02-04T06:01:07+00:00"
        },
        {
            "name": "sebastian/environment",
            "version": "4.2.3",
            "source": {
                "type": "git",
                "url": "https://github.com/sebastianbergmann/environment.git",
                "reference": "464c90d7bdf5ad4e8a6aea15c091fec0603d4368"
            },
            "dist": {
                "type": "zip",
                "url": "https://api.github.com/repos/sebastianbergmann/environment/zipball/464c90d7bdf5ad4e8a6aea15c091fec0603d4368",
                "reference": "464c90d7bdf5ad4e8a6aea15c091fec0603d4368",
                "shasum": ""
            },
            "require": {
                "php": "^7.1"
            },
            "require-dev": {
                "phpunit/phpunit": "^7.5"
            },
            "suggest": {
                "ext-posix": "*"
>>>>>>> 0a712bc0
            },
            "type": "library",
            "extra": {
                "branch-alias": {
<<<<<<< HEAD
                    "dev-master": "1.0.x-dev"
=======
                    "dev-master": "4.2-dev"
>>>>>>> 0a712bc0
                }
            },
            "autoload": {
                "classmap": [
                    "src/"
                ]
            },
            "notification-url": "https://packagist.org/downloads/",
            "license": [
                "BSD-3-Clause"
            ],
            "authors": [
                {
                    "name": "Arne Blankerts",
                    "email": "arne@blankerts.de",
                    "role": "Developer"
                },
                {
                    "name": "Sebastian Heuer",
                    "email": "sebastian@phpeople.de",
                    "role": "Developer"
                },
                {
                    "name": "Sebastian Bergmann",
<<<<<<< HEAD
                    "email": "sebastian@phpunit.de",
                    "role": "Developer"
                }
            ],
            "description": "Component for reading phar.io manifest information from a PHP Archive (PHAR)",
            "time": "2018-07-08T19:23:20+00:00"
        },
        {
            "name": "phar-io/version",
            "version": "2.0.1",
            "source": {
                "type": "git",
                "url": "https://github.com/phar-io/version.git",
                "reference": "45a2ec53a73c70ce41d55cedef9063630abaf1b6"
            },
            "dist": {
                "type": "zip",
                "url": "https://api.github.com/repos/phar-io/version/zipball/45a2ec53a73c70ce41d55cedef9063630abaf1b6",
                "reference": "45a2ec53a73c70ce41d55cedef9063630abaf1b6",
                "shasum": ""
            },
            "require": {
                "php": "^5.6 || ^7.0"
            },
            "type": "library",
=======
                    "email": "sebastian@phpunit.de"
                }
            ],
            "description": "Provides functionality to handle HHVM/PHP environments",
            "homepage": "http://www.github.com/sebastianbergmann/environment",
            "keywords": [
                "Xdebug",
                "environment",
                "hhvm"
            ],
            "time": "2019-11-20T08:46:58+00:00"
        },
        {
            "name": "sebastian/exporter",
            "version": "3.1.2",
            "source": {
                "type": "git",
                "url": "https://github.com/sebastianbergmann/exporter.git",
                "reference": "68609e1261d215ea5b21b7987539cbfbe156ec3e"
            },
            "dist": {
                "type": "zip",
                "url": "https://api.github.com/repos/sebastianbergmann/exporter/zipball/68609e1261d215ea5b21b7987539cbfbe156ec3e",
                "reference": "68609e1261d215ea5b21b7987539cbfbe156ec3e",
                "shasum": ""
            },
            "require": {
                "php": "^7.0",
                "sebastian/recursion-context": "^3.0"
            },
            "require-dev": {
                "ext-mbstring": "*",
                "phpunit/phpunit": "^6.0"
            },
            "type": "library",
            "extra": {
                "branch-alias": {
                    "dev-master": "3.1.x-dev"
                }
            },
>>>>>>> 0a712bc0
            "autoload": {
                "classmap": [
                    "src/"
                ]
            },
            "notification-url": "https://packagist.org/downloads/",
            "license": [
                "BSD-3-Clause"
            ],
            "authors": [
                {
<<<<<<< HEAD
                    "name": "Arne Blankerts",
                    "email": "arne@blankerts.de",
                    "role": "Developer"
                },
                {
                    "name": "Sebastian Heuer",
                    "email": "sebastian@phpeople.de",
                    "role": "Developer"
                },
                {
                    "name": "Sebastian Bergmann",
                    "email": "sebastian@phpunit.de",
                    "role": "Developer"
                }
            ],
            "description": "Library for handling version information and constraints",
            "time": "2018-07-08T19:19:57+00:00"
        },
        {
            "name": "php-cs-fixer/diff",
            "version": "v1.3.0",
            "source": {
                "type": "git",
                "url": "https://github.com/PHP-CS-Fixer/diff.git",
                "reference": "78bb099e9c16361126c86ce82ec4405ebab8e756"
            },
            "dist": {
                "type": "zip",
                "url": "https://api.github.com/repos/PHP-CS-Fixer/diff/zipball/78bb099e9c16361126c86ce82ec4405ebab8e756",
                "reference": "78bb099e9c16361126c86ce82ec4405ebab8e756",
                "shasum": ""
            },
            "require": {
                "php": "^5.6 || ^7.0"
            },
            "require-dev": {
                "phpunit/phpunit": "^5.7.23 || ^6.4.3",
                "symfony/process": "^3.3"
=======
                    "name": "Sebastian Bergmann",
                    "email": "sebastian@phpunit.de"
                },
                {
                    "name": "Jeff Welch",
                    "email": "whatthejeff@gmail.com"
                },
                {
                    "name": "Volker Dusch",
                    "email": "github@wallbash.com"
                },
                {
                    "name": "Adam Harvey",
                    "email": "aharvey@php.net"
                },
                {
                    "name": "Bernhard Schussek",
                    "email": "bschussek@gmail.com"
                }
            ],
            "description": "Provides the functionality to export PHP variables for visualization",
            "homepage": "http://www.github.com/sebastianbergmann/exporter",
            "keywords": [
                "export",
                "exporter"
            ],
            "time": "2019-09-14T09:02:43+00:00"
        },
        {
            "name": "sebastian/finder-facade",
            "version": "1.2.3",
            "source": {
                "type": "git",
                "url": "https://github.com/sebastianbergmann/finder-facade.git",
                "reference": "167c45d131f7fc3d159f56f191a0a22228765e16"
            },
            "dist": {
                "type": "zip",
                "url": "https://api.github.com/repos/sebastianbergmann/finder-facade/zipball/167c45d131f7fc3d159f56f191a0a22228765e16",
                "reference": "167c45d131f7fc3d159f56f191a0a22228765e16",
                "shasum": ""
            },
            "require": {
                "php": "^7.1",
                "symfony/finder": "^2.3|^3.0|^4.0|^5.0",
                "theseer/fdomdocument": "^1.6"
            },
            "type": "library",
            "extra": {
                "branch-alias": []
>>>>>>> 0a712bc0
            },
            "type": "library",
            "autoload": {
                "classmap": [
                    "src/"
                ]
            },
            "notification-url": "https://packagist.org/downloads/",
            "license": [
                "BSD-3-Clause"
            ],
            "authors": [
                {
                    "name": "Kore Nordmann",
                    "email": "mail@kore-nordmann.de"
                },
                {
                    "name": "Sebastian Bergmann",
<<<<<<< HEAD
                    "email": "sebastian@phpunit.de"
                },
                {
                    "name": "SpacePossum"
                }
            ],
            "description": "sebastian/diff v2 backport support for PHP5.6",
            "homepage": "https://github.com/PHP-CS-Fixer",
            "keywords": [
                "diff"
            ],
            "time": "2018-02-15T16:58:55+00:00"
        },
        {
            "name": "phpdocumentor/reflection-common",
            "version": "2.2.0",
            "source": {
                "type": "git",
                "url": "https://github.com/phpDocumentor/ReflectionCommon.git",
                "reference": "1d01c49d4ed62f25aa84a747ad35d5a16924662b"
            },
            "dist": {
                "type": "zip",
                "url": "https://api.github.com/repos/phpDocumentor/ReflectionCommon/zipball/1d01c49d4ed62f25aa84a747ad35d5a16924662b",
                "reference": "1d01c49d4ed62f25aa84a747ad35d5a16924662b",
                "shasum": ""
            },
            "require": {
                "php": "^7.2 || ^8.0"
=======
                    "email": "sebastian@phpunit.de",
                    "role": "lead"
                }
            ],
            "description": "FinderFacade is a convenience wrapper for Symfony's Finder component.",
            "homepage": "https://github.com/sebastianbergmann/finder-facade",
            "time": "2020-01-16T08:08:45+00:00"
        },
        {
            "name": "sebastian/global-state",
            "version": "3.0.0",
            "source": {
                "type": "git",
                "url": "https://github.com/sebastianbergmann/global-state.git",
                "reference": "edf8a461cf1d4005f19fb0b6b8b95a9f7fa0adc4"
            },
            "dist": {
                "type": "zip",
                "url": "https://api.github.com/repos/sebastianbergmann/global-state/zipball/edf8a461cf1d4005f19fb0b6b8b95a9f7fa0adc4",
                "reference": "edf8a461cf1d4005f19fb0b6b8b95a9f7fa0adc4",
                "shasum": ""
            },
            "require": {
                "php": "^7.2",
                "sebastian/object-reflector": "^1.1.1",
                "sebastian/recursion-context": "^3.0"
            },
            "require-dev": {
                "ext-dom": "*",
                "phpunit/phpunit": "^8.0"
            },
            "suggest": {
                "ext-uopz": "*"
>>>>>>> 0a712bc0
            },
            "type": "library",
            "extra": {
                "branch-alias": {
<<<<<<< HEAD
                    "dev-2.x": "2.x-dev"
=======
                    "dev-master": "3.0-dev"
>>>>>>> 0a712bc0
                }
            },
            "autoload": {
                "psr-4": {
                    "phpDocumentor\\Reflection\\": "src/"
                }
            },
            "notification-url": "https://packagist.org/downloads/",
            "license": [
                "MIT"
            ],
            "authors": [
                {
<<<<<<< HEAD
                    "name": "Jaap van Otterdijk",
                    "email": "opensource@ijaap.nl"
                }
            ],
            "description": "Common reflection classes used by phpdocumentor to reflect the code structure",
            "homepage": "http://www.phpdoc.org",
            "keywords": [
                "FQSEN",
                "phpDocumentor",
                "phpdoc",
                "reflection",
                "static analysis"
            ],
            "time": "2020-06-27T09:03:43+00:00"
        },
        {
            "name": "phpdocumentor/reflection-docblock",
            "version": "5.1.0",
            "source": {
                "type": "git",
                "url": "https://github.com/phpDocumentor/ReflectionDocBlock.git",
                "reference": "cd72d394ca794d3466a3b2fc09d5a6c1dc86b47e"
            },
            "dist": {
                "type": "zip",
                "url": "https://api.github.com/repos/phpDocumentor/ReflectionDocBlock/zipball/cd72d394ca794d3466a3b2fc09d5a6c1dc86b47e",
                "reference": "cd72d394ca794d3466a3b2fc09d5a6c1dc86b47e",
                "shasum": ""
            },
            "require": {
                "ext-filter": "^7.1",
                "php": "^7.2",
                "phpdocumentor/reflection-common": "^2.0",
                "phpdocumentor/type-resolver": "^1.0",
                "webmozart/assert": "^1"
            },
            "require-dev": {
                "doctrine/instantiator": "^1",
                "mockery/mockery": "^1"
=======
                    "name": "Sebastian Bergmann",
                    "email": "sebastian@phpunit.de"
                }
            ],
            "description": "Snapshotting of global state",
            "homepage": "http://www.github.com/sebastianbergmann/global-state",
            "keywords": [
                "global state"
            ],
            "time": "2019-02-01T05:30:01+00:00"
        },
        {
            "name": "sebastian/object-enumerator",
            "version": "3.0.3",
            "source": {
                "type": "git",
                "url": "https://github.com/sebastianbergmann/object-enumerator.git",
                "reference": "7cfd9e65d11ffb5af41198476395774d4c8a84c5"
            },
            "dist": {
                "type": "zip",
                "url": "https://api.github.com/repos/sebastianbergmann/object-enumerator/zipball/7cfd9e65d11ffb5af41198476395774d4c8a84c5",
                "reference": "7cfd9e65d11ffb5af41198476395774d4c8a84c5",
                "shasum": ""
            },
            "require": {
                "php": "^7.0",
                "sebastian/object-reflector": "^1.1.1",
                "sebastian/recursion-context": "^3.0"
            },
            "require-dev": {
                "phpunit/phpunit": "^6.0"
>>>>>>> 0a712bc0
            },
            "type": "library",
            "extra": {
                "branch-alias": {
<<<<<<< HEAD
                    "dev-master": "5.x-dev"
=======
                    "dev-master": "3.0.x-dev"
>>>>>>> 0a712bc0
                }
            },
            "autoload": {
                "psr-4": {
                    "phpDocumentor\\Reflection\\": "src"
                }
            },
            "notification-url": "https://packagist.org/downloads/",
            "license": [
                "MIT"
            ],
            "authors": [
                {
<<<<<<< HEAD
                    "name": "Mike van Riel",
                    "email": "me@mikevanriel.com"
                },
                {
                    "name": "Jaap van Otterdijk",
                    "email": "account@ijaap.nl"
                }
            ],
            "description": "With this component, a library can provide support for annotations via DocBlocks or otherwise retrieve information that is embedded in a DocBlock.",
            "time": "2020-02-22T12:28:44+00:00"
        },
        {
            "name": "phpdocumentor/type-resolver",
            "version": "1.3.0",
            "source": {
                "type": "git",
                "url": "https://github.com/phpDocumentor/TypeResolver.git",
                "reference": "e878a14a65245fbe78f8080eba03b47c3b705651"
            },
            "dist": {
                "type": "zip",
                "url": "https://api.github.com/repos/phpDocumentor/TypeResolver/zipball/e878a14a65245fbe78f8080eba03b47c3b705651",
                "reference": "e878a14a65245fbe78f8080eba03b47c3b705651",
                "shasum": ""
            },
            "require": {
                "php": "^7.2 || ^8.0",
                "phpdocumentor/reflection-common": "^2.0"
            },
            "require-dev": {
                "ext-tokenizer": "*"
            },
            "type": "library",
            "extra": {
                "branch-alias": {
                    "dev-1.x": "1.x-dev"
                }
            },
            "autoload": {
                "psr-4": {
                    "phpDocumentor\\Reflection\\": "src"
                }
            },
            "notification-url": "https://packagist.org/downloads/",
            "license": [
                "MIT"
            ],
            "authors": [
                {
                    "name": "Mike van Riel",
                    "email": "me@mikevanriel.com"
                }
            ],
            "description": "A PSR-5 based resolver of Class names, Types and Structural Element Names",
            "time": "2020-06-27T10:12:23+00:00"
        },
        {
            "name": "phploc/phploc",
            "version": "5.0.0",
            "source": {
                "type": "git",
                "url": "https://github.com/sebastianbergmann/phploc.git",
                "reference": "5b714ccb7cb8ca29ccf9caf6eb1aed0131d3a884"
            },
            "dist": {
                "type": "zip",
                "url": "https://api.github.com/repos/sebastianbergmann/phploc/zipball/5b714ccb7cb8ca29ccf9caf6eb1aed0131d3a884",
                "reference": "5b714ccb7cb8ca29ccf9caf6eb1aed0131d3a884",
                "shasum": ""
            },
            "require": {
                "php": "^7.2",
                "sebastian/finder-facade": "^1.1",
                "sebastian/version": "^2.0",
                "symfony/console": "^4.0"
            },
            "bin": [
                "phploc"
            ],
            "type": "library",
            "extra": {
                "branch-alias": {
                    "dev-master": "5.0-dev"
                }
            },
            "autoload": {
                "classmap": [
                    "src/"
                ]
            },
            "notification-url": "https://packagist.org/downloads/",
            "license": [
                "BSD-3-Clause"
            ],
            "authors": [
                {
                    "name": "Sebastian Bergmann",
                    "email": "sebastian@phpunit.de",
                    "role": "lead"
                }
            ],
            "description": "A tool for quickly measuring the size of a PHP project.",
            "homepage": "https://github.com/sebastianbergmann/phploc",
            "time": "2019-03-16T10:41:19+00:00"
        },
        {
            "name": "phpmd/phpmd",
            "version": "2.8.2",
            "source": {
                "type": "git",
                "url": "https://github.com/phpmd/phpmd.git",
                "reference": "714629ed782537f638fe23c4346637659b779a77"
            },
            "dist": {
                "type": "zip",
                "url": "https://api.github.com/repos/phpmd/phpmd/zipball/714629ed782537f638fe23c4346637659b779a77",
                "reference": "714629ed782537f638fe23c4346637659b779a77",
                "shasum": ""
            },
            "require": {
                "composer/xdebug-handler": "^1.0",
                "ext-xml": "*",
                "pdepend/pdepend": "^2.7.1",
                "php": ">=5.3.9"
            },
            "require-dev": {
                "easy-doc/easy-doc": "0.0.0 || ^1.3.2",
                "gregwar/rst": "^1.0",
                "mikey179/vfsstream": "^1.6.4",
                "phpunit/phpunit": "^4.8.36 || ^5.7.27",
                "squizlabs/php_codesniffer": "^2.0"
            },
            "bin": [
                "src/bin/phpmd"
            ],
            "type": "library",
            "autoload": {
                "psr-0": {
                    "PHPMD\\": "src/main/php"
                }
            },
            "notification-url": "https://packagist.org/downloads/",
            "license": [
                "BSD-3-Clause"
            ],
            "authors": [
                {
                    "name": "Manuel Pichler",
                    "email": "github@manuel-pichler.de",
                    "homepage": "https://github.com/manuelpichler",
                    "role": "Project Founder"
                },
                {
                    "name": "Marc Würth",
                    "email": "ravage@bluewin.ch",
                    "homepage": "https://github.com/ravage84",
                    "role": "Project Maintainer"
                },
                {
                    "name": "Other contributors",
                    "homepage": "https://github.com/phpmd/phpmd/graphs/contributors",
                    "role": "Contributors"
                }
            ],
            "description": "PHPMD is a spin-off project of PHP Depend and aims to be a PHP equivalent of the well known Java tool PMD.",
            "homepage": "https://phpmd.org/",
            "keywords": [
                "mess detection",
                "mess detector",
                "pdepend",
                "phpmd",
                "pmd"
            ],
            "time": "2020-02-16T20:15:50+00:00"
        },
        {
            "name": "phpspec/prophecy",
            "version": "v1.10.3",
            "source": {
                "type": "git",
                "url": "https://github.com/phpspec/prophecy.git",
                "reference": "451c3cd1418cf640de218914901e51b064abb093"
            },
            "dist": {
                "type": "zip",
                "url": "https://api.github.com/repos/phpspec/prophecy/zipball/451c3cd1418cf640de218914901e51b064abb093",
                "reference": "451c3cd1418cf640de218914901e51b064abb093",
                "shasum": ""
            },
            "require": {
                "doctrine/instantiator": "^1.0.2",
                "php": "^5.3|^7.0",
                "phpdocumentor/reflection-docblock": "^2.0|^3.0.2|^4.0|^5.0",
                "sebastian/comparator": "^1.2.3|^2.0|^3.0|^4.0",
                "sebastian/recursion-context": "^1.0|^2.0|^3.0|^4.0"
            },
            "require-dev": {
                "phpspec/phpspec": "^2.5 || ^3.2",
                "phpunit/phpunit": "^4.8.35 || ^5.7 || ^6.5 || ^7.1"
            },
            "type": "library",
            "extra": {
                "branch-alias": {
                    "dev-master": "1.10.x-dev"
                }
            },
            "autoload": {
                "psr-4": {
                    "Prophecy\\": "src/Prophecy"
                }
            },
            "notification-url": "https://packagist.org/downloads/",
            "license": [
                "MIT"
            ],
            "authors": [
                {
                    "name": "Konstantin Kudryashov",
                    "email": "ever.zet@gmail.com",
                    "homepage": "http://everzet.com"
                },
                {
                    "name": "Marcello Duarte",
                    "email": "marcello.duarte@gmail.com"
                }
            ],
            "description": "Highly opinionated mocking framework for PHP 5.3+",
            "homepage": "https://github.com/phpspec/prophecy",
            "keywords": [
                "Double",
                "Dummy",
                "fake",
                "mock",
                "spy",
                "stub"
            ],
            "time": "2020-03-05T15:02:03+00:00"
        },
        {
            "name": "phpunit/php-code-coverage",
            "version": "7.0.10",
            "source": {
                "type": "git",
                "url": "https://github.com/sebastianbergmann/php-code-coverage.git",
                "reference": "f1884187926fbb755a9aaf0b3836ad3165b478bf"
            },
            "dist": {
                "type": "zip",
                "url": "https://api.github.com/repos/sebastianbergmann/php-code-coverage/zipball/f1884187926fbb755a9aaf0b3836ad3165b478bf",
                "reference": "f1884187926fbb755a9aaf0b3836ad3165b478bf",
                "shasum": ""
            },
            "require": {
                "ext-dom": "*",
                "ext-xmlwriter": "*",
                "php": "^7.2",
                "phpunit/php-file-iterator": "^2.0.2",
                "phpunit/php-text-template": "^1.2.1",
                "phpunit/php-token-stream": "^3.1.1",
                "sebastian/code-unit-reverse-lookup": "^1.0.1",
                "sebastian/environment": "^4.2.2",
                "sebastian/version": "^2.0.1",
                "theseer/tokenizer": "^1.1.3"
            },
            "require-dev": {
                "phpunit/phpunit": "^8.2.2"
            },
            "suggest": {
                "ext-xdebug": "^2.7.2"
            },
            "type": "library",
            "extra": {
                "branch-alias": {
                    "dev-master": "7.0-dev"
                }
            },
            "autoload": {
                "classmap": [
                    "src/"
                ]
            },
            "notification-url": "https://packagist.org/downloads/",
            "license": [
                "BSD-3-Clause"
            ],
            "authors": [
                {
                    "name": "Sebastian Bergmann",
                    "email": "sebastian@phpunit.de",
                    "role": "lead"
                }
            ],
            "description": "Library that provides collection, processing, and rendering functionality for PHP code coverage information.",
            "homepage": "https://github.com/sebastianbergmann/php-code-coverage",
            "keywords": [
                "coverage",
                "testing",
                "xunit"
            ],
            "time": "2019-11-20T13:55:58+00:00"
        },
        {
            "name": "phpunit/php-file-iterator",
            "version": "2.0.2",
            "source": {
                "type": "git",
                "url": "https://github.com/sebastianbergmann/php-file-iterator.git",
                "reference": "050bedf145a257b1ff02746c31894800e5122946"
            },
            "dist": {
                "type": "zip",
                "url": "https://api.github.com/repos/sebastianbergmann/php-file-iterator/zipball/050bedf145a257b1ff02746c31894800e5122946",
                "reference": "050bedf145a257b1ff02746c31894800e5122946",
                "shasum": ""
            },
            "require": {
                "php": "^7.1"
            },
            "require-dev": {
                "phpunit/phpunit": "^7.1"
            },
            "type": "library",
            "extra": {
                "branch-alias": {
                    "dev-master": "2.0.x-dev"
                }
            },
            "autoload": {
                "classmap": [
                    "src/"
                ]
            },
            "notification-url": "https://packagist.org/downloads/",
            "license": [
                "BSD-3-Clause"
            ],
            "authors": [
                {
                    "name": "Sebastian Bergmann",
                    "email": "sebastian@phpunit.de",
                    "role": "lead"
                }
            ],
            "description": "FilterIterator implementation that filters files based on a list of suffixes.",
            "homepage": "https://github.com/sebastianbergmann/php-file-iterator/",
            "keywords": [
                "filesystem",
                "iterator"
            ],
            "time": "2018-09-13T20:33:42+00:00"
        },
        {
            "name": "phpunit/php-text-template",
            "version": "1.2.1",
            "source": {
                "type": "git",
                "url": "https://github.com/sebastianbergmann/php-text-template.git",
                "reference": "31f8b717e51d9a2afca6c9f046f5d69fc27c8686"
            },
            "dist": {
                "type": "zip",
                "url": "https://api.github.com/repos/sebastianbergmann/php-text-template/zipball/31f8b717e51d9a2afca6c9f046f5d69fc27c8686",
                "reference": "31f8b717e51d9a2afca6c9f046f5d69fc27c8686",
                "shasum": ""
            },
            "require": {
                "php": ">=5.3.3"
            },
            "type": "library",
            "autoload": {
                "classmap": [
                    "src/"
                ]
            },
            "notification-url": "https://packagist.org/downloads/",
            "license": [
                "BSD-3-Clause"
            ],
            "authors": [
                {
                    "name": "Sebastian Bergmann",
                    "email": "sebastian@phpunit.de",
                    "role": "lead"
                }
            ],
            "description": "Simple template engine.",
            "homepage": "https://github.com/sebastianbergmann/php-text-template/",
            "keywords": [
                "template"
            ],
            "time": "2015-06-21T13:50:34+00:00"
        },
        {
            "name": "phpunit/php-timer",
            "version": "2.1.2",
            "source": {
                "type": "git",
                "url": "https://github.com/sebastianbergmann/php-timer.git",
                "reference": "1038454804406b0b5f5f520358e78c1c2f71501e"
            },
            "dist": {
                "type": "zip",
                "url": "https://api.github.com/repos/sebastianbergmann/php-timer/zipball/1038454804406b0b5f5f520358e78c1c2f71501e",
                "reference": "1038454804406b0b5f5f520358e78c1c2f71501e",
                "shasum": ""
            },
            "require": {
                "php": "^7.1"
            },
            "require-dev": {
                "phpunit/phpunit": "^7.0"
            },
            "type": "library",
            "extra": {
                "branch-alias": {
                    "dev-master": "2.1-dev"
                }
            },
            "autoload": {
                "classmap": [
                    "src/"
                ]
            },
            "notification-url": "https://packagist.org/downloads/",
            "license": [
                "BSD-3-Clause"
            ],
            "authors": [
                {
                    "name": "Sebastian Bergmann",
                    "email": "sebastian@phpunit.de",
                    "role": "lead"
                }
            ],
            "description": "Utility class for timing",
            "homepage": "https://github.com/sebastianbergmann/php-timer/",
            "keywords": [
                "timer"
            ],
            "time": "2019-06-07T04:22:29+00:00"
        },
        {
            "name": "phpunit/php-token-stream",
            "version": "3.1.1",
            "source": {
                "type": "git",
                "url": "https://github.com/sebastianbergmann/php-token-stream.git",
                "reference": "995192df77f63a59e47f025390d2d1fdf8f425ff"
            },
            "dist": {
                "type": "zip",
                "url": "https://api.github.com/repos/sebastianbergmann/php-token-stream/zipball/995192df77f63a59e47f025390d2d1fdf8f425ff",
                "reference": "995192df77f63a59e47f025390d2d1fdf8f425ff",
                "shasum": ""
            },
            "require": {
                "ext-tokenizer": "*",
                "php": "^7.1"
            },
            "require-dev": {
                "phpunit/phpunit": "^7.0"
            },
            "type": "library",
            "extra": {
                "branch-alias": {
                    "dev-master": "3.1-dev"
                }
            },
            "autoload": {
                "classmap": [
                    "src/"
                ]
            },
            "notification-url": "https://packagist.org/downloads/",
            "license": [
                "BSD-3-Clause"
            ],
            "authors": [
                {
                    "name": "Sebastian Bergmann",
                    "email": "sebastian@phpunit.de"
                }
            ],
            "description": "Wrapper around PHP's tokenizer extension.",
            "homepage": "https://github.com/sebastianbergmann/php-token-stream/",
            "keywords": [
                "tokenizer"
            ],
            "time": "2019-09-17T06:23:10+00:00"
        },
        {
            "name": "phpunit/phpunit",
            "version": "8.5.4",
            "source": {
                "type": "git",
                "url": "https://github.com/sebastianbergmann/phpunit.git",
                "reference": "8474e22d7d642f665084ba5ec780626cbd1efd23"
            },
            "dist": {
                "type": "zip",
                "url": "https://api.github.com/repos/sebastianbergmann/phpunit/zipball/8474e22d7d642f665084ba5ec780626cbd1efd23",
                "reference": "8474e22d7d642f665084ba5ec780626cbd1efd23",
                "shasum": ""
            },
            "require": {
                "doctrine/instantiator": "^1.2.0",
                "ext-dom": "*",
                "ext-json": "*",
                "ext-libxml": "*",
                "ext-mbstring": "*",
                "ext-xml": "*",
                "ext-xmlwriter": "*",
                "myclabs/deep-copy": "^1.9.1",
                "phar-io/manifest": "^1.0.3",
                "phar-io/version": "^2.0.1",
                "php": "^7.2",
                "phpspec/prophecy": "^1.8.1",
                "phpunit/php-code-coverage": "^7.0.7",
                "phpunit/php-file-iterator": "^2.0.2",
                "phpunit/php-text-template": "^1.2.1",
                "phpunit/php-timer": "^2.1.2",
                "sebastian/comparator": "^3.0.2",
                "sebastian/diff": "^3.0.2",
                "sebastian/environment": "^4.2.2",
                "sebastian/exporter": "^3.1.1",
                "sebastian/global-state": "^3.0.0",
                "sebastian/object-enumerator": "^3.0.3",
                "sebastian/resource-operations": "^2.0.1",
                "sebastian/type": "^1.1.3",
                "sebastian/version": "^2.0.1"
            },
            "require-dev": {
                "ext-pdo": "*"
            },
            "suggest": {
                "ext-soap": "*",
                "ext-xdebug": "*",
                "phpunit/php-invoker": "^2.0.0"
            },
            "bin": [
                "phpunit"
            ],
            "type": "library",
            "extra": {
                "branch-alias": {
                    "dev-master": "8.5-dev"
                }
            },
            "autoload": {
                "classmap": [
                    "src/"
                ]
            },
            "notification-url": "https://packagist.org/downloads/",
            "license": [
                "BSD-3-Clause"
            ],
            "authors": [
                {
                    "name": "Sebastian Bergmann",
                    "email": "sebastian@phpunit.de",
                    "role": "lead"
                }
            ],
            "description": "The PHP Unit Testing framework.",
            "homepage": "https://phpunit.de/",
            "keywords": [
                "phpunit",
                "testing",
                "xunit"
            ],
            "funding": [
                {
                    "url": "https://phpunit.de/donate.html",
                    "type": "custom"
                },
                {
                    "url": "https://github.com/sebastianbergmann",
                    "type": "github"
                }
            ],
            "time": "2020-04-23T04:39:42+00:00"
        },
        {
            "name": "sebastian/code-unit-reverse-lookup",
            "version": "1.0.1",
            "source": {
                "type": "git",
                "url": "https://github.com/sebastianbergmann/code-unit-reverse-lookup.git",
                "reference": "4419fcdb5eabb9caa61a27c7a1db532a6b55dd18"
            },
            "dist": {
                "type": "zip",
                "url": "https://api.github.com/repos/sebastianbergmann/code-unit-reverse-lookup/zipball/4419fcdb5eabb9caa61a27c7a1db532a6b55dd18",
                "reference": "4419fcdb5eabb9caa61a27c7a1db532a6b55dd18",
                "shasum": ""
            },
            "require": {
                "php": "^5.6 || ^7.0"
            },
            "require-dev": {
                "phpunit/phpunit": "^5.7 || ^6.0"
            },
            "type": "library",
            "extra": {
                "branch-alias": {
                    "dev-master": "1.0.x-dev"
                }
            },
            "autoload": {
                "classmap": [
                    "src/"
                ]
            },
            "notification-url": "https://packagist.org/downloads/",
            "license": [
                "BSD-3-Clause"
            ],
            "authors": [
                {
                    "name": "Sebastian Bergmann",
                    "email": "sebastian@phpunit.de"
                }
            ],
            "description": "Looks up which function or method a line of code belongs to",
            "homepage": "https://github.com/sebastianbergmann/code-unit-reverse-lookup/",
            "time": "2017-03-04T06:30:41+00:00"
        },
        {
            "name": "sebastian/comparator",
            "version": "3.0.2",
            "source": {
                "type": "git",
                "url": "https://github.com/sebastianbergmann/comparator.git",
                "reference": "5de4fc177adf9bce8df98d8d141a7559d7ccf6da"
            },
            "dist": {
                "type": "zip",
                "url": "https://api.github.com/repos/sebastianbergmann/comparator/zipball/5de4fc177adf9bce8df98d8d141a7559d7ccf6da",
                "reference": "5de4fc177adf9bce8df98d8d141a7559d7ccf6da",
                "shasum": ""
            },
            "require": {
                "php": "^7.1",
                "sebastian/diff": "^3.0",
                "sebastian/exporter": "^3.1"
            },
            "require-dev": {
                "phpunit/phpunit": "^7.1"
            },
            "type": "library",
            "extra": {
                "branch-alias": {
                    "dev-master": "3.0-dev"
                }
            },
            "autoload": {
                "classmap": [
                    "src/"
                ]
            },
            "notification-url": "https://packagist.org/downloads/",
            "license": [
                "BSD-3-Clause"
            ],
            "authors": [
                {
                    "name": "Jeff Welch",
                    "email": "whatthejeff@gmail.com"
                },
                {
                    "name": "Volker Dusch",
                    "email": "github@wallbash.com"
                },
                {
                    "name": "Bernhard Schussek",
                    "email": "bschussek@2bepublished.at"
                },
                {
                    "name": "Sebastian Bergmann",
                    "email": "sebastian@phpunit.de"
                }
            ],
            "description": "Provides the functionality to compare PHP values for equality",
            "homepage": "https://github.com/sebastianbergmann/comparator",
            "keywords": [
                "comparator",
                "compare",
                "equality"
            ],
            "time": "2018-07-12T15:12:46+00:00"
        },
        {
            "name": "sebastian/diff",
            "version": "3.0.2",
            "source": {
                "type": "git",
                "url": "https://github.com/sebastianbergmann/diff.git",
                "reference": "720fcc7e9b5cf384ea68d9d930d480907a0c1a29"
            },
            "dist": {
                "type": "zip",
                "url": "https://api.github.com/repos/sebastianbergmann/diff/zipball/720fcc7e9b5cf384ea68d9d930d480907a0c1a29",
                "reference": "720fcc7e9b5cf384ea68d9d930d480907a0c1a29",
                "shasum": ""
            },
            "require": {
                "php": "^7.1"
            },
            "require-dev": {
                "phpunit/phpunit": "^7.5 || ^8.0",
                "symfony/process": "^2 || ^3.3 || ^4"
            },
            "type": "library",
            "extra": {
                "branch-alias": {
                    "dev-master": "3.0-dev"
                }
            },
            "autoload": {
                "classmap": [
                    "src/"
                ]
            },
            "notification-url": "https://packagist.org/downloads/",
            "license": [
                "BSD-3-Clause"
            ],
            "authors": [
                {
                    "name": "Kore Nordmann",
                    "email": "mail@kore-nordmann.de"
                },
                {
                    "name": "Sebastian Bergmann",
                    "email": "sebastian@phpunit.de"
                }
            ],
            "description": "Diff implementation",
            "homepage": "https://github.com/sebastianbergmann/diff",
            "keywords": [
                "diff",
                "udiff",
                "unidiff",
                "unified diff"
            ],
            "time": "2019-02-04T06:01:07+00:00"
        },
        {
            "name": "sebastian/environment",
            "version": "4.2.3",
            "source": {
                "type": "git",
                "url": "https://github.com/sebastianbergmann/environment.git",
                "reference": "464c90d7bdf5ad4e8a6aea15c091fec0603d4368"
            },
            "dist": {
                "type": "zip",
                "url": "https://api.github.com/repos/sebastianbergmann/environment/zipball/464c90d7bdf5ad4e8a6aea15c091fec0603d4368",
                "reference": "464c90d7bdf5ad4e8a6aea15c091fec0603d4368",
                "shasum": ""
            },
            "require": {
                "php": "^7.1"
            },
            "require-dev": {
                "phpunit/phpunit": "^7.5"
            },
            "suggest": {
                "ext-posix": "*"
            },
            "type": "library",
            "extra": {
                "branch-alias": {
                    "dev-master": "4.2-dev"
                }
            },
            "autoload": {
                "classmap": [
                    "src/"
                ]
            },
            "notification-url": "https://packagist.org/downloads/",
            "license": [
                "BSD-3-Clause"
            ],
            "authors": [
                {
                    "name": "Sebastian Bergmann",
                    "email": "sebastian@phpunit.de"
                }
            ],
            "description": "Provides functionality to handle HHVM/PHP environments",
            "homepage": "http://www.github.com/sebastianbergmann/environment",
            "keywords": [
                "Xdebug",
                "environment",
                "hhvm"
            ],
            "time": "2019-11-20T08:46:58+00:00"
        },
        {
            "name": "sebastian/exporter",
            "version": "3.1.2",
            "source": {
                "type": "git",
                "url": "https://github.com/sebastianbergmann/exporter.git",
                "reference": "68609e1261d215ea5b21b7987539cbfbe156ec3e"
            },
            "dist": {
                "type": "zip",
                "url": "https://api.github.com/repos/sebastianbergmann/exporter/zipball/68609e1261d215ea5b21b7987539cbfbe156ec3e",
                "reference": "68609e1261d215ea5b21b7987539cbfbe156ec3e",
                "shasum": ""
            },
            "require": {
                "php": "^7.0",
                "sebastian/recursion-context": "^3.0"
            },
            "require-dev": {
                "ext-mbstring": "*",
                "phpunit/phpunit": "^6.0"
            },
            "type": "library",
            "extra": {
                "branch-alias": {
                    "dev-master": "3.1.x-dev"
                }
            },
            "autoload": {
                "classmap": [
                    "src/"
                ]
            },
            "notification-url": "https://packagist.org/downloads/",
            "license": [
                "BSD-3-Clause"
            ],
            "authors": [
                {
                    "name": "Sebastian Bergmann",
                    "email": "sebastian@phpunit.de"
                },
                {
                    "name": "Jeff Welch",
                    "email": "whatthejeff@gmail.com"
                },
                {
                    "name": "Volker Dusch",
                    "email": "github@wallbash.com"
                },
                {
                    "name": "Adam Harvey",
                    "email": "aharvey@php.net"
                },
                {
                    "name": "Bernhard Schussek",
                    "email": "bschussek@gmail.com"
                }
            ],
            "description": "Provides the functionality to export PHP variables for visualization",
            "homepage": "http://www.github.com/sebastianbergmann/exporter",
            "keywords": [
                "export",
                "exporter"
            ],
            "time": "2019-09-14T09:02:43+00:00"
        },
        {
            "name": "sebastian/finder-facade",
            "version": "1.2.3",
            "source": {
                "type": "git",
                "url": "https://github.com/sebastianbergmann/finder-facade.git",
                "reference": "167c45d131f7fc3d159f56f191a0a22228765e16"
            },
            "dist": {
                "type": "zip",
                "url": "https://api.github.com/repos/sebastianbergmann/finder-facade/zipball/167c45d131f7fc3d159f56f191a0a22228765e16",
                "reference": "167c45d131f7fc3d159f56f191a0a22228765e16",
                "shasum": ""
            },
            "require": {
                "php": "^7.1",
                "symfony/finder": "^2.3|^3.0|^4.0|^5.0",
                "theseer/fdomdocument": "^1.6"
            },
            "type": "library",
            "extra": {
                "branch-alias": []
            },
            "autoload": {
                "classmap": [
                    "src/"
                ]
            },
            "notification-url": "https://packagist.org/downloads/",
            "license": [
                "BSD-3-Clause"
            ],
            "authors": [
                {
                    "name": "Sebastian Bergmann",
                    "email": "sebastian@phpunit.de",
                    "role": "lead"
                }
            ],
            "description": "FinderFacade is a convenience wrapper for Symfony's Finder component.",
            "homepage": "https://github.com/sebastianbergmann/finder-facade",
            "time": "2020-01-16T08:08:45+00:00"
        },
        {
            "name": "sebastian/global-state",
            "version": "3.0.0",
            "source": {
                "type": "git",
                "url": "https://github.com/sebastianbergmann/global-state.git",
                "reference": "edf8a461cf1d4005f19fb0b6b8b95a9f7fa0adc4"
            },
            "dist": {
                "type": "zip",
                "url": "https://api.github.com/repos/sebastianbergmann/global-state/zipball/edf8a461cf1d4005f19fb0b6b8b95a9f7fa0adc4",
                "reference": "edf8a461cf1d4005f19fb0b6b8b95a9f7fa0adc4",
                "shasum": ""
            },
            "require": {
                "php": "^7.2",
                "sebastian/object-reflector": "^1.1.1",
                "sebastian/recursion-context": "^3.0"
            },
            "require-dev": {
                "ext-dom": "*",
                "phpunit/phpunit": "^8.0"
            },
            "suggest": {
                "ext-uopz": "*"
            },
            "type": "library",
            "extra": {
                "branch-alias": {
                    "dev-master": "3.0-dev"
                }
            },
            "autoload": {
                "classmap": [
                    "src/"
                ]
            },
            "notification-url": "https://packagist.org/downloads/",
            "license": [
                "BSD-3-Clause"
            ],
            "authors": [
                {
                    "name": "Sebastian Bergmann",
                    "email": "sebastian@phpunit.de"
                }
            ],
            "description": "Snapshotting of global state",
            "homepage": "http://www.github.com/sebastianbergmann/global-state",
            "keywords": [
                "global state"
            ],
            "time": "2019-02-01T05:30:01+00:00"
        },
        {
            "name": "sebastian/object-enumerator",
            "version": "3.0.3",
            "source": {
                "type": "git",
                "url": "https://github.com/sebastianbergmann/object-enumerator.git",
                "reference": "7cfd9e65d11ffb5af41198476395774d4c8a84c5"
            },
            "dist": {
                "type": "zip",
                "url": "https://api.github.com/repos/sebastianbergmann/object-enumerator/zipball/7cfd9e65d11ffb5af41198476395774d4c8a84c5",
                "reference": "7cfd9e65d11ffb5af41198476395774d4c8a84c5",
                "shasum": ""
            },
            "require": {
                "php": "^7.0",
                "sebastian/object-reflector": "^1.1.1",
                "sebastian/recursion-context": "^3.0"
            },
            "require-dev": {
                "phpunit/phpunit": "^6.0"
            },
            "type": "library",
            "extra": {
                "branch-alias": {
                    "dev-master": "3.0.x-dev"
                }
            },
            "autoload": {
                "classmap": [
                    "src/"
                ]
            },
            "notification-url": "https://packagist.org/downloads/",
            "license": [
                "BSD-3-Clause"
            ],
            "authors": [
                {
                    "name": "Sebastian Bergmann",
                    "email": "sebastian@phpunit.de"
                }
            ],
            "description": "Traverses array structures and object graphs to enumerate all referenced objects",
            "homepage": "https://github.com/sebastianbergmann/object-enumerator/",
            "time": "2017-08-03T12:35:26+00:00"
        },
        {
            "name": "sebastian/object-reflector",
            "version": "1.1.1",
            "source": {
                "type": "git",
                "url": "https://github.com/sebastianbergmann/object-reflector.git",
                "reference": "773f97c67f28de00d397be301821b06708fca0be"
            },
            "dist": {
                "type": "zip",
=======
                    "name": "Sebastian Bergmann",
                    "email": "sebastian@phpunit.de"
                }
            ],
            "description": "Traverses array structures and object graphs to enumerate all referenced objects",
            "homepage": "https://github.com/sebastianbergmann/object-enumerator/",
            "time": "2017-08-03T12:35:26+00:00"
        },
        {
            "name": "sebastian/object-reflector",
            "version": "1.1.1",
            "source": {
                "type": "git",
                "url": "https://github.com/sebastianbergmann/object-reflector.git",
                "reference": "773f97c67f28de00d397be301821b06708fca0be"
            },
            "dist": {
                "type": "zip",
>>>>>>> 0a712bc0
                "url": "https://api.github.com/repos/sebastianbergmann/object-reflector/zipball/773f97c67f28de00d397be301821b06708fca0be",
                "reference": "773f97c67f28de00d397be301821b06708fca0be",
                "shasum": ""
            },
            "require": {
                "php": "^7.0"
            },
            "require-dev": {
                "phpunit/phpunit": "^6.0"
            },
            "type": "library",
            "extra": {
                "branch-alias": {
                    "dev-master": "1.1-dev"
                }
            },
            "autoload": {
                "classmap": [
                    "src/"
                ]
            },
            "notification-url": "https://packagist.org/downloads/",
            "license": [
                "BSD-3-Clause"
            ],
            "authors": [
                {
                    "name": "Sebastian Bergmann",
                    "email": "sebastian@phpunit.de"
                }
            ],
            "description": "Allows reflection of object attributes, including inherited and non-public ones",
            "homepage": "https://github.com/sebastianbergmann/object-reflector/",
            "time": "2017-03-29T09:07:27+00:00"
        },
        {
            "name": "sebastian/phpcpd",
            "version": "4.1.0",
            "source": {
                "type": "git",
                "url": "https://github.com/sebastianbergmann/phpcpd.git",
                "reference": "0d9afa762f2400de077b2192f4a9d127de0bb78e"
            },
            "dist": {
                "type": "zip",
                "url": "https://api.github.com/repos/sebastianbergmann/phpcpd/zipball/0d9afa762f2400de077b2192f4a9d127de0bb78e",
                "reference": "0d9afa762f2400de077b2192f4a9d127de0bb78e",
                "shasum": ""
            },
            "require": {
                "ext-dom": "*",
                "php": "^7.1",
                "phpunit/php-timer": "^2.0",
                "sebastian/finder-facade": "^1.1",
                "sebastian/version": "^1.0|^2.0",
                "symfony/console": "^2.7|^3.0|^4.0"
            },
            "bin": [
                "phpcpd"
            ],
            "type": "library",
            "extra": {
                "branch-alias": {
                    "dev-master": "4.0-dev"
                }
            },
            "autoload": {
                "classmap": [
                    "src/"
                ]
            },
            "notification-url": "https://packagist.org/downloads/",
            "license": [
                "BSD-3-Clause"
            ],
            "authors": [
                {
                    "name": "Sebastian Bergmann",
                    "email": "sebastian@phpunit.de",
                    "role": "lead"
                }
            ],
            "description": "Copy/Paste Detector (CPD) for PHP code.",
            "homepage": "https://github.com/sebastianbergmann/phpcpd",
            "time": "2018-09-17T17:17:27+00:00"
        },
        {
            "name": "sebastian/recursion-context",
            "version": "3.0.0",
            "source": {
                "type": "git",
                "url": "https://github.com/sebastianbergmann/recursion-context.git",
                "reference": "5b0cd723502bac3b006cbf3dbf7a1e3fcefe4fa8"
            },
            "dist": {
                "type": "zip",
                "url": "https://api.github.com/repos/sebastianbergmann/recursion-context/zipball/5b0cd723502bac3b006cbf3dbf7a1e3fcefe4fa8",
                "reference": "5b0cd723502bac3b006cbf3dbf7a1e3fcefe4fa8",
                "shasum": ""
            },
            "require": {
                "php": "^7.0"
            },
            "require-dev": {
                "phpunit/phpunit": "^6.0"
            },
            "type": "library",
            "extra": {
                "branch-alias": {
                    "dev-master": "3.0.x-dev"
                }
            },
            "autoload": {
                "classmap": [
                    "src/"
                ]
            },
            "notification-url": "https://packagist.org/downloads/",
            "license": [
                "BSD-3-Clause"
            ],
            "authors": [
                {
                    "name": "Jeff Welch",
                    "email": "whatthejeff@gmail.com"
                },
                {
                    "name": "Sebastian Bergmann",
                    "email": "sebastian@phpunit.de"
                },
                {
                    "name": "Adam Harvey",
                    "email": "aharvey@php.net"
                }
            ],
            "description": "Provides functionality to recursively process PHP variables",
            "homepage": "http://www.github.com/sebastianbergmann/recursion-context",
            "time": "2017-03-03T06:23:57+00:00"
        },
        {
            "name": "sebastian/resource-operations",
            "version": "2.0.1",
            "source": {
                "type": "git",
                "url": "https://github.com/sebastianbergmann/resource-operations.git",
                "reference": "4d7a795d35b889bf80a0cc04e08d77cedfa917a9"
            },
            "dist": {
                "type": "zip",
                "url": "https://api.github.com/repos/sebastianbergmann/resource-operations/zipball/4d7a795d35b889bf80a0cc04e08d77cedfa917a9",
                "reference": "4d7a795d35b889bf80a0cc04e08d77cedfa917a9",
                "shasum": ""
            },
            "require": {
                "php": "^7.1"
            },
            "type": "library",
            "extra": {
                "branch-alias": {
                    "dev-master": "2.0-dev"
                }
            },
            "autoload": {
                "classmap": [
                    "src/"
                ]
            },
            "notification-url": "https://packagist.org/downloads/",
            "license": [
                "BSD-3-Clause"
            ],
            "authors": [
                {
                    "name": "Sebastian Bergmann",
                    "email": "sebastian@phpunit.de"
                }
            ],
            "description": "Provides a list of PHP built-in functions that operate on resources",
            "homepage": "https://www.github.com/sebastianbergmann/resource-operations",
            "time": "2018-10-04T04:07:39+00:00"
        },
        {
            "name": "sebastian/type",
            "version": "1.1.3",
            "source": {
                "type": "git",
                "url": "https://github.com/sebastianbergmann/type.git",
                "reference": "3aaaa15fa71d27650d62a948be022fe3b48541a3"
            },
            "dist": {
                "type": "zip",
                "url": "https://api.github.com/repos/sebastianbergmann/type/zipball/3aaaa15fa71d27650d62a948be022fe3b48541a3",
                "reference": "3aaaa15fa71d27650d62a948be022fe3b48541a3",
                "shasum": ""
            },
            "require": {
                "php": "^7.2"
            },
            "require-dev": {
                "phpunit/phpunit": "^8.2"
            },
            "type": "library",
            "extra": {
                "branch-alias": {
                    "dev-master": "1.1-dev"
                }
            },
            "autoload": {
                "classmap": [
                    "src/"
                ]
            },
            "notification-url": "https://packagist.org/downloads/",
            "license": [
                "BSD-3-Clause"
            ],
            "authors": [
                {
                    "name": "Sebastian Bergmann",
                    "email": "sebastian@phpunit.de",
                    "role": "lead"
                }
            ],
            "description": "Collection of value objects that represent the types of the PHP type system",
            "homepage": "https://github.com/sebastianbergmann/type",
            "time": "2019-07-02T08:10:15+00:00"
        },
        {
            "name": "sebastian/version",
            "version": "2.0.1",
            "source": {
                "type": "git",
                "url": "https://github.com/sebastianbergmann/version.git",
                "reference": "99732be0ddb3361e16ad77b68ba41efc8e979019"
            },
            "dist": {
                "type": "zip",
                "url": "https://api.github.com/repos/sebastianbergmann/version/zipball/99732be0ddb3361e16ad77b68ba41efc8e979019",
                "reference": "99732be0ddb3361e16ad77b68ba41efc8e979019",
                "shasum": ""
            },
            "require": {
                "php": ">=5.6"
            },
            "type": "library",
            "extra": {
                "branch-alias": {
                    "dev-master": "2.0.x-dev"
                }
            },
            "autoload": {
                "classmap": [
                    "src/"
                ]
            },
            "notification-url": "https://packagist.org/downloads/",
            "license": [
                "BSD-3-Clause"
            ],
            "authors": [
                {
                    "name": "Sebastian Bergmann",
                    "email": "sebastian@phpunit.de",
                    "role": "lead"
                }
            ],
            "description": "Library that helps with managing the version number of Git-hosted PHP projects",
            "homepage": "https://github.com/sebastianbergmann/version",
            "time": "2016-10-03T07:35:21+00:00"
        },
        {
            "name": "squizlabs/php_codesniffer",
            "version": "3.5.5",
            "source": {
                "type": "git",
                "url": "https://github.com/squizlabs/PHP_CodeSniffer.git",
                "reference": "73e2e7f57d958e7228fce50dc0c61f58f017f9f6"
            },
            "dist": {
                "type": "zip",
                "url": "https://api.github.com/repos/squizlabs/PHP_CodeSniffer/zipball/73e2e7f57d958e7228fce50dc0c61f58f017f9f6",
                "reference": "73e2e7f57d958e7228fce50dc0c61f58f017f9f6",
                "shasum": ""
            },
            "require": {
                "ext-simplexml": "*",
                "ext-tokenizer": "*",
                "ext-xmlwriter": "*",
                "php": ">=5.4.0"
            },
            "require-dev": {
                "phpunit/phpunit": "^4.0 || ^5.0 || ^6.0 || ^7.0"
            },
            "bin": [
                "bin/phpcs",
                "bin/phpcbf"
            ],
            "type": "library",
            "extra": {
                "branch-alias": {
                    "dev-master": "3.x-dev"
                }
            },
            "notification-url": "https://packagist.org/downloads/",
            "license": [
                "BSD-3-Clause"
            ],
            "authors": [
                {
                    "name": "Greg Sherwood",
                    "role": "lead"
                }
            ],
            "description": "PHP_CodeSniffer tokenizes PHP, JavaScript and CSS files and detects violations of a defined set of coding standards.",
            "homepage": "https://github.com/squizlabs/PHP_CodeSniffer",
            "keywords": [
                "phpcs",
                "standards"
            ],
            "time": "2020-04-17T01:09:41+00:00"
        },
        {
            "name": "symfony/css-selector",
            "version": "v3.4.42",
            "source": {
                "type": "git",
                "url": "https://github.com/symfony/css-selector.git",
                "reference": "9ccf6e78077a3fc1596e6c7b5958008965a11518"
            },
            "dist": {
                "type": "zip",
                "url": "https://api.github.com/repos/symfony/css-selector/zipball/9ccf6e78077a3fc1596e6c7b5958008965a11518",
                "reference": "9ccf6e78077a3fc1596e6c7b5958008965a11518",
                "shasum": ""
            },
            "require": {
                "php": "^5.5.9|>=7.0.8"
            },
            "type": "library",
            "extra": {
                "branch-alias": {
                    "dev-master": "3.4-dev"
                }
            },
            "autoload": {
                "psr-4": {
                    "Symfony\\Component\\CssSelector\\": ""
                },
                "exclude-from-classmap": [
                    "/Tests/"
                ]
            },
            "notification-url": "https://packagist.org/downloads/",
            "license": [
                "MIT"
            ],
            "authors": [
                {
                    "name": "Fabien Potencier",
                    "email": "fabien@symfony.com"
                },
                {
                    "name": "Jean-François Simon",
                    "email": "jeanfrancois.simon@sensiolabs.com"
                },
                {
                    "name": "Symfony Community",
                    "homepage": "https://symfony.com/contributors"
                }
            ],
            "description": "Symfony CssSelector Component",
            "homepage": "https://symfony.com",
            "funding": [
                {
                    "url": "https://symfony.com/sponsor",
                    "type": "custom"
                },
                {
                    "url": "https://github.com/fabpot",
                    "type": "github"
                },
                {
                    "url": "https://tidelift.com/funding/github/packagist/symfony/symfony",
                    "type": "tidelift"
                }
            ],
            "time": "2020-03-16T08:31:04+00:00"
        },
        {
            "name": "symfony/polyfill-php70",
            "version": "v1.17.1",
            "source": {
                "type": "git",
                "url": "https://github.com/symfony/polyfill-php70.git",
                "reference": "471b096aede7025bace8eb356b9ac801aaba7e2d"
            },
            "dist": {
                "type": "zip",
                "url": "https://api.github.com/repos/symfony/polyfill-php70/zipball/471b096aede7025bace8eb356b9ac801aaba7e2d",
                "reference": "471b096aede7025bace8eb356b9ac801aaba7e2d",
                "shasum": ""
            },
            "require": {
                "paragonie/random_compat": "~1.0|~2.0|~9.99",
                "php": ">=5.3.3"
            },
            "type": "library",
            "extra": {
                "branch-alias": {
                    "dev-master": "1.17-dev"
                },
                "thanks": {
                    "name": "symfony/polyfill",
                    "url": "https://github.com/symfony/polyfill"
                }
            },
            "autoload": {
                "psr-4": {
                    "Symfony\\Polyfill\\Php70\\": ""
                },
                "files": [
                    "bootstrap.php"
                ],
                "classmap": [
                    "Resources/stubs"
                ]
            },
            "notification-url": "https://packagist.org/downloads/",
            "license": [
                "MIT"
            ],
            "authors": [
                {
                    "name": "Nicolas Grekas",
                    "email": "p@tchwork.com"
                },
                {
                    "name": "Symfony Community",
                    "homepage": "https://symfony.com/contributors"
                }
            ],
            "description": "Symfony polyfill backporting some PHP 7.0+ features to lower PHP versions",
            "homepage": "https://symfony.com",
            "keywords": [
                "compatibility",
                "polyfill",
                "portable",
                "shim"
            ],
            "funding": [
                {
                    "url": "https://symfony.com/sponsor",
                    "type": "custom"
                },
                {
                    "url": "https://github.com/fabpot",
                    "type": "github"
                },
                {
                    "url": "https://tidelift.com/funding/github/packagist/symfony/symfony",
                    "type": "tidelift"
                }
            ],
            "time": "2020-06-06T08:46:27+00:00"
        },
        {
            "name": "symfony/process",
            "version": "v4.4.10",
            "source": {
                "type": "git",
                "url": "https://github.com/symfony/process.git",
                "reference": "c714958428a85c86ab97e3a0c96db4c4f381b7f5"
            },
            "dist": {
                "type": "zip",
                "url": "https://api.github.com/repos/symfony/process/zipball/c714958428a85c86ab97e3a0c96db4c4f381b7f5",
                "reference": "c714958428a85c86ab97e3a0c96db4c4f381b7f5",
                "shasum": ""
            },
            "require": {
                "php": "^7.1.3"
            },
            "type": "library",
            "extra": {
                "branch-alias": {
                    "dev-master": "4.4-dev"
                }
            },
            "autoload": {
                "psr-4": {
                    "Symfony\\Component\\Process\\": ""
                },
                "exclude-from-classmap": [
                    "/Tests/"
                ]
            },
            "notification-url": "https://packagist.org/downloads/",
            "license": [
                "MIT"
            ],
            "authors": [
                {
                    "name": "Fabien Potencier",
                    "email": "fabien@symfony.com"
                },
                {
                    "name": "Symfony Community",
                    "homepage": "https://symfony.com/contributors"
                }
            ],
            "description": "Symfony Process Component",
            "homepage": "https://symfony.com",
            "funding": [
                {
                    "url": "https://symfony.com/sponsor",
                    "type": "custom"
                },
                {
                    "url": "https://github.com/fabpot",
                    "type": "github"
                },
                {
                    "url": "https://tidelift.com/funding/github/packagist/symfony/symfony",
                    "type": "tidelift"
                }
            ],
            "time": "2020-05-30T20:06:45+00:00"
        },
        {
            "name": "symfony/stopwatch",
            "version": "v4.4.10",
            "source": {
                "type": "git",
                "url": "https://github.com/symfony/stopwatch.git",
                "reference": "f51fb90df1154a7f75987198a9689e28f91e6a50"
            },
            "dist": {
                "type": "zip",
                "url": "https://api.github.com/repos/symfony/stopwatch/zipball/f51fb90df1154a7f75987198a9689e28f91e6a50",
                "reference": "f51fb90df1154a7f75987198a9689e28f91e6a50",
                "shasum": ""
            },
            "require": {
                "php": ">=7.1.3",
                "symfony/service-contracts": "^1.0|^2"
            },
            "type": "library",
            "extra": {
                "branch-alias": {
                    "dev-master": "4.4-dev"
                }
            },
            "autoload": {
                "psr-4": {
                    "Symfony\\Component\\Stopwatch\\": ""
                },
                "exclude-from-classmap": [
                    "/Tests/"
                ]
            },
            "notification-url": "https://packagist.org/downloads/",
            "license": [
                "MIT"
            ],
            "authors": [
                {
                    "name": "Fabien Potencier",
                    "email": "fabien@symfony.com"
                },
                {
                    "name": "Symfony Community",
                    "homepage": "https://symfony.com/contributors"
                }
            ],
            "description": "Symfony Stopwatch Component",
            "homepage": "https://symfony.com",
            "funding": [
                {
                    "url": "https://symfony.com/sponsor",
                    "type": "custom"
                },
                {
                    "url": "https://github.com/fabpot",
                    "type": "github"
                },
                {
                    "url": "https://tidelift.com/funding/github/packagist/symfony/symfony",
                    "type": "tidelift"
                }
            ],
            "time": "2020-05-20T08:37:50+00:00"
        },
        {
            "name": "textalk/websocket",
            "version": "1.3.1",
            "source": {
                "type": "git",
                "url": "https://github.com/Textalk/websocket-php.git",
                "reference": "fe348408a43cc646d08a3ae73e7877370441c7ee"
            },
            "dist": {
                "type": "zip",
                "url": "https://api.github.com/repos/Textalk/websocket-php/zipball/fe348408a43cc646d08a3ae73e7877370441c7ee",
                "reference": "fe348408a43cc646d08a3ae73e7877370441c7ee",
                "shasum": ""
            },
            "require": {
                "php": "^5.4|^7.0"
            },
            "require-dev": {
                "php-coveralls/php-coveralls": "^0.7",
                "phpunit/phpunit": "^4.1",
                "squizlabs/php_codesniffer": "^3.5"
            },
            "type": "library",
            "autoload": {
                "psr-4": {
                    "WebSocket\\": "lib"
                }
            },
            "notification-url": "https://packagist.org/downloads/",
            "license": [
                "ISC"
            ],
            "authors": [
                {
                    "name": "Fredrik Liljegren",
                    "email": "fredrik.liljegren@textalk.se"
                },
                {
                    "name": "Sören Jensen",
                    "email": "soren@abicart.se"
                }
            ],
            "description": "WebSocket client and server",
            "time": "2020-06-07T12:11:38+00:00"
        },
        {
            "name": "theseer/fdomdocument",
            "version": "1.6.6",
            "source": {
                "type": "git",
                "url": "https://github.com/theseer/fDOMDocument.git",
                "reference": "6e8203e40a32a9c770bcb62fe37e68b948da6dca"
            },
            "dist": {
                "type": "zip",
                "url": "https://api.github.com/repos/theseer/fDOMDocument/zipball/6e8203e40a32a9c770bcb62fe37e68b948da6dca",
                "reference": "6e8203e40a32a9c770bcb62fe37e68b948da6dca",
                "shasum": ""
            },
            "require": {
                "ext-dom": "*",
                "lib-libxml": "*",
                "php": ">=5.3.3"
            },
            "type": "library",
            "autoload": {
                "classmap": [
                    "src/"
                ]
            },
            "notification-url": "https://packagist.org/downloads/",
            "license": [
                "BSD-3-Clause"
            ],
            "authors": [
                {
                    "name": "Arne Blankerts",
                    "email": "arne@blankerts.de",
                    "role": "lead"
                }
            ],
            "description": "The classes contained within this repository extend the standard DOM to use exceptions at all occasions of errors instead of PHP warnings or notices. They also add various custom methods and shortcuts for convenience and to simplify the usage of DOM.",
            "homepage": "https://github.com/theseer/fDOMDocument",
            "time": "2017-06-30T11:53:12+00:00"
        },
        {
            "name": "theseer/tokenizer",
            "version": "1.1.3",
            "source": {
                "type": "git",
                "url": "https://github.com/theseer/tokenizer.git",
                "reference": "11336f6f84e16a720dae9d8e6ed5019efa85a0f9"
            },
            "dist": {
                "type": "zip",
                "url": "https://api.github.com/repos/theseer/tokenizer/zipball/11336f6f84e16a720dae9d8e6ed5019efa85a0f9",
                "reference": "11336f6f84e16a720dae9d8e6ed5019efa85a0f9",
                "shasum": ""
            },
            "require": {
                "ext-dom": "*",
                "ext-tokenizer": "*",
                "ext-xmlwriter": "*",
                "php": "^7.0"
            },
            "type": "library",
            "autoload": {
                "classmap": [
                    "src/"
                ]
            },
            "notification-url": "https://packagist.org/downloads/",
            "license": [
                "BSD-3-Clause"
            ],
            "authors": [
                {
                    "name": "Arne Blankerts",
                    "email": "arne@blankerts.de",
                    "role": "Developer"
                }
            ],
            "description": "A small library for converting tokenized PHP source code into XML and potentially other formats",
            "time": "2019-06-13T22:48:21+00:00"
        },
        {
            "name": "webmozart/assert",
            "version": "1.9.0",
            "source": {
                "type": "git",
                "url": "https://github.com/webmozart/assert.git",
                "reference": "9dc4f203e36f2b486149058bade43c851dd97451"
            },
            "dist": {
                "type": "zip",
                "url": "https://api.github.com/repos/webmozart/assert/zipball/9dc4f203e36f2b486149058bade43c851dd97451",
                "reference": "9dc4f203e36f2b486149058bade43c851dd97451",
                "shasum": ""
            },
            "require": {
                "php": "^5.3.3 || ^7.0",
                "symfony/polyfill-ctype": "^1.8"
            },
            "conflict": {
                "phpstan/phpstan": "<0.12.20",
                "vimeo/psalm": "<3.9.1"
            },
            "require-dev": {
                "phpunit/phpunit": "^4.8.36 || ^7.5.13"
            },
            "type": "library",
            "autoload": {
                "psr-4": {
                    "Webmozart\\Assert\\": "src/"
                }
            },
            "notification-url": "https://packagist.org/downloads/",
            "license": [
                "MIT"
            ],
            "authors": [
                {
                    "name": "Bernhard Schussek",
                    "email": "bschussek@gmail.com"
                }
            ],
            "description": "Assertions to validate method input/output with nice error messages.",
            "keywords": [
                "assert",
                "check",
                "validate"
            ],
            "time": "2020-06-16T10:16:42+00:00"
        }
    ],
    "aliases": [],
    "minimum-stability": "stable",
    "stability-flags": {
        "ahand/mobileesp": 20,
        "pear/validate_ispn": 20
    },
    "prefer-stable": false,
    "prefer-lowest": false,
    "platform": {
        "php": ">=7.2"
    },
    "platform-dev": [],
    "platform-overrides": {
        "php": "7.2"
    },
    "plugin-api-version": "1.1.0"
}<|MERGE_RESOLUTION|>--- conflicted
+++ resolved
@@ -3352,56 +3352,6 @@
             "time": "2019-12-31T18:03:19+00:00"
         },
         {
-            "name": "laminas/laminas-xml",
-            "version": "1.2.0",
-            "source": {
-                "type": "git",
-                "url": "https://github.com/laminas/laminas-xml.git",
-                "reference": "879cc66d1bba6a37705e98074f52a6960c220020"
-            },
-            "dist": {
-                "type": "zip",
-                "url": "https://api.github.com/repos/laminas/laminas-xml/zipball/879cc66d1bba6a37705e98074f52a6960c220020",
-                "reference": "879cc66d1bba6a37705e98074f52a6960c220020",
-                "shasum": ""
-            },
-            "require": {
-                "laminas/laminas-zendframework-bridge": "^1.0",
-                "php": "^5.6 || ^7.0"
-            },
-            "replace": {
-                "zendframework/zendxml": "self.version"
-            },
-            "require-dev": {
-                "laminas/laminas-coding-standard": "~1.0.0",
-                "phpunit/phpunit": "^5.7.27 || ^6.5.8 || ^7.1.4"
-            },
-            "type": "library",
-            "extra": {
-                "branch-alias": {
-                    "dev-master": "1.2.x-dev",
-                    "dev-develop": "1.3.x-dev"
-                }
-            },
-            "autoload": {
-                "psr-4": {
-                    "Laminas\\Xml\\": "src/"
-                }
-            },
-            "notification-url": "https://packagist.org/downloads/",
-            "license": [
-                "BSD-3-Clause"
-            ],
-            "description": "Utility library for XML usage, best practices, and security in PHP",
-            "homepage": "https://laminas.dev",
-            "keywords": [
-                "laminas",
-                "security",
-                "xml"
-            ],
-            "time": "2019-12-31T18:05:42+00:00"
-        },
-        {
             "name": "laminas/laminas-zendframework-bridge",
             "version": "1.0.4",
             "source": {
@@ -5148,22 +5098,6 @@
         },
         {
             "name": "symfony/cache-contracts",
-<<<<<<< HEAD
-            "version": "v1.1.7",
-            "source": {
-                "type": "git",
-                "url": "https://github.com/symfony/cache-contracts.git",
-                "reference": "af50d14ada9e4e82cfabfabdc502d144f89be0a1"
-            },
-            "dist": {
-                "type": "zip",
-                "url": "https://api.github.com/repos/symfony/cache-contracts/zipball/af50d14ada9e4e82cfabfabdc502d144f89be0a1",
-                "reference": "af50d14ada9e4e82cfabfabdc502d144f89be0a1",
-                "shasum": ""
-            },
-            "require": {
-                "php": "^7.1.3",
-=======
             "version": "v1.1.9",
             "source": {
                 "type": "git",
@@ -5178,7 +5112,6 @@
             },
             "require": {
                 "php": ">=7.1.3",
->>>>>>> 0a712bc0
                 "psr/cache": "^1.0"
             },
             "suggest": {
@@ -5188,13 +5121,10 @@
             "extra": {
                 "branch-alias": {
                     "dev-master": "1.1-dev"
-<<<<<<< HEAD
-=======
                 },
                 "thanks": {
                     "name": "symfony/contracts",
                     "url": "https://github.com/symfony/contracts"
->>>>>>> 0a712bc0
                 }
             },
             "autoload": {
@@ -5225,10 +5155,6 @@
                 "interfaces",
                 "interoperability",
                 "standards"
-<<<<<<< HEAD
-            ],
-            "time": "2019-10-04T21:43:27+00:00"
-=======
             ],
             "funding": [
                 {
@@ -5245,7 +5171,6 @@
                 }
             ],
             "time": "2020-07-06T13:19:58+00:00"
->>>>>>> 0a712bc0
         },
         {
             "name": "symfony/class-loader",
@@ -5786,22 +5711,6 @@
         },
         {
             "name": "symfony/event-dispatcher-contracts",
-<<<<<<< HEAD
-            "version": "v1.1.7",
-            "source": {
-                "type": "git",
-                "url": "https://github.com/symfony/event-dispatcher-contracts.git",
-                "reference": "c43ab685673fb6c8d84220c77897b1d6cdbe1d18"
-            },
-            "dist": {
-                "type": "zip",
-                "url": "https://api.github.com/repos/symfony/event-dispatcher-contracts/zipball/c43ab685673fb6c8d84220c77897b1d6cdbe1d18",
-                "reference": "c43ab685673fb6c8d84220c77897b1d6cdbe1d18",
-                "shasum": ""
-            },
-            "require": {
-                "php": "^7.1.3"
-=======
             "version": "v1.1.9",
             "source": {
                 "type": "git",
@@ -5816,7 +5725,6 @@
             },
             "require": {
                 "php": ">=7.1.3"
->>>>>>> 0a712bc0
             },
             "suggest": {
                 "psr/event-dispatcher": "",
@@ -5826,13 +5734,10 @@
             "extra": {
                 "branch-alias": {
                     "dev-master": "1.1-dev"
-<<<<<<< HEAD
-=======
                 },
                 "thanks": {
                     "name": "symfony/contracts",
                     "url": "https://github.com/symfony/contracts"
->>>>>>> 0a712bc0
                 }
             },
             "autoload": {
@@ -5864,9 +5769,6 @@
                 "interoperability",
                 "standards"
             ],
-<<<<<<< HEAD
-            "time": "2019-09-17T09:54:03+00:00"
-=======
             "funding": [
                 {
                     "url": "https://symfony.com/sponsor",
@@ -5882,7 +5784,6 @@
                 }
             ],
             "time": "2020-07-06T13:19:58+00:00"
->>>>>>> 0a712bc0
         },
         {
             "name": "symfony/filesystem",
@@ -6083,8 +5984,6 @@
                 "symfony/workflow": "~3.3|~4.0",
                 "symfony/yaml": "~3.2|~4.0",
                 "twig/twig": "~1.34|~2.4"
-<<<<<<< HEAD
-=======
             },
             "suggest": {
                 "ext-apcu": "For best performance of the system caches",
@@ -7997,1965 +7896,6 @@
                 "phpunit/phpunit": "8.5.2",
                 "sebastian/phpcpd": "4.1.0",
                 "squizlabs/php_codesniffer": "3.5.3"
->>>>>>> 0a712bc0
-            },
-            "suggest": {
-                "ext-apcu": "For best performance of the system caches",
-                "symfony/console": "For using the console commands",
-                "symfony/form": "For using forms",
-                "symfony/property-info": "For using the property_info service",
-                "symfony/serializer": "For using the serializer service",
-                "symfony/validator": "For using validation",
-                "symfony/web-link": "For using web links, features such as preloading, prefetching or prerendering",
-                "symfony/yaml": "For using the debug:config and lint:yaml commands"
-            },
-            "type": "symfony-bundle",
-            "extra": {
-                "branch-alias": {
-                    "dev-master": "3.4-dev"
-                }
-            },
-            "autoload": {
-                "psr-4": {
-                    "Symfony\\Bundle\\FrameworkBundle\\": ""
-                },
-                "exclude-from-classmap": [
-                    "/Tests/"
-                ]
-            },
-            "notification-url": "https://packagist.org/downloads/",
-            "license": [
-                "MIT"
-            ],
-            "authors": [
-                {
-                    "name": "Fabien Potencier",
-                    "email": "fabien@symfony.com"
-                },
-                {
-                    "name": "Symfony Community",
-                    "homepage": "https://symfony.com/contributors"
-                }
-            ],
-            "description": "Symfony FrameworkBundle",
-            "homepage": "https://symfony.com",
-            "funding": [
-                {
-                    "url": "https://symfony.com/sponsor",
-                    "type": "custom"
-                },
-                {
-                    "url": "https://github.com/fabpot",
-                    "type": "github"
-                },
-                {
-                    "url": "https://tidelift.com/funding/github/packagist/symfony/symfony",
-                    "type": "tidelift"
-                }
-            ],
-            "time": "2020-06-04T10:40:01+00:00"
-        },
-        {
-<<<<<<< HEAD
-            "name": "symfony/http-foundation",
-            "version": "v4.4.10",
-            "source": {
-                "type": "git",
-                "url": "https://github.com/symfony/http-foundation.git",
-                "reference": "3adfbd7098c850b02d107330b7b9deacf2581578"
-            },
-            "dist": {
-                "type": "zip",
-                "url": "https://api.github.com/repos/symfony/http-foundation/zipball/3adfbd7098c850b02d107330b7b9deacf2581578",
-                "reference": "3adfbd7098c850b02d107330b7b9deacf2581578",
-=======
-            "name": "vufind-org/vufindhttp",
-            "version": "v3.1.0",
-            "source": {
-                "type": "git",
-                "url": "https://github.com/vufind-org/vufindhttp.git",
-                "reference": "69aff6bcb84139598bdb42d161b7483caf69b1c2"
-            },
-            "dist": {
-                "type": "zip",
-                "url": "https://api.github.com/repos/vufind-org/vufindhttp/zipball/69aff6bcb84139598bdb42d161b7483caf69b1c2",
-                "reference": "69aff6bcb84139598bdb42d161b7483caf69b1c2",
->>>>>>> 0a712bc0
-                "shasum": ""
-            },
-            "require": {
-                "php": ">=7.1.3",
-                "symfony/mime": "^4.3|^5.0",
-                "symfony/polyfill-mbstring": "~1.1"
-            },
-            "require-dev": {
-                "predis/predis": "~1.0",
-                "symfony/expression-language": "^3.4|^4.0|^5.0"
-            },
-            "type": "library",
-            "extra": {
-                "branch-alias": {
-                    "dev-master": "4.4-dev"
-                }
-            },
-            "autoload": {
-                "psr-4": {
-                    "Symfony\\Component\\HttpFoundation\\": ""
-                },
-                "exclude-from-classmap": [
-                    "/Tests/"
-                ]
-            },
-            "notification-url": "https://packagist.org/downloads/",
-            "license": [
-                "MIT"
-            ],
-            "authors": [
-                {
-                    "name": "Fabien Potencier",
-                    "email": "fabien@symfony.com"
-                },
-                {
-                    "name": "Symfony Community",
-                    "homepage": "https://symfony.com/contributors"
-                }
-            ],
-<<<<<<< HEAD
-            "description": "Symfony HttpFoundation Component",
-            "homepage": "https://symfony.com",
-            "funding": [
-                {
-                    "url": "https://symfony.com/sponsor",
-                    "type": "custom"
-                },
-                {
-                    "url": "https://github.com/fabpot",
-                    "type": "github"
-                },
-                {
-                    "url": "https://tidelift.com/funding/github/packagist/symfony/symfony",
-                    "type": "tidelift"
-                }
-            ],
-            "time": "2020-05-23T09:11:46+00:00"
-=======
-            "description": "VuFind HTTP service library",
-            "homepage": "https://vufind.org/",
-            "time": "2020-07-01T10:47:57+00:00"
-        },
-        {
-            "name": "webfontkit/open-sans",
-            "version": "1.0.0",
-            "source": {
-                "type": "git",
-                "url": "https://github.com/webfontkit/open-sans.git",
-                "reference": "00ab31e690edfd0d88f9ffbcd998cf298b9687e9"
-            },
-            "dist": {
-                "type": "zip",
-                "url": "https://api.github.com/repos/webfontkit/open-sans/zipball/00ab31e690edfd0d88f9ffbcd998cf298b9687e9",
-                "reference": "00ab31e690edfd0d88f9ffbcd998cf298b9687e9",
-                "shasum": ""
-            },
-            "type": "library",
-            "notification-url": "https://packagist.org/downloads/",
-            "license": [
-                "Apache-2.0"
-            ],
-            "description": "Open Sans is a humanist sans serif typeface designed by Steve Matteson, Type Director of Ascender Corp. This version contains the complete 897 character set, which includes the standard ISO Latin 1, Latin CE, Greek and Cyrillic character sets. Open Sans was designed with an upright stress, open forms and a neutral, yet friendly appearance. It was optimized for print, web, and mobile interfaces, and has excellent legibility characteristics in its letterforms.",
-            "homepage": "http://www.google.com/fonts/specimen/Open+Sans",
-            "time": "2014-08-20T20:43:34+00:00"
->>>>>>> 0a712bc0
-        },
-        {
-            "name": "symfony/http-kernel",
-            "version": "v4.4.10",
-            "source": {
-                "type": "git",
-                "url": "https://github.com/symfony/http-kernel.git",
-                "reference": "81d42148474e1852a333ed7a732f2a014af75430"
-            },
-            "dist": {
-                "type": "zip",
-                "url": "https://api.github.com/repos/symfony/http-kernel/zipball/81d42148474e1852a333ed7a732f2a014af75430",
-                "reference": "81d42148474e1852a333ed7a732f2a014af75430",
-                "shasum": ""
-            },
-            "require": {
-                "php": ">=7.1.3",
-                "psr/log": "~1.0",
-                "symfony/error-handler": "^4.4",
-                "symfony/event-dispatcher": "^4.4",
-                "symfony/http-foundation": "^4.4|^5.0",
-                "symfony/polyfill-ctype": "^1.8",
-                "symfony/polyfill-php73": "^1.9",
-                "symfony/polyfill-php80": "^1.15"
-            },
-            "conflict": {
-                "symfony/browser-kit": "<4.3",
-                "symfony/config": "<3.4",
-                "symfony/console": ">=5",
-                "symfony/dependency-injection": "<4.3",
-                "symfony/translation": "<4.2",
-                "twig/twig": "<1.34|<2.4,>=2"
-            },
-            "provide": {
-                "psr/log-implementation": "1.0"
-            },
-            "require-dev": {
-                "psr/cache": "~1.0",
-                "symfony/browser-kit": "^4.3|^5.0",
-                "symfony/config": "^3.4|^4.0|^5.0",
-                "symfony/console": "^3.4|^4.0",
-                "symfony/css-selector": "^3.4|^4.0|^5.0",
-                "symfony/dependency-injection": "^4.3|^5.0",
-                "symfony/dom-crawler": "^3.4|^4.0|^5.0",
-                "symfony/expression-language": "^3.4|^4.0|^5.0",
-                "symfony/finder": "^3.4|^4.0|^5.0",
-                "symfony/process": "^3.4|^4.0|^5.0",
-                "symfony/routing": "^3.4|^4.0|^5.0",
-                "symfony/stopwatch": "^3.4|^4.0|^5.0",
-                "symfony/templating": "^3.4|^4.0|^5.0",
-                "symfony/translation": "^4.2|^5.0",
-                "symfony/translation-contracts": "^1.1|^2",
-                "twig/twig": "^1.34|^2.4|^3.0"
-            },
-            "suggest": {
-                "symfony/browser-kit": "",
-                "symfony/config": "",
-                "symfony/console": "",
-                "symfony/dependency-injection": ""
-            },
-            "type": "library",
-            "extra": {
-                "branch-alias": {
-                    "dev-master": "4.4-dev"
-                }
-            },
-            "autoload": {
-                "psr-4": {
-                    "Symfony\\Component\\HttpKernel\\": ""
-                },
-                "exclude-from-classmap": [
-                    "/Tests/"
-                ]
-            },
-            "notification-url": "https://packagist.org/downloads/",
-            "license": [
-                "MIT"
-            ],
-            "authors": [
-                {
-                    "name": "Fabien Potencier",
-                    "email": "fabien@symfony.com"
-                },
-                {
-                    "name": "Symfony Community",
-                    "homepage": "https://symfony.com/contributors"
-                }
-            ],
-            "description": "Symfony HttpKernel Component",
-            "homepage": "https://symfony.com",
-            "funding": [
-                {
-                    "url": "https://symfony.com/sponsor",
-                    "type": "custom"
-                },
-                {
-                    "url": "https://github.com/fabpot",
-                    "type": "github"
-                },
-                {
-                    "url": "https://tidelift.com/funding/github/packagist/symfony/symfony",
-                    "type": "tidelift"
-                }
-            ],
-            "time": "2020-06-12T11:15:37+00:00"
-        },
-        {
-            "name": "symfony/inflector",
-            "version": "v4.4.10",
-            "source": {
-                "type": "git",
-                "url": "https://github.com/symfony/inflector.git",
-                "reference": "3330be44724db42f0aa493002ae63f5d29f8d5f7"
-            },
-            "dist": {
-                "type": "zip",
-                "url": "https://api.github.com/repos/symfony/inflector/zipball/3330be44724db42f0aa493002ae63f5d29f8d5f7",
-                "reference": "3330be44724db42f0aa493002ae63f5d29f8d5f7",
-                "shasum": ""
-            },
-            "require": {
-                "php": ">=7.1.3",
-                "symfony/polyfill-ctype": "~1.8"
-            },
-            "type": "library",
-            "extra": {
-                "branch-alias": {
-                    "dev-master": "4.4-dev"
-                }
-            },
-            "autoload": {
-                "psr-4": {
-                    "Symfony\\Component\\Inflector\\": ""
-                },
-                "exclude-from-classmap": [
-                    "/Tests/"
-                ]
-            },
-            "notification-url": "https://packagist.org/downloads/",
-            "license": [
-                "MIT"
-            ],
-            "authors": [
-                {
-                    "name": "Bernhard Schussek",
-                    "email": "bschussek@gmail.com"
-                },
-                {
-                    "name": "Symfony Community",
-                    "homepage": "https://symfony.com/contributors"
-                }
-            ],
-            "description": "Symfony Inflector Component",
-            "homepage": "https://symfony.com",
-            "keywords": [
-                "inflection",
-                "pluralize",
-                "singularize",
-                "string",
-                "symfony",
-                "words"
-            ],
-            "funding": [
-                {
-                    "url": "https://symfony.com/sponsor",
-                    "type": "custom"
-                },
-                {
-                    "url": "https://github.com/fabpot",
-                    "type": "github"
-                },
-                {
-                    "url": "https://tidelift.com/funding/github/packagist/symfony/symfony",
-                    "type": "tidelift"
-                }
-            ],
-            "time": "2020-05-20T08:37:50+00:00"
-        },
-        {
-            "name": "symfony/mime",
-            "version": "v4.4.10",
-            "source": {
-                "type": "git",
-                "url": "https://github.com/symfony/mime.git",
-                "reference": "af8e69e7527f752ab0ef6e1b717bac3f7336b8c6"
-            },
-            "dist": {
-                "type": "zip",
-                "url": "https://api.github.com/repos/symfony/mime/zipball/af8e69e7527f752ab0ef6e1b717bac3f7336b8c6",
-                "reference": "af8e69e7527f752ab0ef6e1b717bac3f7336b8c6",
-                "shasum": ""
-            },
-            "require": {
-                "php": ">=7.1.3",
-                "symfony/polyfill-intl-idn": "^1.10",
-                "symfony/polyfill-mbstring": "^1.0"
-            },
-            "conflict": {
-                "symfony/mailer": "<4.4"
-            },
-            "require-dev": {
-                "egulias/email-validator": "^2.1.10",
-                "symfony/dependency-injection": "^3.4|^4.1|^5.0"
-            },
-            "type": "library",
-            "extra": {
-                "branch-alias": {
-                    "dev-master": "4.4-dev"
-                }
-            },
-            "autoload": {
-                "psr-4": {
-                    "Symfony\\Component\\Mime\\": ""
-                },
-                "exclude-from-classmap": [
-                    "/Tests/"
-                ]
-            },
-            "notification-url": "https://packagist.org/downloads/",
-            "license": [
-                "MIT"
-            ],
-            "authors": [
-                {
-                    "name": "Fabien Potencier",
-                    "email": "fabien@symfony.com"
-                },
-                {
-                    "name": "Symfony Community",
-                    "homepage": "https://symfony.com/contributors"
-                }
-            ],
-            "description": "A library to manipulate MIME messages",
-            "homepage": "https://symfony.com",
-            "keywords": [
-                "mime",
-                "mime-type"
-            ],
-            "funding": [
-                {
-                    "url": "https://symfony.com/sponsor",
-                    "type": "custom"
-                },
-                {
-                    "url": "https://github.com/fabpot",
-                    "type": "github"
-                },
-                {
-                    "url": "https://tidelift.com/funding/github/packagist/symfony/symfony",
-                    "type": "tidelift"
-                }
-            ],
-            "time": "2020-06-09T09:16:12+00:00"
-        },
-        {
-<<<<<<< HEAD
-            "name": "symfony/options-resolver",
-            "version": "v4.4.10",
-            "source": {
-                "type": "git",
-                "url": "https://github.com/symfony/options-resolver.git",
-                "reference": "73e1d0fe11ffceb7b7d4ca55b7381cd7ce0bac05"
-            },
-            "dist": {
-                "type": "zip",
-                "url": "https://api.github.com/repos/symfony/options-resolver/zipball/73e1d0fe11ffceb7b7d4ca55b7381cd7ce0bac05",
-                "reference": "73e1d0fe11ffceb7b7d4ca55b7381cd7ce0bac05",
-                "shasum": ""
-            },
-            "require": {
-                "php": "^7.1.3"
-            },
-            "type": "library",
-            "extra": {
-                "branch-alias": {
-                    "dev-master": "4.4-dev"
-                }
-            },
-            "autoload": {
-                "psr-4": {
-                    "Symfony\\Component\\OptionsResolver\\": ""
-                },
-                "exclude-from-classmap": [
-                    "/Tests/"
-                ]
-            },
-            "notification-url": "https://packagist.org/downloads/",
-            "license": [
-                "MIT"
-            ],
-            "authors": [
-                {
-                    "name": "Fabien Potencier",
-                    "email": "fabien@symfony.com"
-                },
-                {
-                    "name": "Symfony Community",
-                    "homepage": "https://symfony.com/contributors"
-                }
-            ],
-            "description": "Symfony OptionsResolver Component",
-            "homepage": "https://symfony.com",
-            "keywords": [
-                "config",
-                "configuration",
-                "options"
-            ],
-            "funding": [
-                {
-                    "url": "https://symfony.com/sponsor",
-                    "type": "custom"
-                },
-                {
-                    "url": "https://github.com/fabpot",
-                    "type": "github"
-                },
-                {
-                    "url": "https://tidelift.com/funding/github/packagist/symfony/symfony",
-                    "type": "tidelift"
-                }
-            ],
-            "time": "2020-05-23T12:09:32+00:00"
-        },
-        {
-            "name": "symfony/polyfill-ctype",
-            "version": "v1.17.1",
-            "source": {
-                "type": "git",
-                "url": "https://github.com/symfony/polyfill-ctype.git",
-                "reference": "2edd75b8b35d62fd3eeabba73b26b8f1f60ce13d"
-            },
-            "dist": {
-                "type": "zip",
-                "url": "https://api.github.com/repos/symfony/polyfill-ctype/zipball/2edd75b8b35d62fd3eeabba73b26b8f1f60ce13d",
-                "reference": "2edd75b8b35d62fd3eeabba73b26b8f1f60ce13d",
-                "shasum": ""
-            },
-            "require": {
-                "php": ">=5.3.3"
-            },
-            "suggest": {
-                "ext-ctype": "For best performance"
-            },
-            "type": "library",
-            "extra": {
-                "branch-alias": {
-                    "dev-master": "1.17-dev"
-                },
-                "thanks": {
-                    "name": "symfony/polyfill",
-                    "url": "https://github.com/symfony/polyfill"
-                }
-            },
-            "autoload": {
-                "psr-4": {
-                    "Symfony\\Polyfill\\Ctype\\": ""
-                },
-                "files": [
-                    "bootstrap.php"
-                ]
-            },
-            "notification-url": "https://packagist.org/downloads/",
-            "license": [
-                "MIT"
-            ],
-            "authors": [
-                {
-                    "name": "Gert de Pagter",
-                    "email": "BackEndTea@gmail.com"
-                },
-                {
-                    "name": "Symfony Community",
-                    "homepage": "https://symfony.com/contributors"
-                }
-            ],
-            "description": "Symfony polyfill for ctype functions",
-            "homepage": "https://symfony.com",
-            "keywords": [
-                "compatibility",
-                "ctype",
-                "polyfill",
-                "portable"
-            ],
-            "funding": [
-                {
-                    "url": "https://symfony.com/sponsor",
-                    "type": "custom"
-                },
-                {
-                    "url": "https://github.com/fabpot",
-                    "type": "github"
-                },
-                {
-                    "url": "https://tidelift.com/funding/github/packagist/symfony/symfony",
-                    "type": "tidelift"
-                }
-            ],
-            "time": "2020-06-06T08:46:27+00:00"
-        },
-        {
-            "name": "symfony/polyfill-intl-idn",
-            "version": "v1.17.1",
-            "source": {
-                "type": "git",
-                "url": "https://github.com/symfony/polyfill-intl-idn.git",
-                "reference": "a57f8161502549a742a63c09f0a604997bf47027"
-            },
-            "dist": {
-                "type": "zip",
-                "url": "https://api.github.com/repos/symfony/polyfill-intl-idn/zipball/a57f8161502549a742a63c09f0a604997bf47027",
-                "reference": "a57f8161502549a742a63c09f0a604997bf47027",
-                "shasum": ""
-            },
-            "require": {
-                "php": ">=5.3.3",
-                "symfony/polyfill-mbstring": "^1.3",
-                "symfony/polyfill-php72": "^1.10"
-            },
-            "suggest": {
-                "ext-intl": "For best performance"
-            },
-            "type": "library",
-            "extra": {
-                "branch-alias": {
-                    "dev-master": "1.17-dev"
-                },
-                "thanks": {
-                    "name": "symfony/polyfill",
-                    "url": "https://github.com/symfony/polyfill"
-                }
-            },
-            "autoload": {
-                "psr-4": {
-                    "Symfony\\Polyfill\\Intl\\Idn\\": ""
-                },
-                "files": [
-                    "bootstrap.php"
-                ]
-            },
-            "notification-url": "https://packagist.org/downloads/",
-            "license": [
-                "MIT"
-            ],
-            "authors": [
-                {
-                    "name": "Laurent Bassin",
-                    "email": "laurent@bassin.info"
-                },
-                {
-                    "name": "Symfony Community",
-                    "homepage": "https://symfony.com/contributors"
-                }
-            ],
-            "description": "Symfony polyfill for intl's idn_to_ascii and idn_to_utf8 functions",
-            "homepage": "https://symfony.com",
-            "keywords": [
-                "compatibility",
-                "idn",
-                "intl",
-                "polyfill",
-                "portable",
-                "shim"
-            ],
-            "funding": [
-                {
-                    "url": "https://symfony.com/sponsor",
-                    "type": "custom"
-                },
-                {
-                    "url": "https://github.com/fabpot",
-                    "type": "github"
-                },
-                {
-                    "url": "https://tidelift.com/funding/github/packagist/symfony/symfony",
-                    "type": "tidelift"
-                }
-            ],
-            "time": "2020-06-06T08:46:27+00:00"
-        },
-        {
-            "name": "symfony/polyfill-mbstring",
-            "version": "v1.17.1",
-            "source": {
-                "type": "git",
-                "url": "https://github.com/symfony/polyfill-mbstring.git",
-                "reference": "7110338d81ce1cbc3e273136e4574663627037a7"
-            },
-            "dist": {
-                "type": "zip",
-                "url": "https://api.github.com/repos/symfony/polyfill-mbstring/zipball/7110338d81ce1cbc3e273136e4574663627037a7",
-                "reference": "7110338d81ce1cbc3e273136e4574663627037a7",
-                "shasum": ""
-            },
-            "require": {
-                "php": ">=5.3.3"
-            },
-            "suggest": {
-                "ext-mbstring": "For best performance"
-            },
-            "type": "library",
-            "extra": {
-                "branch-alias": {
-                    "dev-master": "1.17-dev"
-                },
-                "thanks": {
-                    "name": "symfony/polyfill",
-                    "url": "https://github.com/symfony/polyfill"
-                }
-            },
-            "autoload": {
-                "psr-4": {
-                    "Symfony\\Polyfill\\Mbstring\\": ""
-                },
-                "files": [
-                    "bootstrap.php"
-                ]
-            },
-            "notification-url": "https://packagist.org/downloads/",
-            "license": [
-                "MIT"
-            ],
-            "authors": [
-                {
-                    "name": "Nicolas Grekas",
-                    "email": "p@tchwork.com"
-                },
-                {
-                    "name": "Symfony Community",
-                    "homepage": "https://symfony.com/contributors"
-                }
-            ],
-            "description": "Symfony polyfill for the Mbstring extension",
-            "homepage": "https://symfony.com",
-            "keywords": [
-                "compatibility",
-                "mbstring",
-                "polyfill",
-                "portable",
-                "shim"
-            ],
-            "funding": [
-                {
-                    "url": "https://symfony.com/sponsor",
-                    "type": "custom"
-                },
-                {
-                    "url": "https://github.com/fabpot",
-                    "type": "github"
-                },
-                {
-                    "url": "https://tidelift.com/funding/github/packagist/symfony/symfony",
-                    "type": "tidelift"
-                }
-            ],
-            "time": "2020-06-06T08:46:27+00:00"
-        },
-        {
-            "name": "symfony/polyfill-php72",
-            "version": "v1.17.0",
-=======
-            "name": "zfr/rbac",
-            "version": "1.2.0",
->>>>>>> 0a712bc0
-            "source": {
-                "type": "git",
-                "url": "https://github.com/symfony/polyfill-php72.git",
-                "reference": "f048e612a3905f34931127360bdd2def19a5e582"
-            },
-            "dist": {
-                "type": "zip",
-                "url": "https://api.github.com/repos/symfony/polyfill-php72/zipball/f048e612a3905f34931127360bdd2def19a5e582",
-                "reference": "f048e612a3905f34931127360bdd2def19a5e582",
-                "shasum": ""
-            },
-            "require": {
-                "php": ">=5.3.3"
-            },
-            "type": "library",
-            "extra": {
-                "branch-alias": {
-                    "dev-master": "1.17-dev"
-                }
-            },
-            "autoload": {
-                "psr-4": {
-                    "Symfony\\Polyfill\\Php72\\": ""
-                },
-                "files": [
-                    "bootstrap.php"
-                ]
-            },
-            "notification-url": "https://packagist.org/downloads/",
-            "license": [
-                "MIT"
-            ],
-            "authors": [
-                {
-                    "name": "Nicolas Grekas",
-                    "email": "p@tchwork.com"
-                },
-                {
-                    "name": "Symfony Community",
-                    "homepage": "https://symfony.com/contributors"
-                }
-            ],
-            "description": "Symfony polyfill backporting some PHP 7.2+ features to lower PHP versions",
-            "homepage": "https://symfony.com",
-            "keywords": [
-                "compatibility",
-                "polyfill",
-                "portable",
-                "shim"
-            ],
-            "funding": [
-                {
-                    "url": "https://symfony.com/sponsor",
-                    "type": "custom"
-                },
-                {
-                    "url": "https://github.com/fabpot",
-                    "type": "github"
-                },
-                {
-                    "url": "https://tidelift.com/funding/github/packagist/symfony/symfony",
-                    "type": "tidelift"
-                }
-            ],
-            "time": "2020-05-12T16:47:27+00:00"
-        },
-        {
-            "name": "symfony/polyfill-php73",
-            "version": "v1.17.1",
-            "source": {
-                "type": "git",
-                "url": "https://github.com/symfony/polyfill-php73.git",
-                "reference": "fa0837fe02d617d31fbb25f990655861bb27bd1a"
-            },
-            "dist": {
-                "type": "zip",
-                "url": "https://api.github.com/repos/symfony/polyfill-php73/zipball/fa0837fe02d617d31fbb25f990655861bb27bd1a",
-                "reference": "fa0837fe02d617d31fbb25f990655861bb27bd1a",
-                "shasum": ""
-            },
-            "require": {
-                "php": ">=5.3.3"
-            },
-            "type": "library",
-            "extra": {
-                "branch-alias": {
-                    "dev-master": "1.17-dev"
-                },
-                "thanks": {
-                    "name": "symfony/polyfill",
-                    "url": "https://github.com/symfony/polyfill"
-                }
-            },
-            "autoload": {
-                "psr-4": {
-                    "Symfony\\Polyfill\\Php73\\": ""
-                },
-                "files": [
-                    "bootstrap.php"
-                ],
-                "classmap": [
-                    "Resources/stubs"
-                ]
-            },
-            "notification-url": "https://packagist.org/downloads/",
-            "license": [
-                "MIT"
-            ],
-            "authors": [
-                {
-                    "name": "Nicolas Grekas",
-                    "email": "p@tchwork.com"
-                },
-                {
-                    "name": "Symfony Community",
-                    "homepage": "https://symfony.com/contributors"
-                }
-            ],
-            "description": "Symfony polyfill backporting some PHP 7.3+ features to lower PHP versions",
-            "homepage": "https://symfony.com",
-            "keywords": [
-                "compatibility",
-                "polyfill",
-                "portable",
-                "shim"
-            ],
-            "funding": [
-                {
-                    "url": "https://symfony.com/sponsor",
-                    "type": "custom"
-                },
-                {
-                    "url": "https://github.com/fabpot",
-                    "type": "github"
-                },
-                {
-                    "url": "https://tidelift.com/funding/github/packagist/symfony/symfony",
-                    "type": "tidelift"
-                }
-            ],
-            "time": "2020-06-06T08:46:27+00:00"
-        },
-        {
-            "name": "symfony/polyfill-php80",
-            "version": "v1.17.1",
-            "source": {
-                "type": "git",
-                "url": "https://github.com/symfony/polyfill-php80.git",
-                "reference": "4a5b6bba3259902e386eb80dd1956181ee90b5b2"
-            },
-            "dist": {
-                "type": "zip",
-                "url": "https://api.github.com/repos/symfony/polyfill-php80/zipball/4a5b6bba3259902e386eb80dd1956181ee90b5b2",
-                "reference": "4a5b6bba3259902e386eb80dd1956181ee90b5b2",
-                "shasum": ""
-            },
-            "require": {
-                "php": ">=7.0.8"
-            },
-            "type": "library",
-            "extra": {
-                "branch-alias": {
-                    "dev-master": "1.17-dev"
-                },
-                "thanks": {
-                    "name": "symfony/polyfill",
-                    "url": "https://github.com/symfony/polyfill"
-                }
-            },
-            "autoload": {
-                "psr-4": {
-                    "Symfony\\Polyfill\\Php80\\": ""
-                },
-                "files": [
-                    "bootstrap.php"
-                ],
-                "classmap": [
-                    "Resources/stubs"
-                ]
-            },
-            "notification-url": "https://packagist.org/downloads/",
-            "license": [
-                "MIT"
-            ],
-            "authors": [
-                {
-                    "name": "Ion Bazan",
-                    "email": "ion.bazan@gmail.com"
-                },
-                {
-                    "name": "Nicolas Grekas",
-                    "email": "p@tchwork.com"
-                },
-                {
-                    "name": "Symfony Community",
-                    "homepage": "https://symfony.com/contributors"
-                }
-            ],
-            "description": "Symfony polyfill backporting some PHP 8.0+ features to lower PHP versions",
-            "homepage": "https://symfony.com",
-            "keywords": [
-                "compatibility",
-                "polyfill",
-                "portable",
-                "shim"
-            ],
-            "funding": [
-                {
-                    "url": "https://symfony.com/sponsor",
-                    "type": "custom"
-                },
-                {
-                    "url": "https://github.com/fabpot",
-                    "type": "github"
-                },
-                {
-                    "url": "https://tidelift.com/funding/github/packagist/symfony/symfony",
-                    "type": "tidelift"
-                }
-            ],
-            "time": "2020-06-06T08:46:27+00:00"
-        },
-        {
-            "name": "symfony/property-access",
-            "version": "v4.4.10",
-            "source": {
-                "type": "git",
-                "url": "https://github.com/symfony/property-access.git",
-                "reference": "e6d51a8845b862835f5fcaf3c1030a50dc7cc70f"
-            },
-            "dist": {
-                "type": "zip",
-                "url": "https://api.github.com/repos/symfony/property-access/zipball/e6d51a8845b862835f5fcaf3c1030a50dc7cc70f",
-                "reference": "e6d51a8845b862835f5fcaf3c1030a50dc7cc70f",
-                "shasum": ""
-            },
-            "require": {
-                "php": ">=7.1.3",
-                "symfony/inflector": "^3.4|^4.0|^5.0"
-            },
-            "require-dev": {
-                "symfony/cache": "^3.4|^4.0|^5.0"
-            },
-            "suggest": {
-                "psr/cache-implementation": "To cache access methods."
-            },
-            "type": "library",
-            "extra": {
-                "branch-alias": {
-                    "dev-master": "4.4-dev"
-                }
-            },
-            "autoload": {
-                "psr-4": {
-                    "Symfony\\Component\\PropertyAccess\\": ""
-                },
-                "exclude-from-classmap": [
-                    "/Tests/"
-                ]
-            },
-            "notification-url": "https://packagist.org/downloads/",
-            "license": [
-                "MIT"
-            ],
-            "authors": [
-                {
-                    "name": "Fabien Potencier",
-                    "email": "fabien@symfony.com"
-                },
-                {
-                    "name": "Symfony Community",
-                    "homepage": "https://symfony.com/contributors"
-                }
-            ],
-            "description": "Symfony PropertyAccess Component",
-            "homepage": "https://symfony.com",
-            "keywords": [
-                "access",
-                "array",
-                "extraction",
-                "index",
-                "injection",
-                "object",
-                "property",
-                "property path",
-                "reflection"
-            ],
-            "funding": [
-                {
-                    "url": "https://symfony.com/sponsor",
-                    "type": "custom"
-                },
-                {
-                    "url": "https://github.com/fabpot",
-                    "type": "github"
-                },
-                {
-                    "url": "https://tidelift.com/funding/github/packagist/symfony/symfony",
-                    "type": "tidelift"
-                }
-            ],
-            "time": "2020-05-30T18:50:54+00:00"
-        },
-        {
-            "name": "symfony/routing",
-            "version": "v4.4.10",
-            "source": {
-                "type": "git",
-                "url": "https://github.com/symfony/routing.git",
-                "reference": "0f557911dde75c2a9652b8097bd7c9f54507f646"
-            },
-            "dist": {
-                "type": "zip",
-                "url": "https://api.github.com/repos/symfony/routing/zipball/0f557911dde75c2a9652b8097bd7c9f54507f646",
-                "reference": "0f557911dde75c2a9652b8097bd7c9f54507f646",
-                "shasum": ""
-            },
-            "require": {
-                "php": "^7.1.3"
-            },
-            "conflict": {
-                "symfony/config": "<4.2",
-                "symfony/dependency-injection": "<3.4",
-                "symfony/yaml": "<3.4"
-            },
-            "require-dev": {
-                "doctrine/annotations": "~1.2",
-                "psr/log": "~1.0",
-                "symfony/config": "^4.2|^5.0",
-                "symfony/dependency-injection": "^3.4|^4.0|^5.0",
-                "symfony/expression-language": "^3.4|^4.0|^5.0",
-                "symfony/http-foundation": "^3.4|^4.0|^5.0",
-                "symfony/yaml": "^3.4|^4.0|^5.0"
-            },
-            "suggest": {
-                "doctrine/annotations": "For using the annotation loader",
-                "symfony/config": "For using the all-in-one router or any loader",
-                "symfony/expression-language": "For using expression matching",
-                "symfony/http-foundation": "For using a Symfony Request object",
-                "symfony/yaml": "For using the YAML loader"
-            },
-            "type": "library",
-            "extra": {
-                "branch-alias": {
-                    "dev-master": "4.4-dev"
-                }
-            },
-            "autoload": {
-                "psr-4": {
-                    "Symfony\\Component\\Routing\\": ""
-                },
-                "exclude-from-classmap": [
-                    "/Tests/"
-                ]
-            },
-            "notification-url": "https://packagist.org/downloads/",
-            "license": [
-                "MIT"
-            ],
-            "authors": [
-                {
-                    "name": "Fabien Potencier",
-                    "email": "fabien@symfony.com"
-                },
-                {
-                    "name": "Symfony Community",
-                    "homepage": "https://symfony.com/contributors"
-                }
-            ],
-            "description": "Symfony Routing Component",
-            "homepage": "https://symfony.com",
-            "keywords": [
-                "router",
-                "routing",
-                "uri",
-                "url"
-            ],
-            "funding": [
-                {
-                    "url": "https://symfony.com/sponsor",
-                    "type": "custom"
-                },
-                {
-                    "url": "https://github.com/fabpot",
-                    "type": "github"
-                },
-                {
-                    "url": "https://tidelift.com/funding/github/packagist/symfony/symfony",
-                    "type": "tidelift"
-                }
-            ],
-            "time": "2020-05-30T20:07:26+00:00"
-        },
-        {
-            "name": "symfony/service-contracts",
-            "version": "v1.1.8",
-            "source": {
-                "type": "git",
-                "url": "https://github.com/symfony/service-contracts.git",
-                "reference": "ffc7f5692092df31515df2a5ecf3b7302b3ddacf"
-            },
-            "dist": {
-                "type": "zip",
-                "url": "https://api.github.com/repos/symfony/service-contracts/zipball/ffc7f5692092df31515df2a5ecf3b7302b3ddacf",
-                "reference": "ffc7f5692092df31515df2a5ecf3b7302b3ddacf",
-                "shasum": ""
-            },
-            "require": {
-                "php": "^7.1.3",
-                "psr/container": "^1.0"
-            },
-            "suggest": {
-                "symfony/service-implementation": ""
-            },
-            "type": "library",
-            "extra": {
-                "branch-alias": {
-                    "dev-master": "1.1-dev"
-                }
-            },
-            "autoload": {
-                "psr-4": {
-                    "Symfony\\Contracts\\Service\\": ""
-                }
-            },
-            "notification-url": "https://packagist.org/downloads/",
-            "license": [
-                "MIT"
-            ],
-            "authors": [
-                {
-                    "name": "Nicolas Grekas",
-                    "email": "p@tchwork.com"
-                },
-                {
-                    "name": "Symfony Community",
-                    "homepage": "https://symfony.com/contributors"
-                }
-            ],
-            "description": "Generic abstractions related to writing services",
-            "homepage": "https://symfony.com",
-            "keywords": [
-                "abstractions",
-                "contracts",
-                "decoupling",
-                "interfaces",
-                "interoperability",
-                "standards"
-            ],
-            "time": "2019-10-14T12:27:06+00:00"
-        },
-        {
-            "name": "symfony/translation-contracts",
-            "version": "v1.1.7",
-            "source": {
-                "type": "git",
-                "url": "https://github.com/symfony/translation-contracts.git",
-                "reference": "364518c132c95642e530d9b2d217acbc2ccac3e6"
-            },
-            "dist": {
-                "type": "zip",
-                "url": "https://api.github.com/repos/symfony/translation-contracts/zipball/364518c132c95642e530d9b2d217acbc2ccac3e6",
-                "reference": "364518c132c95642e530d9b2d217acbc2ccac3e6",
-                "shasum": ""
-            },
-            "require": {
-                "php": "^7.1.3"
-            },
-            "suggest": {
-                "symfony/translation-implementation": ""
-            },
-            "type": "library",
-            "extra": {
-                "branch-alias": {
-                    "dev-master": "1.1-dev"
-                }
-            },
-            "autoload": {
-                "psr-4": {
-                    "Symfony\\Contracts\\Translation\\": ""
-                }
-            },
-            "notification-url": "https://packagist.org/downloads/",
-            "license": [
-                "MIT"
-            ],
-            "authors": [
-                {
-                    "name": "Nicolas Grekas",
-                    "email": "p@tchwork.com"
-                },
-                {
-                    "name": "Symfony Community",
-                    "homepage": "https://symfony.com/contributors"
-                }
-            ],
-            "description": "Generic abstractions related to translation",
-            "homepage": "https://symfony.com",
-            "keywords": [
-                "abstractions",
-                "contracts",
-                "decoupling",
-                "interfaces",
-                "interoperability",
-                "standards"
-            ],
-            "time": "2019-09-17T11:12:18+00:00"
-        },
-        {
-            "name": "symfony/twig-bridge",
-            "version": "v4.4.10",
-            "source": {
-                "type": "git",
-                "url": "https://github.com/symfony/twig-bridge.git",
-                "reference": "13a9659ebceea38814ef8fde6399e36760ea08ad"
-            },
-            "dist": {
-                "type": "zip",
-                "url": "https://api.github.com/repos/symfony/twig-bridge/zipball/13a9659ebceea38814ef8fde6399e36760ea08ad",
-                "reference": "13a9659ebceea38814ef8fde6399e36760ea08ad",
-                "shasum": ""
-            },
-            "require": {
-                "php": ">=7.1.3",
-                "symfony/translation-contracts": "^1.1|^2",
-                "twig/twig": "^1.41|^2.10|^3.0"
-            },
-            "conflict": {
-                "symfony/console": "<3.4",
-                "symfony/form": "<4.4",
-                "symfony/http-foundation": "<4.3",
-                "symfony/translation": "<4.2",
-                "symfony/workflow": "<4.3"
-            },
-            "require-dev": {
-                "egulias/email-validator": "^2.1.10",
-                "symfony/asset": "^3.4|^4.0|^5.0",
-                "symfony/console": "^3.4|^4.0|^5.0",
-                "symfony/dependency-injection": "^3.4|^4.0|^5.0",
-                "symfony/error-handler": "^4.4|^5.0",
-                "symfony/expression-language": "^3.4|^4.0|^5.0",
-                "symfony/finder": "^3.4|^4.0|^5.0",
-                "symfony/form": "^4.3.5",
-                "symfony/http-foundation": "^4.3|^5.0",
-                "symfony/http-kernel": "^4.4",
-                "symfony/mime": "^4.3|^5.0",
-                "symfony/polyfill-intl-icu": "~1.0",
-                "symfony/routing": "^3.4|^4.0|^5.0",
-                "symfony/security-acl": "^2.8|^3.0",
-                "symfony/security-core": "^3.0|^4.0|^5.0",
-                "symfony/security-csrf": "^3.4|^4.0|^5.0",
-                "symfony/security-http": "^3.4|^4.0|^5.0",
-                "symfony/stopwatch": "^3.4|^4.0|^5.0",
-                "symfony/templating": "^3.4|^4.0|^5.0",
-                "symfony/translation": "^4.2.1|^5.0",
-                "symfony/web-link": "^4.4|^5.0",
-                "symfony/workflow": "^4.3|^5.0",
-                "symfony/yaml": "^3.4|^4.0|^5.0",
-                "twig/cssinliner-extra": "^2.12",
-                "twig/inky-extra": "^2.12",
-                "twig/markdown-extra": "^2.12"
-            },
-            "suggest": {
-                "symfony/asset": "For using the AssetExtension",
-                "symfony/expression-language": "For using the ExpressionExtension",
-                "symfony/finder": "",
-                "symfony/form": "For using the FormExtension",
-                "symfony/http-kernel": "For using the HttpKernelExtension",
-                "symfony/routing": "For using the RoutingExtension",
-                "symfony/security-core": "For using the SecurityExtension",
-                "symfony/security-csrf": "For using the CsrfExtension",
-                "symfony/security-http": "For using the LogoutUrlExtension",
-                "symfony/stopwatch": "For using the StopwatchExtension",
-                "symfony/templating": "For using the TwigEngine",
-                "symfony/translation": "For using the TranslationExtension",
-                "symfony/var-dumper": "For using the DumpExtension",
-                "symfony/web-link": "For using the WebLinkExtension",
-                "symfony/yaml": "For using the YamlExtension"
-            },
-            "type": "symfony-bridge",
-            "extra": {
-                "branch-alias": {
-                    "dev-master": "4.4-dev"
-                }
-            },
-            "autoload": {
-                "psr-4": {
-                    "Symfony\\Bridge\\Twig\\": ""
-                },
-                "exclude-from-classmap": [
-                    "/Tests/"
-                ]
-            },
-            "notification-url": "https://packagist.org/downloads/",
-            "license": [
-                "MIT"
-            ],
-            "authors": [
-                {
-                    "name": "Fabien Potencier",
-                    "email": "fabien@symfony.com"
-                },
-                {
-                    "name": "Symfony Community",
-                    "homepage": "https://symfony.com/contributors"
-                }
-            ],
-            "description": "Symfony Twig Bridge",
-            "homepage": "https://symfony.com",
-            "funding": [
-                {
-                    "url": "https://symfony.com/sponsor",
-                    "type": "custom"
-                },
-                {
-                    "url": "https://github.com/fabpot",
-                    "type": "github"
-                },
-                {
-                    "url": "https://tidelift.com/funding/github/packagist/symfony/symfony",
-                    "type": "tidelift"
-                }
-            ],
-            "time": "2020-05-28T13:20:36+00:00"
-        },
-        {
-            "name": "symfony/twig-bundle",
-            "version": "v3.4.42",
-            "source": {
-                "type": "git",
-                "url": "https://github.com/symfony/twig-bundle.git",
-                "reference": "8589308d062498e68283e6da6af25bcbe10ca9c6"
-            },
-            "dist": {
-                "type": "zip",
-                "url": "https://api.github.com/repos/symfony/twig-bundle/zipball/8589308d062498e68283e6da6af25bcbe10ca9c6",
-                "reference": "8589308d062498e68283e6da6af25bcbe10ca9c6",
-                "shasum": ""
-            },
-            "require": {
-                "php": "^5.5.9|>=7.0.8",
-                "symfony/config": "~3.2|~4.0",
-                "symfony/debug": "~2.8|~3.0|~4.0",
-                "symfony/http-foundation": "~2.8|~3.0|~4.0",
-                "symfony/http-kernel": "^3.3|~4.0",
-                "symfony/polyfill-ctype": "~1.8",
-                "symfony/twig-bridge": "^3.4.3|^4.0.3",
-                "twig/twig": "~1.41|~2.10"
-            },
-            "conflict": {
-                "symfony/dependency-injection": "<3.4",
-                "symfony/event-dispatcher": "<3.3.1"
-            },
-            "require-dev": {
-                "doctrine/annotations": "~1.7",
-                "doctrine/cache": "~1.0",
-                "symfony/asset": "~2.8|~3.0|~4.0",
-                "symfony/dependency-injection": "~3.4.24|^4.2.5",
-                "symfony/expression-language": "~2.8|~3.0|~4.0",
-                "symfony/finder": "~2.8|~3.0|~4.0",
-                "symfony/form": "~2.8|~3.0|~4.0",
-                "symfony/framework-bundle": "^3.3.11|~4.0",
-                "symfony/routing": "~2.8|~3.0|~4.0",
-                "symfony/stopwatch": "~2.8|~3.0|~4.0",
-                "symfony/templating": "~2.8|~3.0|~4.0",
-                "symfony/web-link": "~3.3|~4.0",
-                "symfony/yaml": "~2.8|~3.0|~4.0"
-            },
-            "type": "symfony-bundle",
-            "extra": {
-                "branch-alias": {
-                    "dev-master": "3.4-dev"
-                }
-            },
-            "autoload": {
-                "psr-4": {
-                    "Symfony\\Bundle\\TwigBundle\\": ""
-                },
-                "exclude-from-classmap": [
-                    "/Tests/"
-                ]
-            },
-            "notification-url": "https://packagist.org/downloads/",
-            "license": [
-                "MIT"
-            ],
-            "authors": [
-                {
-                    "name": "Fabien Potencier",
-                    "email": "fabien@symfony.com"
-                },
-                {
-                    "name": "Symfony Community",
-                    "homepage": "https://symfony.com/contributors"
-                }
-            ],
-            "description": "Symfony TwigBundle",
-            "homepage": "https://symfony.com",
-            "funding": [
-                {
-                    "url": "https://symfony.com/sponsor",
-                    "type": "custom"
-                },
-                {
-                    "url": "https://github.com/fabpot",
-                    "type": "github"
-                },
-                {
-                    "url": "https://tidelift.com/funding/github/packagist/symfony/symfony",
-                    "type": "tidelift"
-                }
-            ],
-            "time": "2020-03-16T15:51:59+00:00"
-        },
-        {
-            "name": "symfony/var-dumper",
-            "version": "v4.4.10",
-            "source": {
-                "type": "git",
-                "url": "https://github.com/symfony/var-dumper.git",
-                "reference": "56b3aa5eab0ac6720dcd559fd1d590ce301594ac"
-            },
-            "dist": {
-                "type": "zip",
-                "url": "https://api.github.com/repos/symfony/var-dumper/zipball/56b3aa5eab0ac6720dcd559fd1d590ce301594ac",
-                "reference": "56b3aa5eab0ac6720dcd559fd1d590ce301594ac",
-                "shasum": ""
-            },
-            "require": {
-                "php": ">=7.1.3",
-                "symfony/polyfill-mbstring": "~1.0",
-                "symfony/polyfill-php72": "~1.5",
-                "symfony/polyfill-php80": "^1.15"
-            },
-            "conflict": {
-                "phpunit/phpunit": "<4.8.35|<5.4.3,>=5.0",
-                "symfony/console": "<3.4"
-            },
-            "require-dev": {
-                "ext-iconv": "*",
-                "symfony/console": "^3.4|^4.0|^5.0",
-                "symfony/process": "^4.4|^5.0",
-                "twig/twig": "^1.34|^2.4|^3.0"
-            },
-            "suggest": {
-                "ext-iconv": "To convert non-UTF-8 strings to UTF-8 (or symfony/polyfill-iconv in case ext-iconv cannot be used).",
-                "ext-intl": "To show region name in time zone dump",
-                "symfony/console": "To use the ServerDumpCommand and/or the bin/var-dump-server script"
-            },
-            "bin": [
-                "Resources/bin/var-dump-server"
-            ],
-            "type": "library",
-            "extra": {
-                "branch-alias": {
-                    "dev-master": "4.4-dev"
-                }
-            },
-            "autoload": {
-                "files": [
-                    "Resources/functions/dump.php"
-                ],
-                "psr-4": {
-                    "Symfony\\Component\\VarDumper\\": ""
-                },
-                "exclude-from-classmap": [
-                    "/Tests/"
-                ]
-            },
-            "notification-url": "https://packagist.org/downloads/",
-            "license": [
-                "MIT"
-            ],
-            "authors": [
-                {
-                    "name": "Nicolas Grekas",
-                    "email": "p@tchwork.com"
-                },
-                {
-                    "name": "Symfony Community",
-                    "homepage": "https://symfony.com/contributors"
-                }
-            ],
-            "description": "Symfony mechanism for exploring and dumping PHP variables",
-            "homepage": "https://symfony.com",
-            "keywords": [
-                "debug",
-                "dump"
-            ],
-            "funding": [
-                {
-                    "url": "https://symfony.com/sponsor",
-                    "type": "custom"
-                },
-                {
-                    "url": "https://github.com/fabpot",
-                    "type": "github"
-                },
-                {
-                    "url": "https://tidelift.com/funding/github/packagist/symfony/symfony",
-                    "type": "tidelift"
-                }
-            ],
-            "time": "2020-05-30T20:06:45+00:00"
-        },
-        {
-            "name": "symfony/var-exporter",
-            "version": "v4.4.10",
-            "source": {
-                "type": "git",
-                "url": "https://github.com/symfony/var-exporter.git",
-                "reference": "f311af6e44fefedbd4f1e23e97607ef0f917bfcc"
-            },
-            "dist": {
-                "type": "zip",
-                "url": "https://api.github.com/repos/symfony/var-exporter/zipball/f311af6e44fefedbd4f1e23e97607ef0f917bfcc",
-                "reference": "f311af6e44fefedbd4f1e23e97607ef0f917bfcc",
-                "shasum": ""
-            },
-            "require": {
-                "php": "^7.1.3"
-            },
-            "require-dev": {
-                "symfony/var-dumper": "^4.4.9|^5.0.9"
-            },
-            "type": "library",
-            "extra": {
-                "branch-alias": {
-                    "dev-master": "4.4-dev"
-                }
-            },
-            "autoload": {
-                "psr-4": {
-                    "Symfony\\Component\\VarExporter\\": ""
-                },
-                "exclude-from-classmap": [
-                    "/Tests/"
-                ]
-            },
-            "notification-url": "https://packagist.org/downloads/",
-            "license": [
-                "MIT"
-            ],
-            "authors": [
-                {
-                    "name": "Nicolas Grekas",
-                    "email": "p@tchwork.com"
-                },
-                {
-                    "name": "Symfony Community",
-                    "homepage": "https://symfony.com/contributors"
-                }
-            ],
-            "description": "A blend of var_export() + serialize() to turn any serializable data structure to plain PHP code",
-            "homepage": "https://symfony.com",
-            "keywords": [
-                "clone",
-                "construct",
-                "export",
-                "hydrate",
-                "instantiate",
-                "serialize"
-            ],
-<<<<<<< HEAD
-            "funding": [
-                {
-                    "url": "https://symfony.com/sponsor",
-                    "type": "custom"
-                },
-                {
-                    "url": "https://github.com/fabpot",
-                    "type": "github"
-                },
-                {
-                    "url": "https://tidelift.com/funding/github/packagist/symfony/symfony",
-                    "type": "tidelift"
-                }
-            ],
-            "time": "2020-06-01T01:10:09+00:00"
-        },
-        {
-            "name": "symfony/yaml",
-            "version": "v3.4.36",
-            "source": {
-                "type": "git",
-                "url": "https://github.com/symfony/yaml.git",
-                "reference": "dab657db15207879217fc81df4f875947bf68804"
-            },
-            "dist": {
-                "type": "zip",
-                "url": "https://api.github.com/repos/symfony/yaml/zipball/dab657db15207879217fc81df4f875947bf68804",
-                "reference": "dab657db15207879217fc81df4f875947bf68804",
-                "shasum": ""
-            },
-            "require": {
-                "php": "^5.5.9|>=7.0.8",
-                "symfony/polyfill-ctype": "~1.8"
-=======
-            "time": "2019-09-25T09:05:11+00:00"
-        },
-        {
-            "name": "myclabs/deep-copy",
-            "version": "1.10.1",
-            "source": {
-                "type": "git",
-                "url": "https://github.com/myclabs/DeepCopy.git",
-                "reference": "969b211f9a51aa1f6c01d1d2aef56d3bd91598e5"
-            },
-            "dist": {
-                "type": "zip",
-                "url": "https://api.github.com/repos/myclabs/DeepCopy/zipball/969b211f9a51aa1f6c01d1d2aef56d3bd91598e5",
-                "reference": "969b211f9a51aa1f6c01d1d2aef56d3bd91598e5",
-                "shasum": ""
-            },
-            "require": {
-                "php": "^7.1 || ^8.0"
->>>>>>> 0a712bc0
-            },
-            "conflict": {
-                "symfony/console": "<3.4"
-            },
-            "require-dev": {
-                "symfony/console": "~3.4|~4.0"
-            },
-            "suggest": {
-                "symfony/console": "For validating YAML files using the lint command"
-            },
-            "type": "library",
-            "extra": {
-                "branch-alias": {
-                    "dev-master": "3.4-dev"
-                }
-            },
-            "autoload": {
-                "psr-4": {
-                    "Symfony\\Component\\Yaml\\": ""
-                },
-                "exclude-from-classmap": [
-                    "/Tests/"
-                ]
-            },
-            "notification-url": "https://packagist.org/downloads/",
-            "license": [
-                "MIT"
-            ],
-            "authors": [
-                {
-                    "name": "Fabien Potencier",
-                    "email": "fabien@symfony.com"
-                },
-                {
-                    "name": "Symfony Community",
-                    "homepage": "https://symfony.com/contributors"
-                }
-            ],
-<<<<<<< HEAD
-            "description": "Symfony Yaml Component",
-            "homepage": "https://symfony.com",
-            "time": "2019-10-24T15:33:53+00:00"
-        },
-        {
-            "name": "true/punycode",
-            "version": "v2.1.1",
-            "source": {
-                "type": "git",
-                "url": "https://github.com/true/php-punycode.git",
-                "reference": "a4d0c11a36dd7f4e7cd7096076cab6d3378a071e"
-            },
-            "dist": {
-                "type": "zip",
-                "url": "https://api.github.com/repos/true/php-punycode/zipball/a4d0c11a36dd7f4e7cd7096076cab6d3378a071e",
-                "reference": "a4d0c11a36dd7f4e7cd7096076cab6d3378a071e",
-=======
-            "funding": [
-                {
-                    "url": "https://tidelift.com/funding/github/packagist/myclabs/deep-copy",
-                    "type": "tidelift"
-                }
-            ],
-            "time": "2020-06-29T13:22:24+00:00"
-        },
-        {
-            "name": "pdepend/pdepend",
-            "version": "2.8.0",
-            "source": {
-                "type": "git",
-                "url": "https://github.com/pdepend/pdepend.git",
-                "reference": "c64472f8e76ca858c79ad9a4cf1e2734b3f8cc38"
-            },
-            "dist": {
-                "type": "zip",
-                "url": "https://api.github.com/repos/pdepend/pdepend/zipball/c64472f8e76ca858c79ad9a4cf1e2734b3f8cc38",
-                "reference": "c64472f8e76ca858c79ad9a4cf1e2734b3f8cc38",
->>>>>>> 0a712bc0
-                "shasum": ""
-            },
-            "require": {
-                "php": ">=5.3.0",
-                "symfony/polyfill-mbstring": "^1.3"
-            },
-            "require-dev": {
-                "phpunit/phpunit": "~4.7",
-                "squizlabs/php_codesniffer": "~2.0"
-            },
-            "type": "library",
-            "autoload": {
-                "psr-4": {
-                    "TrueBV\\": "src/"
-                }
-            },
-            "notification-url": "https://packagist.org/downloads/",
-            "license": [
-                "MIT"
-            ],
-<<<<<<< HEAD
-            "authors": [
-                {
-                    "name": "Renan Gonçalves",
-                    "email": "renan.saddam@gmail.com"
-                }
-            ],
-            "description": "A Bootstring encoding of Unicode for Internationalized Domain Names in Applications (IDNA)",
-            "homepage": "https://github.com/true/php-punycode",
-            "keywords": [
-                "idna",
-                "punycode"
-            ],
-            "time": "2016-11-16T10:37:54+00:00"
-=======
-            "description": "Official version of pdepend to be handled with Composer",
-            "funding": [
-                {
-                    "url": "https://tidelift.com/funding/github/packagist/pdepend/pdepend",
-                    "type": "tidelift"
-                }
-            ],
-            "time": "2020-06-20T10:53:13+00:00"
->>>>>>> 0a712bc0
-        },
-        {
-            "name": "twig/twig",
-            "version": "v2.12.5",
-            "source": {
-                "type": "git",
-                "url": "https://github.com/twigphp/Twig.git",
-                "reference": "18772e0190734944277ee97a02a9a6c6555fcd94"
-            },
-            "dist": {
-                "type": "zip",
-                "url": "https://api.github.com/repos/twigphp/Twig/zipball/18772e0190734944277ee97a02a9a6c6555fcd94",
-                "reference": "18772e0190734944277ee97a02a9a6c6555fcd94",
-                "shasum": ""
-            },
-            "require": {
-                "php": "^7.0",
-                "symfony/polyfill-ctype": "^1.8",
-                "symfony/polyfill-mbstring": "^1.3"
-            },
-            "require-dev": {
-                "psr/container": "^1.0",
-                "symfony/phpunit-bridge": "^4.4|^5.0"
-            },
-            "type": "library",
-            "extra": {
-                "branch-alias": {
-                    "dev-master": "2.12-dev"
-                }
-            },
-            "autoload": {
-                "psr-0": {
-                    "Twig_": "lib/"
-                },
-                "psr-4": {
-                    "Twig\\": "src/"
-                }
-            },
-            "notification-url": "https://packagist.org/downloads/",
-            "license": [
-                "BSD-3-Clause"
-            ],
-            "authors": [
-                {
-                    "name": "Fabien Potencier",
-                    "email": "fabien@symfony.com",
-                    "homepage": "http://fabien.potencier.org",
-                    "role": "Lead Developer"
-                },
-                {
-                    "name": "Twig Team",
-                    "role": "Contributors"
-                },
-                {
-                    "name": "Armin Ronacher",
-                    "email": "armin.ronacher@active-4.com",
-                    "role": "Project Founder"
-                }
-            ],
-            "description": "Twig, the flexible, fast, and secure template language for PHP",
-            "homepage": "https://twig.symfony.com",
-            "keywords": [
-                "templating"
-            ],
-            "time": "2020-02-11T15:31:23+00:00"
-        },
-        {
-            "name": "vufind-org/vufindcode",
-            "version": "v1.2",
-            "source": {
-                "type": "git",
-                "url": "https://github.com/vufind-org/vufindcode.git",
-                "reference": "df7f4d2188c9f2c654dfee69774b80b9d03b1ab4"
-            },
-            "dist": {
-                "type": "zip",
-                "url": "https://api.github.com/repos/vufind-org/vufindcode/zipball/df7f4d2188c9f2c654dfee69774b80b9d03b1ab4",
-                "reference": "df7f4d2188c9f2c654dfee69774b80b9d03b1ab4",
-                "shasum": ""
-            },
-            "require": {
-                "php": ">=7.0.8"
-            },
-            "require-dev": {
-                "friendsofphp/php-cs-fixer": "2.11.1",
-                "pear/http_request2": "2.3.0",
-                "phing/phing": "2.16.1",
-                "phploc/phploc": "4.0.1",
-                "phpmd/phpmd": "2.6.0",
-                "phpunit/phpunit": "6.5.8",
-                "sebastian/phpcpd": "3.0.1",
-                "squizlabs/php_codesniffer": "3.2.3"
-            },
-            "type": "library",
-            "autoload": {
-                "psr-0": {
-                    "VuFindCode\\": "src/"
-                }
-            },
-            "notification-url": "https://packagist.org/downloads/",
-            "license": [
-                "GPL-2.0"
-            ],
-            "authors": [
-                {
-                    "name": "Demian Katz",
-                    "email": "demian.katz@villanova.edu"
-                }
-            ],
-            "description": "Classes for working with EANs, ISBNs and ISMNs (a VuFind support library)",
-            "homepage": "https://vufind.org/",
-            "time": "2019-11-07T14:29:07+00:00"
-        },
-        {
-            "name": "vufind-org/vufinddate",
-            "version": "v1.0.0",
-            "source": {
-                "type": "git",
-                "url": "https://github.com/vufind-org/vufinddate.git",
-                "reference": "1bec5458b48d96fa8ff87123584042780f4c3c24"
-            },
-            "dist": {
-                "type": "zip",
-                "url": "https://api.github.com/repos/vufind-org/vufinddate/zipball/1bec5458b48d96fa8ff87123584042780f4c3c24",
-                "reference": "1bec5458b48d96fa8ff87123584042780f4c3c24",
-                "shasum": ""
-            },
-            "require": {
-                "php": ">=7.0.8"
-            },
-            "require-dev": {
-<<<<<<< HEAD
-                "friendsofphp/php-cs-fixer": "2.11.1",
-                "pear/http_request2": "2.3.0",
-                "phing/phing": "2.16.1",
-                "phploc/phploc": "4.0.1",
-                "phpmd/phpmd": "2.6.0",
-                "phpunit/phpunit": "6.5.8",
-                "sebastian/phpcpd": "3.0.1",
-                "squizlabs/php_codesniffer": "3.2.3"
-            },
-            "type": "library",
-            "autoload": {
-                "psr-4": {
-                    "VuFind\\Date\\": "src/"
-                }
-            },
-            "notification-url": "https://packagist.org/downloads/",
-            "license": [
-                "GPL-2.0"
-            ],
-            "authors": [
-                {
-                    "name": "Demian Katz",
-                    "email": "demian.katz@villanova.edu"
-                }
-            ],
-            "description": "Date formatting tools for the VuFind project",
-            "homepage": "https://vufind.org/",
-            "time": "2018-05-23T19:59:10+00:00"
-        },
-        {
-            "name": "vufind-org/vufindharvest",
-            "version": "v4.0.1",
-            "source": {
-                "type": "git",
-                "url": "https://github.com/vufind-org/vufindharvest.git",
-                "reference": "8e12f40fd444a033178a836517973643dc04622e"
-            },
-            "dist": {
-                "type": "zip",
-                "url": "https://api.github.com/repos/vufind-org/vufindharvest/zipball/8e12f40fd444a033178a836517973643dc04622e",
-                "reference": "8e12f40fd444a033178a836517973643dc04622e",
-                "shasum": ""
-            },
-            "require": {
-                "laminas/laminas-http": ">=2.2",
-                "php": ">=7.0.8",
-                "symfony/console": "^4.0||^5.0"
-            },
-            "require-dev": {
-                "friendsofphp/php-cs-fixer": "2.16.1",
-                "pear/http_request2": "2.3.0",
-                "phing/phing": "2.16.2",
-                "phploc/phploc": "4.0.1",
-                "phpmd/phpmd": "2.8.1",
-                "phpunit/phpunit": "8.5.2",
-                "sebastian/phpcpd": "4.1.0",
-                "squizlabs/php_codesniffer": "3.5.3"
             },
             "type": "library",
             "autoload": {
@@ -9980,16 +7920,16 @@
         },
         {
             "name": "vufind-org/vufindhttp",
-            "version": "v3.0.0",
+            "version": "v3.1.0",
             "source": {
                 "type": "git",
                 "url": "https://github.com/vufind-org/vufindhttp.git",
-                "reference": "26558d9b830bf5cdd5e9a5fbab06df649a5525e7"
-            },
-            "dist": {
-                "type": "zip",
-                "url": "https://api.github.com/repos/vufind-org/vufindhttp/zipball/26558d9b830bf5cdd5e9a5fbab06df649a5525e7",
-                "reference": "26558d9b830bf5cdd5e9a5fbab06df649a5525e7",
+                "reference": "69aff6bcb84139598bdb42d161b7483caf69b1c2"
+            },
+            "dist": {
+                "type": "zip",
+                "url": "https://api.github.com/repos/vufind-org/vufindhttp/zipball/69aff6bcb84139598bdb42d161b7483caf69b1c2",
+                "reference": "69aff6bcb84139598bdb42d161b7483caf69b1c2",
                 "shasum": ""
             },
             "require": {
@@ -10031,7 +7971,30 @@
             ],
             "description": "VuFind HTTP service library",
             "homepage": "https://vufind.org/",
-            "time": "2020-01-27T20:45:14+00:00"
+            "time": "2020-07-01T10:47:57+00:00"
+        },
+        {
+            "name": "webfontkit/open-sans",
+            "version": "1.0.0",
+            "source": {
+                "type": "git",
+                "url": "https://github.com/webfontkit/open-sans.git",
+                "reference": "00ab31e690edfd0d88f9ffbcd998cf298b9687e9"
+            },
+            "dist": {
+                "type": "zip",
+                "url": "https://api.github.com/repos/webfontkit/open-sans/zipball/00ab31e690edfd0d88f9ffbcd998cf298b9687e9",
+                "reference": "00ab31e690edfd0d88f9ffbcd998cf298b9687e9",
+                "shasum": ""
+            },
+            "type": "library",
+            "notification-url": "https://packagist.org/downloads/",
+            "license": [
+                "Apache-2.0"
+            ],
+            "description": "Open Sans is a humanist sans serif typeface designed by Steve Matteson, Type Director of Ascender Corp. This version contains the complete 897 character set, which includes the standard ISO Latin 1, Latin CE, Greek and Cyrillic character sets. Open Sans was designed with an upright stress, open forms and a neutral, yet friendly appearance. It was optimized for print, web, and mobile interfaces, and has excellent legibility characteristics in its letterforms.",
+            "homepage": "http://www.google.com/fonts/specimen/Open+Sans",
+            "time": "2014-08-20T20:43:34+00:00"
         },
         {
             "name": "wikimedia/composer-merge-plugin",
@@ -10159,10 +8122,6 @@
             },
             "require-dev": {
                 "phpunit/phpunit": "^6.4"
-=======
-                "phpunit/phpunit": "^5.7.23 || ^6.4.3",
-                "symfony/process": "^3.3"
->>>>>>> 0a712bc0
             },
             "type": "library",
             "extra": {
@@ -10171,15 +8130,9 @@
                 }
             },
             "autoload": {
-<<<<<<< HEAD
                 "psr-4": {
                     "Yajra\\": "src/"
                 }
-=======
-                "classmap": [
-                    "src/"
-                ]
->>>>>>> 0a712bc0
             },
             "notification-url": "https://packagist.org/downloads/",
             "license": [
@@ -10187,340 +8140,12 @@
             ],
             "authors": [
                 {
-<<<<<<< HEAD
                     "name": "Arjay Angeles",
                     "email": "aqangeles@gmail.com"
                 }
             ],
             "description": "PDO userspace driver proxying calls to PHP OCI8 driver",
             "time": "2019-12-05T06:00:56+00:00"
-        },
-        {
-            "name": "zendframework/zendrest",
-            "version": "2.0.2",
-            "source": {
-                "type": "git",
-                "url": "https://github.com/zendframework/ZendRest.git",
-                "reference": "7427d242b4546e5aef1206d2c97e402109d8843e"
-            },
-            "dist": {
-                "type": "zip",
-                "url": "https://api.github.com/repos/zendframework/ZendRest/zipball/7427d242b4546e5aef1206d2c97e402109d8843e",
-                "reference": "7427d242b4546e5aef1206d2c97e402109d8843e",
-                "shasum": ""
-            },
-            "require": {
-                "php": ">=5.3.3",
-                "zendframework/zend-http": "~2.0",
-                "zendframework/zend-uri": "~2.0",
-                "zendframework/zendxml": "~1.0-dev"
-            },
-            "type": "library",
-            "autoload": {
-                "psr-0": {
-                    "ZendRest": "library/"
-=======
-                    "name": "Kore Nordmann",
-                    "email": "mail@kore-nordmann.de"
-                },
-                {
-                    "name": "Sebastian Bergmann",
-                    "email": "sebastian@phpunit.de"
-                },
-                {
-                    "name": "SpacePossum"
-                }
-            ],
-            "description": "sebastian/diff v2 backport support for PHP5.6",
-            "homepage": "https://github.com/PHP-CS-Fixer",
-            "keywords": [
-                "diff"
-            ],
-            "time": "2018-02-15T16:58:55+00:00"
-        },
-        {
-            "name": "phpdocumentor/reflection-common",
-            "version": "2.2.0",
-            "source": {
-                "type": "git",
-                "url": "https://github.com/phpDocumentor/ReflectionCommon.git",
-                "reference": "1d01c49d4ed62f25aa84a747ad35d5a16924662b"
-            },
-            "dist": {
-                "type": "zip",
-                "url": "https://api.github.com/repos/phpDocumentor/ReflectionCommon/zipball/1d01c49d4ed62f25aa84a747ad35d5a16924662b",
-                "reference": "1d01c49d4ed62f25aa84a747ad35d5a16924662b",
-                "shasum": ""
-            },
-            "require": {
-                "php": "^7.2 || ^8.0"
-            },
-            "type": "library",
-            "extra": {
-                "branch-alias": {
-                    "dev-2.x": "2.x-dev"
-                }
-            },
-            "autoload": {
-                "psr-4": {
-                    "phpDocumentor\\Reflection\\": "src/"
->>>>>>> 0a712bc0
-                }
-            },
-            "notification-url": "https://packagist.org/downloads/",
-            "license": [
-<<<<<<< HEAD
-                "BSD-3-Clause"
-            ],
-            "homepage": "http://packages.zendframework.com/",
-            "keywords": [
-                "rest",
-                "zf2"
-            ],
-            "abandoned": true,
-            "time": "2014-03-05T22:32:09+00:00"
-        },
-        {
-            "name": "zendframework/zendservice-amazon",
-            "version": "2.3.1",
-            "source": {
-                "type": "git",
-                "url": "https://github.com/zendframework/ZendService_Amazon.git",
-                "reference": "0bb035f5b5fe88e443d8dcd96a8415fea2729508"
-            },
-            "dist": {
-                "type": "zip",
-                "url": "https://api.github.com/repos/zendframework/ZendService_Amazon/zipball/0bb035f5b5fe88e443d8dcd96a8415fea2729508",
-                "reference": "0bb035f5b5fe88e443d8dcd96a8415fea2729508",
-                "shasum": ""
-            },
-            "require": {
-                "php": "^5.6 || ^7.0",
-                "zendframework/zend-crypt": "^2.6 || ^3.2",
-                "zendframework/zend-http": "^2.6",
-                "zendframework/zend-json": "^2.6 || ^3.0",
-                "zendframework/zendrest": "~2.0",
-                "zendframework/zendxml": "^1.0"
-            },
-            "require-dev": {
-                "malukenho/docheader": "^0.1.5",
-                "phpunit/phpunit": "^6.0.8 || ^5.7.15",
-                "zendframework/zend-coding-standard": "~1.0.0",
-                "zendframework/zend-i18n": "~2.0"
-            },
-            "suggest": {
-                "zendframework/zend-uri": "Zend\\Uri component"
-=======
-                "MIT"
-            ],
-            "authors": [
-                {
-                    "name": "Jaap van Otterdijk",
-                    "email": "opensource@ijaap.nl"
-                }
-            ],
-            "description": "Common reflection classes used by phpdocumentor to reflect the code structure",
-            "homepage": "http://www.phpdoc.org",
-            "keywords": [
-                "FQSEN",
-                "phpDocumentor",
-                "phpdoc",
-                "reflection",
-                "static analysis"
-            ],
-            "time": "2020-06-27T09:03:43+00:00"
-        },
-        {
-            "name": "phpdocumentor/reflection-docblock",
-            "version": "5.1.0",
-            "source": {
-                "type": "git",
-                "url": "https://github.com/phpDocumentor/ReflectionDocBlock.git",
-                "reference": "cd72d394ca794d3466a3b2fc09d5a6c1dc86b47e"
-            },
-            "dist": {
-                "type": "zip",
-                "url": "https://api.github.com/repos/phpDocumentor/ReflectionDocBlock/zipball/cd72d394ca794d3466a3b2fc09d5a6c1dc86b47e",
-                "reference": "cd72d394ca794d3466a3b2fc09d5a6c1dc86b47e",
-                "shasum": ""
-            },
-            "require": {
-                "ext-filter": "^7.1",
-                "php": "^7.2",
-                "phpdocumentor/reflection-common": "^2.0",
-                "phpdocumentor/type-resolver": "^1.0",
-                "webmozart/assert": "^1"
-            },
-            "require-dev": {
-                "doctrine/instantiator": "^1",
-                "mockery/mockery": "^1"
->>>>>>> 0a712bc0
-            },
-            "type": "library",
-            "extra": {
-                "branch-alias": {
-<<<<<<< HEAD
-                    "dev-master": "2.3.x-dev",
-                    "dev-develop": "2.4.x-dev"
-=======
-                    "dev-master": "5.x-dev"
->>>>>>> 0a712bc0
-                }
-            },
-            "autoload": {
-                "psr-4": {
-<<<<<<< HEAD
-                    "ZendService\\Amazon\\": "src/"
-=======
-                    "phpDocumentor\\Reflection\\": "src"
->>>>>>> 0a712bc0
-                }
-            },
-            "notification-url": "https://packagist.org/downloads/",
-            "license": [
-                "MIT"
-            ],
-<<<<<<< HEAD
-            "description": "OOP wrapper for the Amazon web service",
-            "homepage": "http://packages.zendframework.com/",
-            "keywords": [
-                "amazon",
-                "ec2",
-                "s3",
-                "simpledb",
-                "sqs",
-                "zf2"
-            ],
-            "abandoned": "aws/aws-sdk-php",
-            "time": "2019-02-07T18:15:54+00:00"
-        },
-        {
-            "name": "zf-commons/zfc-rbac",
-            "version": "v2.6.3",
-            "source": {
-                "type": "git",
-                "url": "https://github.com/ZF-Commons/zfc-rbac.git",
-                "reference": "dd1857a88474e2a77996b1fb858f927510762819"
-            },
-            "dist": {
-                "type": "zip",
-                "url": "https://api.github.com/repos/ZF-Commons/zfc-rbac/zipball/dd1857a88474e2a77996b1fb858f927510762819",
-                "reference": "dd1857a88474e2a77996b1fb858f927510762819",
-                "shasum": ""
-            },
-            "require": {
-                "php": "~5.6 || ~7.0",
-                "zendframework/zend-config": "~2.2 || ^3.1",
-                "zendframework/zend-eventmanager": "^2.6.3 || ^3.0",
-                "zendframework/zend-mvc": "~2.7 || ^3.0",
-                "zendframework/zend-servicemanager": "^2.7.5 || ^3.0.3",
-                "zfr/rbac": "~1.2"
-            },
-            "require-dev": {
-                "doctrine/common": "~2.4",
-                "doctrine/doctrine-module": "~1.1",
-                "doctrine/doctrine-orm-module": "^1.0",
-                "phpunit/phpunit": "~4.8.26",
-                "satooshi/php-coveralls": "~0.6",
-                "squizlabs/php_codesniffer": "2.6.*",
-                "zendframework/zend-authentication": "~2.2",
-                "zendframework/zend-developer-tools": "~1.1",
-                "zendframework/zend-http": "~2.2",
-                "zendframework/zend-i18n": "~2.7.3",
-                "zendframework/zend-log": "~2.2",
-                "zendframework/zend-serializer": "~2.2",
-                "zendframework/zend-view": "~2.2"
-            },
-            "suggest": {
-                "doctrine/doctrine-module": "if you want to use Doctrine role provider",
-                "zendframework/zend-developer-tools": "if you want to show information about the roles"
-=======
-            "authors": [
-                {
-                    "name": "Mike van Riel",
-                    "email": "me@mikevanriel.com"
-                },
-                {
-                    "name": "Jaap van Otterdijk",
-                    "email": "account@ijaap.nl"
-                }
-            ],
-            "description": "With this component, a library can provide support for annotations via DocBlocks or otherwise retrieve information that is embedded in a DocBlock.",
-            "time": "2020-02-22T12:28:44+00:00"
-        },
-        {
-            "name": "phpdocumentor/type-resolver",
-            "version": "1.3.0",
-            "source": {
-                "type": "git",
-                "url": "https://github.com/phpDocumentor/TypeResolver.git",
-                "reference": "e878a14a65245fbe78f8080eba03b47c3b705651"
-            },
-            "dist": {
-                "type": "zip",
-                "url": "https://api.github.com/repos/phpDocumentor/TypeResolver/zipball/e878a14a65245fbe78f8080eba03b47c3b705651",
-                "reference": "e878a14a65245fbe78f8080eba03b47c3b705651",
-                "shasum": ""
-            },
-            "require": {
-                "php": "^7.2 || ^8.0",
-                "phpdocumentor/reflection-common": "^2.0"
-            },
-            "require-dev": {
-                "ext-tokenizer": "*"
->>>>>>> 0a712bc0
-            },
-            "type": "library",
-            "extra": {
-                "branch-alias": {
-<<<<<<< HEAD
-                    "dev-master": "2.4-dev",
-                    "dev-develop": "3.0-dev"
-                }
-            },
-            "autoload": {
-                "psr-0": {
-                    "ZfcRbac\\": "src/"
-=======
-                    "dev-1.x": "1.x-dev"
-                }
-            },
-            "autoload": {
-                "psr-4": {
-                    "phpDocumentor\\Reflection\\": "src"
->>>>>>> 0a712bc0
-                }
-            },
-            "notification-url": "https://packagist.org/downloads/",
-            "license": [
-                "MIT"
-            ],
-            "authors": [
-                {
-<<<<<<< HEAD
-                    "name": "Kyle Spraggs",
-                    "email": "theman@spiffyjr.me",
-                    "homepage": "http://www.spiffyjr.me/"
-                },
-                {
-                    "name": "Jean-Marie Leroux",
-                    "email": "jmleroux.pro@gmail.com"
-                },
-                {
-                    "name": "Michaël Gallego",
-                    "email": "mic.gallego@gmail.com",
-                    "homepage": "http://www.michaelgallego.fr"
-                }
-            ],
-            "description": "Zend Framework 2 Module that provides a layer of features of Zend\\Permissions\\Rbac",
-            "homepage": "http://www.github.com/ZF-Commons/zfc-rbac",
-            "keywords": [
-                "module",
-                "permissions",
-                "rbac",
-                "zf2"
-            ],
-            "time": "2017-05-07T08:45:27+00:00"
         },
         {
             "name": "zfr/rbac",
@@ -10544,44 +8169,8 @@
                 "satooshi/php-coveralls": "~0.6",
                 "squizlabs/php_codesniffer": "1.4.*",
                 "zendframework/zend-servicemanager": "~2.2"
-=======
-                    "name": "Mike van Riel",
-                    "email": "me@mikevanriel.com"
-                }
-            ],
-            "description": "A PSR-5 based resolver of Class names, Types and Structural Element Names",
-            "time": "2020-06-27T10:12:23+00:00"
-        },
-        {
-            "name": "phploc/phploc",
-            "version": "5.0.0",
-            "source": {
-                "type": "git",
-                "url": "https://github.com/sebastianbergmann/phploc.git",
-                "reference": "5b714ccb7cb8ca29ccf9caf6eb1aed0131d3a884"
-            },
-            "dist": {
-                "type": "zip",
-                "url": "https://api.github.com/repos/sebastianbergmann/phploc/zipball/5b714ccb7cb8ca29ccf9caf6eb1aed0131d3a884",
-                "reference": "5b714ccb7cb8ca29ccf9caf6eb1aed0131d3a884",
-                "shasum": ""
-            },
-            "require": {
-                "php": "^7.2",
-                "sebastian/finder-facade": "^1.1",
-                "sebastian/version": "^2.0",
-                "symfony/console": "^4.0"
->>>>>>> 0a712bc0
-            },
-            "bin": [
-                "phploc"
-            ],
-            "type": "library",
-            "extra": {
-                "branch-alias": {
-                    "dev-master": "5.0-dev"
-                }
-            },
+            },
+            "type": "library",
             "autoload": {
                 "psr-0": {
                     "Rbac\\": "src/"
@@ -10598,7 +8187,6 @@
                     "homepage": "http://michaelgallego.fr"
                 }
             ],
-<<<<<<< HEAD
             "description": "Zend Framework 3 prototype for Zend\\Permissions\\Rbac.",
             "homepage": "https://github.com/zf-fr/rbac",
             "keywords": [
@@ -10637,44 +8225,8 @@
                 "behat/mink-goutte-driver": "fast headless driver for any app without JS emulation",
                 "behat/mink-selenium2-driver": "slow, but JS-enabled driver for any app (requires Selenium2)",
                 "behat/mink-zombie-driver": "fast and JS-enabled headless driver for any app (requires node.js)"
-=======
-            "description": "A tool for quickly measuring the size of a PHP project.",
-            "homepage": "https://github.com/sebastianbergmann/phploc",
-            "time": "2019-03-16T10:41:19+00:00"
-        },
-        {
-            "name": "phpmd/phpmd",
-            "version": "2.8.2",
-            "source": {
-                "type": "git",
-                "url": "https://github.com/phpmd/phpmd.git",
-                "reference": "714629ed782537f638fe23c4346637659b779a77"
-            },
-            "dist": {
-                "type": "zip",
-                "url": "https://api.github.com/repos/phpmd/phpmd/zipball/714629ed782537f638fe23c4346637659b779a77",
-                "reference": "714629ed782537f638fe23c4346637659b779a77",
-                "shasum": ""
-            },
-            "require": {
-                "composer/xdebug-handler": "^1.0",
-                "ext-xml": "*",
-                "pdepend/pdepend": "^2.7.1",
-                "php": ">=5.3.9"
-            },
-            "require-dev": {
-                "easy-doc/easy-doc": "0.0.0 || ^1.3.2",
-                "gregwar/rst": "^1.0",
-                "mikey179/vfsstream": "^1.6.4",
-                "phpunit/phpunit": "^4.8.36 || ^5.7.27",
-                "squizlabs/php_codesniffer": "^2.0"
->>>>>>> 0a712bc0
-            },
-            "bin": [
-                "src/bin/phpmd"
-            ],
-            "type": "library",
-<<<<<<< HEAD
+            },
+            "type": "library",
             "extra": {
                 "branch-alias": {
                     "dev-master": "1.7.x-dev"
@@ -10683,11 +8235,6 @@
             "autoload": {
                 "psr-4": {
                     "Behat\\Mink\\": "src/"
-=======
-            "autoload": {
-                "psr-0": {
-                    "PHPMD\\": "src/main/php"
->>>>>>> 0a712bc0
                 }
             },
             "notification-url": "https://packagist.org/downloads/",
@@ -10696,7 +8243,6 @@
             ],
             "authors": [
                 {
-<<<<<<< HEAD
                     "name": "Konstantin Kudryashov",
                     "email": "ever.zet@gmail.com",
                     "homepage": "http://everzet.com"
@@ -10732,78 +8278,16 @@
             },
             "require-dev": {
                 "symfony/phpunit-bridge": "~2.7"
-=======
-                    "name": "Manuel Pichler",
-                    "email": "github@manuel-pichler.de",
-                    "homepage": "https://github.com/manuelpichler",
-                    "role": "Project Founder"
-                },
-                {
-                    "name": "Marc Würth",
-                    "email": "ravage@bluewin.ch",
-                    "homepage": "https://github.com/ravage84",
-                    "role": "Project Maintainer"
-                },
-                {
-                    "name": "Other contributors",
-                    "homepage": "https://github.com/phpmd/phpmd/graphs/contributors",
-                    "role": "Contributors"
-                }
-            ],
-            "description": "PHPMD is a spin-off project of PHP Depend and aims to be a PHP equivalent of the well known Java tool PMD.",
-            "homepage": "https://phpmd.org/",
-            "keywords": [
-                "mess detection",
-                "mess detector",
-                "pdepend",
-                "phpmd",
-                "pmd"
-            ],
-            "time": "2020-02-16T20:15:50+00:00"
-        },
-        {
-            "name": "phpspec/prophecy",
-            "version": "v1.10.3",
-            "source": {
-                "type": "git",
-                "url": "https://github.com/phpspec/prophecy.git",
-                "reference": "451c3cd1418cf640de218914901e51b064abb093"
-            },
-            "dist": {
-                "type": "zip",
-                "url": "https://api.github.com/repos/phpspec/prophecy/zipball/451c3cd1418cf640de218914901e51b064abb093",
-                "reference": "451c3cd1418cf640de218914901e51b064abb093",
-                "shasum": ""
-            },
-            "require": {
-                "doctrine/instantiator": "^1.0.2",
-                "php": "^5.3|^7.0",
-                "phpdocumentor/reflection-docblock": "^2.0|^3.0.2|^4.0|^5.0",
-                "sebastian/comparator": "^1.2.3|^2.0|^3.0|^4.0",
-                "sebastian/recursion-context": "^1.0|^2.0|^3.0|^4.0"
-            },
-            "require-dev": {
-                "phpspec/phpspec": "^2.5 || ^3.2",
-                "phpunit/phpunit": "^4.8.35 || ^5.7 || ^6.5 || ^7.1"
->>>>>>> 0a712bc0
             },
             "type": "mink-driver",
             "extra": {
                 "branch-alias": {
-<<<<<<< HEAD
                     "dev-master": "1.3.x-dev"
-=======
-                    "dev-master": "1.10.x-dev"
->>>>>>> 0a712bc0
-                }
-            },
-            "autoload": {
-                "psr-4": {
-<<<<<<< HEAD
+                }
+            },
+            "autoload": {
+                "psr-4": {
                     "Behat\\Mink\\Driver\\": "src/"
-=======
-                    "Prophecy\\": "src/Prophecy"
->>>>>>> 0a712bc0
                 }
             },
             "notification-url": "https://packagist.org/downloads/",
@@ -10817,7 +8301,6 @@
                     "homepage": "http://everzet.com"
                 },
                 {
-<<<<<<< HEAD
                     "name": "Pete Otaqui",
                     "email": "pete@otaqui.com",
                     "homepage": "https://github.com/pete-otaqui"
@@ -10854,64 +8337,11 @@
             },
             "require-dev": {
                 "phpunit/phpunit": "^4.5 || ^5.0.5"
-=======
-                    "name": "Marcello Duarte",
-                    "email": "marcello.duarte@gmail.com"
-                }
-            ],
-            "description": "Highly opinionated mocking framework for PHP 5.3+",
-            "homepage": "https://github.com/phpspec/prophecy",
-            "keywords": [
-                "Double",
-                "Dummy",
-                "fake",
-                "mock",
-                "spy",
-                "stub"
-            ],
-            "time": "2020-03-05T15:02:03+00:00"
-        },
-        {
-            "name": "phpunit/php-code-coverage",
-            "version": "7.0.10",
-            "source": {
-                "type": "git",
-                "url": "https://github.com/sebastianbergmann/php-code-coverage.git",
-                "reference": "f1884187926fbb755a9aaf0b3836ad3165b478bf"
-            },
-            "dist": {
-                "type": "zip",
-                "url": "https://api.github.com/repos/sebastianbergmann/php-code-coverage/zipball/f1884187926fbb755a9aaf0b3836ad3165b478bf",
-                "reference": "f1884187926fbb755a9aaf0b3836ad3165b478bf",
-                "shasum": ""
-            },
-            "require": {
-                "ext-dom": "*",
-                "ext-xmlwriter": "*",
-                "php": "^7.2",
-                "phpunit/php-file-iterator": "^2.0.2",
-                "phpunit/php-text-template": "^1.2.1",
-                "phpunit/php-token-stream": "^3.1.1",
-                "sebastian/code-unit-reverse-lookup": "^1.0.1",
-                "sebastian/environment": "^4.2.2",
-                "sebastian/version": "^2.0.1",
-                "theseer/tokenizer": "^1.1.3"
-            },
-            "require-dev": {
-                "phpunit/phpunit": "^8.2.2"
-            },
-            "suggest": {
-                "ext-xdebug": "^2.7.2"
->>>>>>> 0a712bc0
-            },
-            "type": "library",
-            "extra": {
-                "branch-alias": {
-<<<<<<< HEAD
+            },
+            "type": "library",
+            "extra": {
+                "branch-alias": {
                     "dev-master": "1.x-dev"
-=======
-                    "dev-master": "7.0-dev"
->>>>>>> 0a712bc0
                 }
             },
             "autoload": {
@@ -10925,7 +8355,6 @@
             ],
             "authors": [
                 {
-<<<<<<< HEAD
                     "name": "Nils Adermann",
                     "email": "naderman@naderman.de",
                     "homepage": "http://www.naderman.de"
@@ -11027,38 +8456,6 @@
                 "ext-curl": "*",
                 "ext-json": "*",
                 "textalk/websocket": "^1.2.0"
-=======
-                    "name": "Sebastian Bergmann",
-                    "email": "sebastian@phpunit.de",
-                    "role": "lead"
-                }
-            ],
-            "description": "Library that provides collection, processing, and rendering functionality for PHP code coverage information.",
-            "homepage": "https://github.com/sebastianbergmann/php-code-coverage",
-            "keywords": [
-                "coverage",
-                "testing",
-                "xunit"
-            ],
-            "time": "2019-11-20T13:55:58+00:00"
-        },
-        {
-            "name": "phpunit/php-file-iterator",
-            "version": "2.0.2",
-            "source": {
-                "type": "git",
-                "url": "https://github.com/sebastianbergmann/php-file-iterator.git",
-                "reference": "050bedf145a257b1ff02746c31894800e5122946"
-            },
-            "dist": {
-                "type": "zip",
-                "url": "https://api.github.com/repos/sebastianbergmann/php-file-iterator/zipball/050bedf145a257b1ff02746c31894800e5122946",
-                "reference": "050bedf145a257b1ff02746c31894800e5122946",
-                "shasum": ""
-            },
-            "require": {
-                "php": "^7.1"
->>>>>>> 0a712bc0
             },
             "require-dev": {
                 "mink/driver-testsuite": "dev-master",
@@ -11081,7 +8478,6 @@
             ],
             "authors": [
                 {
-<<<<<<< HEAD
                     "name": "Dorian More",
                     "email": "doriancmore@gmail.com"
                 }
@@ -11118,39 +8514,6 @@
                     "dev-master": "1.9.x-dev"
                 }
             },
-=======
-                    "name": "Sebastian Bergmann",
-                    "email": "sebastian@phpunit.de",
-                    "role": "lead"
-                }
-            ],
-            "description": "FilterIterator implementation that filters files based on a list of suffixes.",
-            "homepage": "https://github.com/sebastianbergmann/php-file-iterator/",
-            "keywords": [
-                "filesystem",
-                "iterator"
-            ],
-            "time": "2018-09-13T20:33:42+00:00"
-        },
-        {
-            "name": "phpunit/php-text-template",
-            "version": "1.2.1",
-            "source": {
-                "type": "git",
-                "url": "https://github.com/sebastianbergmann/php-text-template.git",
-                "reference": "31f8b717e51d9a2afca6c9f046f5d69fc27c8686"
-            },
-            "dist": {
-                "type": "zip",
-                "url": "https://api.github.com/repos/sebastianbergmann/php-text-template/zipball/31f8b717e51d9a2afca6c9f046f5d69fc27c8686",
-                "reference": "31f8b717e51d9a2afca6c9f046f5d69fc27c8686",
-                "shasum": ""
-            },
-            "require": {
-                "php": ">=5.3.3"
-            },
-            "type": "library",
->>>>>>> 0a712bc0
             "autoload": {
                 "psr-4": {
                     "Doctrine\\Common\\Annotations\\": "lib/Doctrine/Common/Annotations"
@@ -11158,7 +8521,6 @@
             },
             "notification-url": "https://packagist.org/downloads/",
             "license": [
-<<<<<<< HEAD
                 "MIT"
             ],
             "authors": [
@@ -11204,61 +8566,24 @@
                 "type": "zip",
                 "url": "https://api.github.com/repos/doctrine/instantiator/zipball/f350df0268e904597e3bd9c4685c53e0e333feea",
                 "reference": "f350df0268e904597e3bd9c4685c53e0e333feea",
-=======
-                "BSD-3-Clause"
-            ],
-            "authors": [
-                {
-                    "name": "Sebastian Bergmann",
-                    "email": "sebastian@phpunit.de",
-                    "role": "lead"
-                }
-            ],
-            "description": "Simple template engine.",
-            "homepage": "https://github.com/sebastianbergmann/php-text-template/",
-            "keywords": [
-                "template"
-            ],
-            "time": "2015-06-21T13:50:34+00:00"
-        },
-        {
-            "name": "phpunit/php-timer",
-            "version": "2.1.2",
-            "source": {
-                "type": "git",
-                "url": "https://github.com/sebastianbergmann/php-timer.git",
-                "reference": "1038454804406b0b5f5f520358e78c1c2f71501e"
-            },
-            "dist": {
-                "type": "zip",
-                "url": "https://api.github.com/repos/sebastianbergmann/php-timer/zipball/1038454804406b0b5f5f520358e78c1c2f71501e",
-                "reference": "1038454804406b0b5f5f520358e78c1c2f71501e",
->>>>>>> 0a712bc0
                 "shasum": ""
             },
             "require": {
                 "php": "^7.1 || ^8.0"
             },
             "require-dev": {
-<<<<<<< HEAD
                 "doctrine/coding-standard": "^6.0",
                 "ext-pdo": "*",
                 "ext-phar": "*",
                 "phpbench/phpbench": "^0.13",
                 "phpstan/phpstan-phpunit": "^0.11",
                 "phpstan/phpstan-shim": "^0.11",
-=======
->>>>>>> 0a712bc0
                 "phpunit/phpunit": "^7.0"
             },
             "type": "library",
             "extra": {
                 "branch-alias": {
-<<<<<<< HEAD
                     "dev-master": "1.2.x-dev"
-=======
-                    "dev-master": "2.1-dev"
->>>>>>> 0a712bc0
                 }
             },
             "autoload": {
@@ -11272,7 +8597,6 @@
             ],
             "authors": [
                 {
-<<<<<<< HEAD
                     "name": "Marco Pivetta",
                     "email": "ocramius@gmail.com",
                     "homepage": "http://ocramius.github.com/"
@@ -11321,49 +8645,11 @@
                 "doctrine/coding-standard": "^6.0",
                 "phpstan/phpstan": "^0.11.8",
                 "phpunit/phpunit": "^8.2"
-=======
-                    "name": "Sebastian Bergmann",
-                    "email": "sebastian@phpunit.de",
-                    "role": "lead"
-                }
-            ],
-            "description": "Utility class for timing",
-            "homepage": "https://github.com/sebastianbergmann/php-timer/",
-            "keywords": [
-                "timer"
-            ],
-            "time": "2019-06-07T04:22:29+00:00"
-        },
-        {
-            "name": "phpunit/php-token-stream",
-            "version": "3.1.1",
-            "source": {
-                "type": "git",
-                "url": "https://github.com/sebastianbergmann/php-token-stream.git",
-                "reference": "995192df77f63a59e47f025390d2d1fdf8f425ff"
-            },
-            "dist": {
-                "type": "zip",
-                "url": "https://api.github.com/repos/sebastianbergmann/php-token-stream/zipball/995192df77f63a59e47f025390d2d1fdf8f425ff",
-                "reference": "995192df77f63a59e47f025390d2d1fdf8f425ff",
-                "shasum": ""
-            },
-            "require": {
-                "ext-tokenizer": "*",
-                "php": "^7.1"
-            },
-            "require-dev": {
-                "phpunit/phpunit": "^7.0"
->>>>>>> 0a712bc0
-            },
-            "type": "library",
-            "extra": {
-                "branch-alias": {
-<<<<<<< HEAD
+            },
+            "type": "library",
+            "extra": {
+                "branch-alias": {
                     "dev-master": "1.2.x-dev"
-=======
-                    "dev-master": "3.1-dev"
->>>>>>> 0a712bc0
                 }
             },
             "autoload": {
@@ -11377,7 +8663,6 @@
             ],
             "authors": [
                 {
-<<<<<<< HEAD
                     "name": "Guilherme Blanco",
                     "email": "guilhermeblanco@gmail.com"
                 },
@@ -11466,7 +8751,933 @@
                 "php-cs-fixer/phpunit-constraint-isidenticalstring": "For IsIdenticalString constraint.",
                 "php-cs-fixer/phpunit-constraint-xmlmatchesxsd": "For XmlMatchesXsd constraint.",
                 "symfony/polyfill-mbstring": "When enabling `ext-mbstring` is not possible."
-=======
+            },
+            "bin": [
+                "php-cs-fixer"
+            ],
+            "type": "application",
+            "autoload": {
+                "psr-4": {
+                    "PhpCsFixer\\": "src/"
+                },
+                "classmap": [
+                    "tests/Test/AbstractFixerTestCase.php",
+                    "tests/Test/AbstractIntegrationCaseFactory.php",
+                    "tests/Test/AbstractIntegrationTestCase.php",
+                    "tests/Test/Assert/AssertTokensTrait.php",
+                    "tests/Test/IntegrationCase.php",
+                    "tests/Test/IntegrationCaseFactory.php",
+                    "tests/Test/IntegrationCaseFactoryInterface.php",
+                    "tests/Test/InternalIntegrationCaseFactory.php",
+                    "tests/TestCase.php"
+                ]
+            },
+            "notification-url": "https://packagist.org/downloads/",
+            "license": [
+                "MIT"
+            ],
+            "authors": [
+                {
+                    "name": "Fabien Potencier",
+                    "email": "fabien@symfony.com"
+                },
+                {
+                    "name": "Dariusz Rumiński",
+                    "email": "dariusz.ruminski@gmail.com"
+                }
+            ],
+            "description": "A tool to automatically fix PHP code style",
+            "time": "2019-11-25T22:10:32+00:00"
+        },
+        {
+            "name": "instaclick/php-webdriver",
+            "version": "1.4.7",
+            "source": {
+                "type": "git",
+                "url": "https://github.com/instaclick/php-webdriver.git",
+                "reference": "b5f330e900e9b3edfc18024a5ec8c07136075712"
+            },
+            "dist": {
+                "type": "zip",
+                "url": "https://api.github.com/repos/instaclick/php-webdriver/zipball/b5f330e900e9b3edfc18024a5ec8c07136075712",
+                "reference": "b5f330e900e9b3edfc18024a5ec8c07136075712",
+                "shasum": ""
+            },
+            "require": {
+                "ext-curl": "*",
+                "php": ">=5.3.2"
+            },
+            "require-dev": {
+                "phpunit/phpunit": "^4.8",
+                "satooshi/php-coveralls": "^1.0||^2.0"
+            },
+            "type": "library",
+            "extra": {
+                "branch-alias": {
+                    "dev-master": "1.4.x-dev"
+                }
+            },
+            "autoload": {
+                "psr-0": {
+                    "WebDriver": "lib/"
+                }
+            },
+            "notification-url": "https://packagist.org/downloads/",
+            "license": [
+                "Apache-2.0"
+            ],
+            "authors": [
+                {
+                    "name": "Justin Bishop",
+                    "email": "jubishop@gmail.com",
+                    "role": "Developer"
+                },
+                {
+                    "name": "Anthon Pang",
+                    "email": "apang@softwaredevelopment.ca",
+                    "role": "Fork Maintainer"
+                }
+            ],
+            "description": "PHP WebDriver for Selenium 2",
+            "homepage": "http://instaclick.com/",
+            "keywords": [
+                "browser",
+                "selenium",
+                "webdriver",
+                "webtest"
+            ],
+            "time": "2019-09-25T09:05:11+00:00"
+        },
+        {
+            "name": "myclabs/deep-copy",
+            "version": "1.10.1",
+            "source": {
+                "type": "git",
+                "url": "https://github.com/myclabs/DeepCopy.git",
+                "reference": "969b211f9a51aa1f6c01d1d2aef56d3bd91598e5"
+            },
+            "dist": {
+                "type": "zip",
+                "url": "https://api.github.com/repos/myclabs/DeepCopy/zipball/969b211f9a51aa1f6c01d1d2aef56d3bd91598e5",
+                "reference": "969b211f9a51aa1f6c01d1d2aef56d3bd91598e5",
+                "shasum": ""
+            },
+            "require": {
+                "php": "^7.1 || ^8.0"
+            },
+            "replace": {
+                "myclabs/deep-copy": "self.version"
+            },
+            "require-dev": {
+                "doctrine/collections": "^1.0",
+                "doctrine/common": "^2.6",
+                "phpunit/phpunit": "^7.1"
+            },
+            "type": "library",
+            "autoload": {
+                "psr-4": {
+                    "DeepCopy\\": "src/DeepCopy/"
+                },
+                "files": [
+                    "src/DeepCopy/deep_copy.php"
+                ]
+            },
+            "notification-url": "https://packagist.org/downloads/",
+            "license": [
+                "MIT"
+            ],
+            "description": "Create deep copies (clones) of your objects",
+            "keywords": [
+                "clone",
+                "copy",
+                "duplicate",
+                "object",
+                "object graph"
+            ],
+            "funding": [
+                {
+                    "url": "https://tidelift.com/funding/github/packagist/myclabs/deep-copy",
+                    "type": "tidelift"
+                }
+            ],
+            "time": "2020-06-29T13:22:24+00:00"
+        },
+        {
+            "name": "pdepend/pdepend",
+            "version": "2.8.0",
+            "source": {
+                "type": "git",
+                "url": "https://github.com/pdepend/pdepend.git",
+                "reference": "c64472f8e76ca858c79ad9a4cf1e2734b3f8cc38"
+            },
+            "dist": {
+                "type": "zip",
+                "url": "https://api.github.com/repos/pdepend/pdepend/zipball/c64472f8e76ca858c79ad9a4cf1e2734b3f8cc38",
+                "reference": "c64472f8e76ca858c79ad9a4cf1e2734b3f8cc38",
+                "shasum": ""
+            },
+            "require": {
+                "php": ">=5.3.7",
+                "symfony/config": "^2.3.0|^3|^4|^5",
+                "symfony/dependency-injection": "^2.3.0|^3|^4|^5",
+                "symfony/filesystem": "^2.3.0|^3|^4|^5"
+            },
+            "require-dev": {
+                "easy-doc/easy-doc": "0.0.0 || ^1.2.3",
+                "gregwar/rst": "^1.0",
+                "phpunit/phpunit": "^4.8.35|^5.7",
+                "squizlabs/php_codesniffer": "^2.0.0"
+            },
+            "bin": [
+                "src/bin/pdepend"
+            ],
+            "type": "library",
+            "extra": {
+                "branch-alias": {
+                    "dev-master": "2.x-dev"
+                }
+            },
+            "autoload": {
+                "psr-4": {
+                    "PDepend\\": "src/main/php/PDepend"
+                }
+            },
+            "notification-url": "https://packagist.org/downloads/",
+            "license": [
+                "BSD-3-Clause"
+            ],
+            "description": "Official version of pdepend to be handled with Composer",
+            "funding": [
+                {
+                    "url": "https://tidelift.com/funding/github/packagist/pdepend/pdepend",
+                    "type": "tidelift"
+                }
+            ],
+            "time": "2020-06-20T10:53:13+00:00"
+        },
+        {
+            "name": "phar-io/manifest",
+            "version": "1.0.3",
+            "source": {
+                "type": "git",
+                "url": "https://github.com/phar-io/manifest.git",
+                "reference": "7761fcacf03b4d4f16e7ccb606d4879ca431fcf4"
+            },
+            "dist": {
+                "type": "zip",
+                "url": "https://api.github.com/repos/phar-io/manifest/zipball/7761fcacf03b4d4f16e7ccb606d4879ca431fcf4",
+                "reference": "7761fcacf03b4d4f16e7ccb606d4879ca431fcf4",
+                "shasum": ""
+            },
+            "require": {
+                "ext-dom": "*",
+                "ext-phar": "*",
+                "phar-io/version": "^2.0",
+                "php": "^5.6 || ^7.0"
+            },
+            "type": "library",
+            "extra": {
+                "branch-alias": {
+                    "dev-master": "1.0.x-dev"
+                }
+            },
+            "autoload": {
+                "classmap": [
+                    "src/"
+                ]
+            },
+            "notification-url": "https://packagist.org/downloads/",
+            "license": [
+                "BSD-3-Clause"
+            ],
+            "authors": [
+                {
+                    "name": "Arne Blankerts",
+                    "email": "arne@blankerts.de",
+                    "role": "Developer"
+                },
+                {
+                    "name": "Sebastian Heuer",
+                    "email": "sebastian@phpeople.de",
+                    "role": "Developer"
+                },
+                {
+                    "name": "Sebastian Bergmann",
+                    "email": "sebastian@phpunit.de",
+                    "role": "Developer"
+                }
+            ],
+            "description": "Component for reading phar.io manifest information from a PHP Archive (PHAR)",
+            "time": "2018-07-08T19:23:20+00:00"
+        },
+        {
+            "name": "phar-io/version",
+            "version": "2.0.1",
+            "source": {
+                "type": "git",
+                "url": "https://github.com/phar-io/version.git",
+                "reference": "45a2ec53a73c70ce41d55cedef9063630abaf1b6"
+            },
+            "dist": {
+                "type": "zip",
+                "url": "https://api.github.com/repos/phar-io/version/zipball/45a2ec53a73c70ce41d55cedef9063630abaf1b6",
+                "reference": "45a2ec53a73c70ce41d55cedef9063630abaf1b6",
+                "shasum": ""
+            },
+            "require": {
+                "php": "^5.6 || ^7.0"
+            },
+            "type": "library",
+            "autoload": {
+                "classmap": [
+                    "src/"
+                ]
+            },
+            "notification-url": "https://packagist.org/downloads/",
+            "license": [
+                "BSD-3-Clause"
+            ],
+            "authors": [
+                {
+                    "name": "Arne Blankerts",
+                    "email": "arne@blankerts.de",
+                    "role": "Developer"
+                },
+                {
+                    "name": "Sebastian Heuer",
+                    "email": "sebastian@phpeople.de",
+                    "role": "Developer"
+                },
+                {
+                    "name": "Sebastian Bergmann",
+                    "email": "sebastian@phpunit.de",
+                    "role": "Developer"
+                }
+            ],
+            "description": "Library for handling version information and constraints",
+            "time": "2018-07-08T19:19:57+00:00"
+        },
+        {
+            "name": "php-cs-fixer/diff",
+            "version": "v1.3.0",
+            "source": {
+                "type": "git",
+                "url": "https://github.com/PHP-CS-Fixer/diff.git",
+                "reference": "78bb099e9c16361126c86ce82ec4405ebab8e756"
+            },
+            "dist": {
+                "type": "zip",
+                "url": "https://api.github.com/repos/PHP-CS-Fixer/diff/zipball/78bb099e9c16361126c86ce82ec4405ebab8e756",
+                "reference": "78bb099e9c16361126c86ce82ec4405ebab8e756",
+                "shasum": ""
+            },
+            "require": {
+                "php": "^5.6 || ^7.0"
+            },
+            "require-dev": {
+                "phpunit/phpunit": "^5.7.23 || ^6.4.3",
+                "symfony/process": "^3.3"
+            },
+            "type": "library",
+            "autoload": {
+                "classmap": [
+                    "src/"
+                ]
+            },
+            "notification-url": "https://packagist.org/downloads/",
+            "license": [
+                "BSD-3-Clause"
+            ],
+            "authors": [
+                {
+                    "name": "Kore Nordmann",
+                    "email": "mail@kore-nordmann.de"
+                },
+                {
+                    "name": "Sebastian Bergmann",
+                    "email": "sebastian@phpunit.de"
+                },
+                {
+                    "name": "SpacePossum"
+                }
+            ],
+            "description": "sebastian/diff v2 backport support for PHP5.6",
+            "homepage": "https://github.com/PHP-CS-Fixer",
+            "keywords": [
+                "diff"
+            ],
+            "time": "2018-02-15T16:58:55+00:00"
+        },
+        {
+            "name": "phpdocumentor/reflection-common",
+            "version": "2.2.0",
+            "source": {
+                "type": "git",
+                "url": "https://github.com/phpDocumentor/ReflectionCommon.git",
+                "reference": "1d01c49d4ed62f25aa84a747ad35d5a16924662b"
+            },
+            "dist": {
+                "type": "zip",
+                "url": "https://api.github.com/repos/phpDocumentor/ReflectionCommon/zipball/1d01c49d4ed62f25aa84a747ad35d5a16924662b",
+                "reference": "1d01c49d4ed62f25aa84a747ad35d5a16924662b",
+                "shasum": ""
+            },
+            "require": {
+                "php": "^7.2 || ^8.0"
+            },
+            "type": "library",
+            "extra": {
+                "branch-alias": {
+                    "dev-2.x": "2.x-dev"
+                }
+            },
+            "autoload": {
+                "psr-4": {
+                    "phpDocumentor\\Reflection\\": "src/"
+                }
+            },
+            "notification-url": "https://packagist.org/downloads/",
+            "license": [
+                "MIT"
+            ],
+            "authors": [
+                {
+                    "name": "Jaap van Otterdijk",
+                    "email": "opensource@ijaap.nl"
+                }
+            ],
+            "description": "Common reflection classes used by phpdocumentor to reflect the code structure",
+            "homepage": "http://www.phpdoc.org",
+            "keywords": [
+                "FQSEN",
+                "phpDocumentor",
+                "phpdoc",
+                "reflection",
+                "static analysis"
+            ],
+            "time": "2020-06-27T09:03:43+00:00"
+        },
+        {
+            "name": "phpdocumentor/reflection-docblock",
+            "version": "5.1.0",
+            "source": {
+                "type": "git",
+                "url": "https://github.com/phpDocumentor/ReflectionDocBlock.git",
+                "reference": "cd72d394ca794d3466a3b2fc09d5a6c1dc86b47e"
+            },
+            "dist": {
+                "type": "zip",
+                "url": "https://api.github.com/repos/phpDocumentor/ReflectionDocBlock/zipball/cd72d394ca794d3466a3b2fc09d5a6c1dc86b47e",
+                "reference": "cd72d394ca794d3466a3b2fc09d5a6c1dc86b47e",
+                "shasum": ""
+            },
+            "require": {
+                "ext-filter": "^7.1",
+                "php": "^7.2",
+                "phpdocumentor/reflection-common": "^2.0",
+                "phpdocumentor/type-resolver": "^1.0",
+                "webmozart/assert": "^1"
+            },
+            "require-dev": {
+                "doctrine/instantiator": "^1",
+                "mockery/mockery": "^1"
+            },
+            "type": "library",
+            "extra": {
+                "branch-alias": {
+                    "dev-master": "5.x-dev"
+                }
+            },
+            "autoload": {
+                "psr-4": {
+                    "phpDocumentor\\Reflection\\": "src"
+                }
+            },
+            "notification-url": "https://packagist.org/downloads/",
+            "license": [
+                "MIT"
+            ],
+            "authors": [
+                {
+                    "name": "Mike van Riel",
+                    "email": "me@mikevanriel.com"
+                },
+                {
+                    "name": "Jaap van Otterdijk",
+                    "email": "account@ijaap.nl"
+                }
+            ],
+            "description": "With this component, a library can provide support for annotations via DocBlocks or otherwise retrieve information that is embedded in a DocBlock.",
+            "time": "2020-02-22T12:28:44+00:00"
+        },
+        {
+            "name": "phpdocumentor/type-resolver",
+            "version": "1.3.0",
+            "source": {
+                "type": "git",
+                "url": "https://github.com/phpDocumentor/TypeResolver.git",
+                "reference": "e878a14a65245fbe78f8080eba03b47c3b705651"
+            },
+            "dist": {
+                "type": "zip",
+                "url": "https://api.github.com/repos/phpDocumentor/TypeResolver/zipball/e878a14a65245fbe78f8080eba03b47c3b705651",
+                "reference": "e878a14a65245fbe78f8080eba03b47c3b705651",
+                "shasum": ""
+            },
+            "require": {
+                "php": "^7.2 || ^8.0",
+                "phpdocumentor/reflection-common": "^2.0"
+            },
+            "require-dev": {
+                "ext-tokenizer": "*"
+            },
+            "type": "library",
+            "extra": {
+                "branch-alias": {
+                    "dev-1.x": "1.x-dev"
+                }
+            },
+            "autoload": {
+                "psr-4": {
+                    "phpDocumentor\\Reflection\\": "src"
+                }
+            },
+            "notification-url": "https://packagist.org/downloads/",
+            "license": [
+                "MIT"
+            ],
+            "authors": [
+                {
+                    "name": "Mike van Riel",
+                    "email": "me@mikevanriel.com"
+                }
+            ],
+            "description": "A PSR-5 based resolver of Class names, Types and Structural Element Names",
+            "time": "2020-06-27T10:12:23+00:00"
+        },
+        {
+            "name": "phploc/phploc",
+            "version": "5.0.0",
+            "source": {
+                "type": "git",
+                "url": "https://github.com/sebastianbergmann/phploc.git",
+                "reference": "5b714ccb7cb8ca29ccf9caf6eb1aed0131d3a884"
+            },
+            "dist": {
+                "type": "zip",
+                "url": "https://api.github.com/repos/sebastianbergmann/phploc/zipball/5b714ccb7cb8ca29ccf9caf6eb1aed0131d3a884",
+                "reference": "5b714ccb7cb8ca29ccf9caf6eb1aed0131d3a884",
+                "shasum": ""
+            },
+            "require": {
+                "php": "^7.2",
+                "sebastian/finder-facade": "^1.1",
+                "sebastian/version": "^2.0",
+                "symfony/console": "^4.0"
+            },
+            "bin": [
+                "phploc"
+            ],
+            "type": "library",
+            "extra": {
+                "branch-alias": {
+                    "dev-master": "5.0-dev"
+                }
+            },
+            "autoload": {
+                "classmap": [
+                    "src/"
+                ]
+            },
+            "notification-url": "https://packagist.org/downloads/",
+            "license": [
+                "BSD-3-Clause"
+            ],
+            "authors": [
+                {
+                    "name": "Sebastian Bergmann",
+                    "email": "sebastian@phpunit.de",
+                    "role": "lead"
+                }
+            ],
+            "description": "A tool for quickly measuring the size of a PHP project.",
+            "homepage": "https://github.com/sebastianbergmann/phploc",
+            "time": "2019-03-16T10:41:19+00:00"
+        },
+        {
+            "name": "phpmd/phpmd",
+            "version": "2.8.2",
+            "source": {
+                "type": "git",
+                "url": "https://github.com/phpmd/phpmd.git",
+                "reference": "714629ed782537f638fe23c4346637659b779a77"
+            },
+            "dist": {
+                "type": "zip",
+                "url": "https://api.github.com/repos/phpmd/phpmd/zipball/714629ed782537f638fe23c4346637659b779a77",
+                "reference": "714629ed782537f638fe23c4346637659b779a77",
+                "shasum": ""
+            },
+            "require": {
+                "composer/xdebug-handler": "^1.0",
+                "ext-xml": "*",
+                "pdepend/pdepend": "^2.7.1",
+                "php": ">=5.3.9"
+            },
+            "require-dev": {
+                "easy-doc/easy-doc": "0.0.0 || ^1.3.2",
+                "gregwar/rst": "^1.0",
+                "mikey179/vfsstream": "^1.6.4",
+                "phpunit/phpunit": "^4.8.36 || ^5.7.27",
+                "squizlabs/php_codesniffer": "^2.0"
+            },
+            "bin": [
+                "src/bin/phpmd"
+            ],
+            "type": "library",
+            "autoload": {
+                "psr-0": {
+                    "PHPMD\\": "src/main/php"
+                }
+            },
+            "notification-url": "https://packagist.org/downloads/",
+            "license": [
+                "BSD-3-Clause"
+            ],
+            "authors": [
+                {
+                    "name": "Manuel Pichler",
+                    "email": "github@manuel-pichler.de",
+                    "homepage": "https://github.com/manuelpichler",
+                    "role": "Project Founder"
+                },
+                {
+                    "name": "Marc Würth",
+                    "email": "ravage@bluewin.ch",
+                    "homepage": "https://github.com/ravage84",
+                    "role": "Project Maintainer"
+                },
+                {
+                    "name": "Other contributors",
+                    "homepage": "https://github.com/phpmd/phpmd/graphs/contributors",
+                    "role": "Contributors"
+                }
+            ],
+            "description": "PHPMD is a spin-off project of PHP Depend and aims to be a PHP equivalent of the well known Java tool PMD.",
+            "homepage": "https://phpmd.org/",
+            "keywords": [
+                "mess detection",
+                "mess detector",
+                "pdepend",
+                "phpmd",
+                "pmd"
+            ],
+            "time": "2020-02-16T20:15:50+00:00"
+        },
+        {
+            "name": "phpspec/prophecy",
+            "version": "v1.10.3",
+            "source": {
+                "type": "git",
+                "url": "https://github.com/phpspec/prophecy.git",
+                "reference": "451c3cd1418cf640de218914901e51b064abb093"
+            },
+            "dist": {
+                "type": "zip",
+                "url": "https://api.github.com/repos/phpspec/prophecy/zipball/451c3cd1418cf640de218914901e51b064abb093",
+                "reference": "451c3cd1418cf640de218914901e51b064abb093",
+                "shasum": ""
+            },
+            "require": {
+                "doctrine/instantiator": "^1.0.2",
+                "php": "^5.3|^7.0",
+                "phpdocumentor/reflection-docblock": "^2.0|^3.0.2|^4.0|^5.0",
+                "sebastian/comparator": "^1.2.3|^2.0|^3.0|^4.0",
+                "sebastian/recursion-context": "^1.0|^2.0|^3.0|^4.0"
+            },
+            "require-dev": {
+                "phpspec/phpspec": "^2.5 || ^3.2",
+                "phpunit/phpunit": "^4.8.35 || ^5.7 || ^6.5 || ^7.1"
+            },
+            "type": "library",
+            "extra": {
+                "branch-alias": {
+                    "dev-master": "1.10.x-dev"
+                }
+            },
+            "autoload": {
+                "psr-4": {
+                    "Prophecy\\": "src/Prophecy"
+                }
+            },
+            "notification-url": "https://packagist.org/downloads/",
+            "license": [
+                "MIT"
+            ],
+            "authors": [
+                {
+                    "name": "Konstantin Kudryashov",
+                    "email": "ever.zet@gmail.com",
+                    "homepage": "http://everzet.com"
+                },
+                {
+                    "name": "Marcello Duarte",
+                    "email": "marcello.duarte@gmail.com"
+                }
+            ],
+            "description": "Highly opinionated mocking framework for PHP 5.3+",
+            "homepage": "https://github.com/phpspec/prophecy",
+            "keywords": [
+                "Double",
+                "Dummy",
+                "fake",
+                "mock",
+                "spy",
+                "stub"
+            ],
+            "time": "2020-03-05T15:02:03+00:00"
+        },
+        {
+            "name": "phpunit/php-code-coverage",
+            "version": "7.0.10",
+            "source": {
+                "type": "git",
+                "url": "https://github.com/sebastianbergmann/php-code-coverage.git",
+                "reference": "f1884187926fbb755a9aaf0b3836ad3165b478bf"
+            },
+            "dist": {
+                "type": "zip",
+                "url": "https://api.github.com/repos/sebastianbergmann/php-code-coverage/zipball/f1884187926fbb755a9aaf0b3836ad3165b478bf",
+                "reference": "f1884187926fbb755a9aaf0b3836ad3165b478bf",
+                "shasum": ""
+            },
+            "require": {
+                "ext-dom": "*",
+                "ext-xmlwriter": "*",
+                "php": "^7.2",
+                "phpunit/php-file-iterator": "^2.0.2",
+                "phpunit/php-text-template": "^1.2.1",
+                "phpunit/php-token-stream": "^3.1.1",
+                "sebastian/code-unit-reverse-lookup": "^1.0.1",
+                "sebastian/environment": "^4.2.2",
+                "sebastian/version": "^2.0.1",
+                "theseer/tokenizer": "^1.1.3"
+            },
+            "require-dev": {
+                "phpunit/phpunit": "^8.2.2"
+            },
+            "suggest": {
+                "ext-xdebug": "^2.7.2"
+            },
+            "type": "library",
+            "extra": {
+                "branch-alias": {
+                    "dev-master": "7.0-dev"
+                }
+            },
+            "autoload": {
+                "classmap": [
+                    "src/"
+                ]
+            },
+            "notification-url": "https://packagist.org/downloads/",
+            "license": [
+                "BSD-3-Clause"
+            ],
+            "authors": [
+                {
+                    "name": "Sebastian Bergmann",
+                    "email": "sebastian@phpunit.de",
+                    "role": "lead"
+                }
+            ],
+            "description": "Library that provides collection, processing, and rendering functionality for PHP code coverage information.",
+            "homepage": "https://github.com/sebastianbergmann/php-code-coverage",
+            "keywords": [
+                "coverage",
+                "testing",
+                "xunit"
+            ],
+            "time": "2019-11-20T13:55:58+00:00"
+        },
+        {
+            "name": "phpunit/php-file-iterator",
+            "version": "2.0.2",
+            "source": {
+                "type": "git",
+                "url": "https://github.com/sebastianbergmann/php-file-iterator.git",
+                "reference": "050bedf145a257b1ff02746c31894800e5122946"
+            },
+            "dist": {
+                "type": "zip",
+                "url": "https://api.github.com/repos/sebastianbergmann/php-file-iterator/zipball/050bedf145a257b1ff02746c31894800e5122946",
+                "reference": "050bedf145a257b1ff02746c31894800e5122946",
+                "shasum": ""
+            },
+            "require": {
+                "php": "^7.1"
+            },
+            "require-dev": {
+                "phpunit/phpunit": "^7.1"
+            },
+            "type": "library",
+            "extra": {
+                "branch-alias": {
+                    "dev-master": "2.0.x-dev"
+                }
+            },
+            "autoload": {
+                "classmap": [
+                    "src/"
+                ]
+            },
+            "notification-url": "https://packagist.org/downloads/",
+            "license": [
+                "BSD-3-Clause"
+            ],
+            "authors": [
+                {
+                    "name": "Sebastian Bergmann",
+                    "email": "sebastian@phpunit.de",
+                    "role": "lead"
+                }
+            ],
+            "description": "FilterIterator implementation that filters files based on a list of suffixes.",
+            "homepage": "https://github.com/sebastianbergmann/php-file-iterator/",
+            "keywords": [
+                "filesystem",
+                "iterator"
+            ],
+            "time": "2018-09-13T20:33:42+00:00"
+        },
+        {
+            "name": "phpunit/php-text-template",
+            "version": "1.2.1",
+            "source": {
+                "type": "git",
+                "url": "https://github.com/sebastianbergmann/php-text-template.git",
+                "reference": "31f8b717e51d9a2afca6c9f046f5d69fc27c8686"
+            },
+            "dist": {
+                "type": "zip",
+                "url": "https://api.github.com/repos/sebastianbergmann/php-text-template/zipball/31f8b717e51d9a2afca6c9f046f5d69fc27c8686",
+                "reference": "31f8b717e51d9a2afca6c9f046f5d69fc27c8686",
+                "shasum": ""
+            },
+            "require": {
+                "php": ">=5.3.3"
+            },
+            "type": "library",
+            "autoload": {
+                "classmap": [
+                    "src/"
+                ]
+            },
+            "notification-url": "https://packagist.org/downloads/",
+            "license": [
+                "BSD-3-Clause"
+            ],
+            "authors": [
+                {
+                    "name": "Sebastian Bergmann",
+                    "email": "sebastian@phpunit.de",
+                    "role": "lead"
+                }
+            ],
+            "description": "Simple template engine.",
+            "homepage": "https://github.com/sebastianbergmann/php-text-template/",
+            "keywords": [
+                "template"
+            ],
+            "time": "2015-06-21T13:50:34+00:00"
+        },
+        {
+            "name": "phpunit/php-timer",
+            "version": "2.1.2",
+            "source": {
+                "type": "git",
+                "url": "https://github.com/sebastianbergmann/php-timer.git",
+                "reference": "1038454804406b0b5f5f520358e78c1c2f71501e"
+            },
+            "dist": {
+                "type": "zip",
+                "url": "https://api.github.com/repos/sebastianbergmann/php-timer/zipball/1038454804406b0b5f5f520358e78c1c2f71501e",
+                "reference": "1038454804406b0b5f5f520358e78c1c2f71501e",
+                "shasum": ""
+            },
+            "require": {
+                "php": "^7.1"
+            },
+            "require-dev": {
+                "phpunit/phpunit": "^7.0"
+            },
+            "type": "library",
+            "extra": {
+                "branch-alias": {
+                    "dev-master": "2.1-dev"
+                }
+            },
+            "autoload": {
+                "classmap": [
+                    "src/"
+                ]
+            },
+            "notification-url": "https://packagist.org/downloads/",
+            "license": [
+                "BSD-3-Clause"
+            ],
+            "authors": [
+                {
+                    "name": "Sebastian Bergmann",
+                    "email": "sebastian@phpunit.de",
+                    "role": "lead"
+                }
+            ],
+            "description": "Utility class for timing",
+            "homepage": "https://github.com/sebastianbergmann/php-timer/",
+            "keywords": [
+                "timer"
+            ],
+            "time": "2019-06-07T04:22:29+00:00"
+        },
+        {
+            "name": "phpunit/php-token-stream",
+            "version": "3.1.1",
+            "source": {
+                "type": "git",
+                "url": "https://github.com/sebastianbergmann/php-token-stream.git",
+                "reference": "995192df77f63a59e47f025390d2d1fdf8f425ff"
+            },
+            "dist": {
+                "type": "zip",
+                "url": "https://api.github.com/repos/sebastianbergmann/php-token-stream/zipball/995192df77f63a59e47f025390d2d1fdf8f425ff",
+                "reference": "995192df77f63a59e47f025390d2d1fdf8f425ff",
+                "shasum": ""
+            },
+            "require": {
+                "ext-tokenizer": "*",
+                "php": "^7.1"
+            },
+            "require-dev": {
+                "phpunit/phpunit": "^7.0"
+            },
+            "type": "library",
+            "extra": {
+                "branch-alias": {
+                    "dev-master": "3.1-dev"
+                }
+            },
+            "autoload": {
+                "classmap": [
+                    "src/"
+                ]
+            },
+            "notification-url": "https://packagist.org/downloads/",
+            "license": [
+                "BSD-3-Clause"
+            ],
+            "authors": [
+                {
                     "name": "Sebastian Bergmann",
                     "email": "sebastian@phpunit.de"
                 }
@@ -11535,68 +9746,23 @@
                 "branch-alias": {
                     "dev-master": "8.5-dev"
                 }
->>>>>>> 0a712bc0
-            },
-            "bin": [
-                "php-cs-fixer"
-            ],
-            "type": "application",
-            "autoload": {
-                "psr-4": {
-                    "PhpCsFixer\\": "src/"
-                },
+            },
+            "autoload": {
                 "classmap": [
-                    "tests/Test/AbstractFixerTestCase.php",
-                    "tests/Test/AbstractIntegrationCaseFactory.php",
-                    "tests/Test/AbstractIntegrationTestCase.php",
-                    "tests/Test/Assert/AssertTokensTrait.php",
-                    "tests/Test/IntegrationCase.php",
-                    "tests/Test/IntegrationCaseFactory.php",
-                    "tests/Test/IntegrationCaseFactoryInterface.php",
-                    "tests/Test/InternalIntegrationCaseFactory.php",
-                    "tests/TestCase.php"
+                    "src/"
                 ]
             },
             "notification-url": "https://packagist.org/downloads/",
             "license": [
-                "MIT"
-            ],
-            "authors": [
-                {
-                    "name": "Fabien Potencier",
-                    "email": "fabien@symfony.com"
-                },
-                {
-                    "name": "Dariusz Rumiński",
-                    "email": "dariusz.ruminski@gmail.com"
-                }
-            ],
-<<<<<<< HEAD
-            "description": "A tool to automatically fix PHP code style",
-            "time": "2019-11-25T22:10:32+00:00"
-        },
-        {
-            "name": "instaclick/php-webdriver",
-            "version": "1.4.7",
-            "source": {
-                "type": "git",
-                "url": "https://github.com/instaclick/php-webdriver.git",
-                "reference": "b5f330e900e9b3edfc18024a5ec8c07136075712"
-            },
-            "dist": {
-                "type": "zip",
-                "url": "https://api.github.com/repos/instaclick/php-webdriver/zipball/b5f330e900e9b3edfc18024a5ec8c07136075712",
-                "reference": "b5f330e900e9b3edfc18024a5ec8c07136075712",
-                "shasum": ""
-            },
-            "require": {
-                "ext-curl": "*",
-                "php": ">=5.3.2"
-            },
-            "require-dev": {
-                "phpunit/phpunit": "^4.8",
-                "satooshi/php-coveralls": "^1.0||^2.0"
-=======
+                "BSD-3-Clause"
+            ],
+            "authors": [
+                {
+                    "name": "Sebastian Bergmann",
+                    "email": "sebastian@phpunit.de",
+                    "role": "lead"
+                }
+            ],
             "description": "The PHP Unit Testing framework.",
             "homepage": "https://phpunit.de/",
             "keywords": [
@@ -11635,77 +9801,28 @@
             },
             "require-dev": {
                 "phpunit/phpunit": "^5.7 || ^6.0"
->>>>>>> 0a712bc0
-            },
-            "type": "library",
-            "extra": {
-                "branch-alias": {
-<<<<<<< HEAD
-                    "dev-master": "1.4.x-dev"
-=======
+            },
+            "type": "library",
+            "extra": {
+                "branch-alias": {
                     "dev-master": "1.0.x-dev"
->>>>>>> 0a712bc0
-                }
-            },
-            "autoload": {
-                "psr-0": {
-                    "WebDriver": "lib/"
-                }
-            },
-            "notification-url": "https://packagist.org/downloads/",
-            "license": [
-                "Apache-2.0"
-            ],
-            "authors": [
-                {
-                    "name": "Justin Bishop",
-                    "email": "jubishop@gmail.com",
-                    "role": "Developer"
-                },
-                {
-                    "name": "Anthon Pang",
-                    "email": "apang@softwaredevelopment.ca",
-                    "role": "Fork Maintainer"
-                }
-            ],
-<<<<<<< HEAD
-            "description": "PHP WebDriver for Selenium 2",
-            "homepage": "http://instaclick.com/",
-            "keywords": [
-                "browser",
-                "selenium",
-                "webdriver",
-                "webtest"
-            ],
-            "time": "2019-09-25T09:05:11+00:00"
-        },
-        {
-            "name": "myclabs/deep-copy",
-            "version": "1.10.0",
-            "source": {
-                "type": "git",
-                "url": "https://github.com/myclabs/DeepCopy.git",
-                "reference": "5796d127b0c4ff505b77455148ea9d5269d99758"
-            },
-            "dist": {
-                "type": "zip",
-                "url": "https://api.github.com/repos/myclabs/DeepCopy/zipball/5796d127b0c4ff505b77455148ea9d5269d99758",
-                "reference": "5796d127b0c4ff505b77455148ea9d5269d99758",
-                "shasum": ""
-            },
-            "require": {
-                "php": "^7.1 || ^8.0"
-            },
-            "replace": {
-                "myclabs/deep-copy": "self.version"
-            },
-            "require-dev": {
-                "doctrine/collections": "^1.0",
-                "doctrine/common": "^2.6",
-                "phpunit/phpunit": "^7.1"
-            },
-            "type": "library",
-=======
+                }
+            },
+            "autoload": {
+                "classmap": [
+                    "src/"
+                ]
+            },
+            "notification-url": "https://packagist.org/downloads/",
+            "license": [
+                "BSD-3-Clause"
+            ],
+            "authors": [
+                {
+                    "name": "Sebastian Bergmann",
+                    "email": "sebastian@phpunit.de"
+                }
+            ],
             "description": "Looks up which function or method a line of code belongs to",
             "homepage": "https://github.com/sebastianbergmann/code-unit-reverse-lookup/",
             "time": "2017-03-04T06:30:41+00:00"
@@ -11738,62 +9855,17 @@
                     "dev-master": "3.0-dev"
                 }
             },
->>>>>>> 0a712bc0
-            "autoload": {
-                "psr-4": {
-                    "DeepCopy\\": "src/DeepCopy/"
-                },
-                "files": [
-                    "src/DeepCopy/deep_copy.php"
+            "autoload": {
+                "classmap": [
+                    "src/"
                 ]
             },
             "notification-url": "https://packagist.org/downloads/",
             "license": [
-                "MIT"
-            ],
-            "description": "Create deep copies (clones) of your objects",
-            "keywords": [
-                "clone",
-                "copy",
-                "duplicate",
-                "object",
-                "object graph"
-            ],
-            "funding": [
-                {
-<<<<<<< HEAD
-                    "url": "https://tidelift.com/funding/github/packagist/myclabs/deep-copy",
-                    "type": "tidelift"
-                }
-            ],
-            "time": "2020-06-28T07:02:41+00:00"
-        },
-        {
-            "name": "pdepend/pdepend",
-            "version": "2.8.0",
-            "source": {
-                "type": "git",
-                "url": "https://github.com/pdepend/pdepend.git",
-                "reference": "c64472f8e76ca858c79ad9a4cf1e2734b3f8cc38"
-            },
-            "dist": {
-                "type": "zip",
-                "url": "https://api.github.com/repos/pdepend/pdepend/zipball/c64472f8e76ca858c79ad9a4cf1e2734b3f8cc38",
-                "reference": "c64472f8e76ca858c79ad9a4cf1e2734b3f8cc38",
-                "shasum": ""
-            },
-            "require": {
-                "php": ">=5.3.7",
-                "symfony/config": "^2.3.0|^3|^4|^5",
-                "symfony/dependency-injection": "^2.3.0|^3|^4|^5",
-                "symfony/filesystem": "^2.3.0|^3|^4|^5"
-            },
-            "require-dev": {
-                "easy-doc/easy-doc": "0.0.0 || ^1.2.3",
-                "gregwar/rst": "^1.0",
-                "phpunit/phpunit": "^4.8.35|^5.7",
-                "squizlabs/php_codesniffer": "^2.0.0"
-=======
+                "BSD-3-Clause"
+            ],
+            "authors": [
+                {
                     "name": "Jeff Welch",
                     "email": "whatthejeff@gmail.com"
                 },
@@ -11839,60 +9911,24 @@
             "require-dev": {
                 "phpunit/phpunit": "^7.5 || ^8.0",
                 "symfony/process": "^2 || ^3.3 || ^4"
->>>>>>> 0a712bc0
-            },
-            "bin": [
-                "src/bin/pdepend"
-            ],
-            "type": "library",
-            "extra": {
-                "branch-alias": {
-<<<<<<< HEAD
-                    "dev-master": "2.x-dev"
-=======
+            },
+            "type": "library",
+            "extra": {
+                "branch-alias": {
                     "dev-master": "3.0-dev"
->>>>>>> 0a712bc0
-                }
-            },
-            "autoload": {
-                "psr-4": {
-                    "PDepend\\": "src/main/php/PDepend"
-                }
+                }
+            },
+            "autoload": {
+                "classmap": [
+                    "src/"
+                ]
             },
             "notification-url": "https://packagist.org/downloads/",
             "license": [
                 "BSD-3-Clause"
             ],
-            "description": "Official version of pdepend to be handled with Composer",
-            "funding": [
-                {
-<<<<<<< HEAD
-                    "url": "https://tidelift.com/funding/github/packagist/pdepend/pdepend",
-                    "type": "tidelift"
-                }
-            ],
-            "time": "2020-06-20T10:53:13+00:00"
-        },
-        {
-            "name": "phar-io/manifest",
-            "version": "1.0.3",
-            "source": {
-                "type": "git",
-                "url": "https://github.com/phar-io/manifest.git",
-                "reference": "7761fcacf03b4d4f16e7ccb606d4879ca431fcf4"
-            },
-            "dist": {
-                "type": "zip",
-                "url": "https://api.github.com/repos/phar-io/manifest/zipball/7761fcacf03b4d4f16e7ccb606d4879ca431fcf4",
-                "reference": "7761fcacf03b4d4f16e7ccb606d4879ca431fcf4",
-                "shasum": ""
-            },
-            "require": {
-                "ext-dom": "*",
-                "ext-phar": "*",
-                "phar-io/version": "^2.0",
-                "php": "^5.6 || ^7.0"
-=======
+            "authors": [
+                {
                     "name": "Kore Nordmann",
                     "email": "mail@kore-nordmann.de"
                 },
@@ -11933,16 +9969,11 @@
             },
             "suggest": {
                 "ext-posix": "*"
->>>>>>> 0a712bc0
-            },
-            "type": "library",
-            "extra": {
-                "branch-alias": {
-<<<<<<< HEAD
-                    "dev-master": "1.0.x-dev"
-=======
+            },
+            "type": "library",
+            "extra": {
+                "branch-alias": {
                     "dev-master": "4.2-dev"
->>>>>>> 0a712bc0
                 }
             },
             "autoload": {
@@ -11956,44 +9987,7 @@
             ],
             "authors": [
                 {
-                    "name": "Arne Blankerts",
-                    "email": "arne@blankerts.de",
-                    "role": "Developer"
-                },
-                {
-                    "name": "Sebastian Heuer",
-                    "email": "sebastian@phpeople.de",
-                    "role": "Developer"
-                },
-                {
                     "name": "Sebastian Bergmann",
-<<<<<<< HEAD
-                    "email": "sebastian@phpunit.de",
-                    "role": "Developer"
-                }
-            ],
-            "description": "Component for reading phar.io manifest information from a PHP Archive (PHAR)",
-            "time": "2018-07-08T19:23:20+00:00"
-        },
-        {
-            "name": "phar-io/version",
-            "version": "2.0.1",
-            "source": {
-                "type": "git",
-                "url": "https://github.com/phar-io/version.git",
-                "reference": "45a2ec53a73c70ce41d55cedef9063630abaf1b6"
-            },
-            "dist": {
-                "type": "zip",
-                "url": "https://api.github.com/repos/phar-io/version/zipball/45a2ec53a73c70ce41d55cedef9063630abaf1b6",
-                "reference": "45a2ec53a73c70ce41d55cedef9063630abaf1b6",
-                "shasum": ""
-            },
-            "require": {
-                "php": "^5.6 || ^7.0"
-            },
-            "type": "library",
-=======
                     "email": "sebastian@phpunit.de"
                 }
             ],
@@ -12034,7 +10028,6 @@
                     "dev-master": "3.1.x-dev"
                 }
             },
->>>>>>> 0a712bc0
             "autoload": {
                 "classmap": [
                     "src/"
@@ -12046,46 +10039,6 @@
             ],
             "authors": [
                 {
-<<<<<<< HEAD
-                    "name": "Arne Blankerts",
-                    "email": "arne@blankerts.de",
-                    "role": "Developer"
-                },
-                {
-                    "name": "Sebastian Heuer",
-                    "email": "sebastian@phpeople.de",
-                    "role": "Developer"
-                },
-                {
-                    "name": "Sebastian Bergmann",
-                    "email": "sebastian@phpunit.de",
-                    "role": "Developer"
-                }
-            ],
-            "description": "Library for handling version information and constraints",
-            "time": "2018-07-08T19:19:57+00:00"
-        },
-        {
-            "name": "php-cs-fixer/diff",
-            "version": "v1.3.0",
-            "source": {
-                "type": "git",
-                "url": "https://github.com/PHP-CS-Fixer/diff.git",
-                "reference": "78bb099e9c16361126c86ce82ec4405ebab8e756"
-            },
-            "dist": {
-                "type": "zip",
-                "url": "https://api.github.com/repos/PHP-CS-Fixer/diff/zipball/78bb099e9c16361126c86ce82ec4405ebab8e756",
-                "reference": "78bb099e9c16361126c86ce82ec4405ebab8e756",
-                "shasum": ""
-            },
-            "require": {
-                "php": "^5.6 || ^7.0"
-            },
-            "require-dev": {
-                "phpunit/phpunit": "^5.7.23 || ^6.4.3",
-                "symfony/process": "^3.3"
-=======
                     "name": "Sebastian Bergmann",
                     "email": "sebastian@phpunit.de"
                 },
@@ -12136,9 +10089,7 @@
             "type": "library",
             "extra": {
                 "branch-alias": []
->>>>>>> 0a712bc0
-            },
-            "type": "library",
+            },
             "autoload": {
                 "classmap": [
                     "src/"
@@ -12150,42 +10101,7 @@
             ],
             "authors": [
                 {
-                    "name": "Kore Nordmann",
-                    "email": "mail@kore-nordmann.de"
-                },
-                {
                     "name": "Sebastian Bergmann",
-<<<<<<< HEAD
-                    "email": "sebastian@phpunit.de"
-                },
-                {
-                    "name": "SpacePossum"
-                }
-            ],
-            "description": "sebastian/diff v2 backport support for PHP5.6",
-            "homepage": "https://github.com/PHP-CS-Fixer",
-            "keywords": [
-                "diff"
-            ],
-            "time": "2018-02-15T16:58:55+00:00"
-        },
-        {
-            "name": "phpdocumentor/reflection-common",
-            "version": "2.2.0",
-            "source": {
-                "type": "git",
-                "url": "https://github.com/phpDocumentor/ReflectionCommon.git",
-                "reference": "1d01c49d4ed62f25aa84a747ad35d5a16924662b"
-            },
-            "dist": {
-                "type": "zip",
-                "url": "https://api.github.com/repos/phpDocumentor/ReflectionCommon/zipball/1d01c49d4ed62f25aa84a747ad35d5a16924662b",
-                "reference": "1d01c49d4ed62f25aa84a747ad35d5a16924662b",
-                "shasum": ""
-            },
-            "require": {
-                "php": "^7.2 || ^8.0"
-=======
                     "email": "sebastian@phpunit.de",
                     "role": "lead"
                 }
@@ -12219,70 +10135,24 @@
             },
             "suggest": {
                 "ext-uopz": "*"
->>>>>>> 0a712bc0
-            },
-            "type": "library",
-            "extra": {
-                "branch-alias": {
-<<<<<<< HEAD
-                    "dev-2.x": "2.x-dev"
-=======
+            },
+            "type": "library",
+            "extra": {
+                "branch-alias": {
                     "dev-master": "3.0-dev"
->>>>>>> 0a712bc0
-                }
-            },
-            "autoload": {
-                "psr-4": {
-                    "phpDocumentor\\Reflection\\": "src/"
-                }
-            },
-            "notification-url": "https://packagist.org/downloads/",
-            "license": [
-                "MIT"
-            ],
-            "authors": [
-                {
-<<<<<<< HEAD
-                    "name": "Jaap van Otterdijk",
-                    "email": "opensource@ijaap.nl"
-                }
-            ],
-            "description": "Common reflection classes used by phpdocumentor to reflect the code structure",
-            "homepage": "http://www.phpdoc.org",
-            "keywords": [
-                "FQSEN",
-                "phpDocumentor",
-                "phpdoc",
-                "reflection",
-                "static analysis"
-            ],
-            "time": "2020-06-27T09:03:43+00:00"
-        },
-        {
-            "name": "phpdocumentor/reflection-docblock",
-            "version": "5.1.0",
-            "source": {
-                "type": "git",
-                "url": "https://github.com/phpDocumentor/ReflectionDocBlock.git",
-                "reference": "cd72d394ca794d3466a3b2fc09d5a6c1dc86b47e"
-            },
-            "dist": {
-                "type": "zip",
-                "url": "https://api.github.com/repos/phpDocumentor/ReflectionDocBlock/zipball/cd72d394ca794d3466a3b2fc09d5a6c1dc86b47e",
-                "reference": "cd72d394ca794d3466a3b2fc09d5a6c1dc86b47e",
-                "shasum": ""
-            },
-            "require": {
-                "ext-filter": "^7.1",
-                "php": "^7.2",
-                "phpdocumentor/reflection-common": "^2.0",
-                "phpdocumentor/type-resolver": "^1.0",
-                "webmozart/assert": "^1"
-            },
-            "require-dev": {
-                "doctrine/instantiator": "^1",
-                "mockery/mockery": "^1"
-=======
+                }
+            },
+            "autoload": {
+                "classmap": [
+                    "src/"
+                ]
+            },
+            "notification-url": "https://packagist.org/downloads/",
+            "license": [
+                "BSD-3-Clause"
+            ],
+            "authors": [
+                {
                     "name": "Sebastian Bergmann",
                     "email": "sebastian@phpunit.de"
                 }
@@ -12315,113 +10185,11 @@
             },
             "require-dev": {
                 "phpunit/phpunit": "^6.0"
->>>>>>> 0a712bc0
-            },
-            "type": "library",
-            "extra": {
-                "branch-alias": {
-<<<<<<< HEAD
-                    "dev-master": "5.x-dev"
-=======
+            },
+            "type": "library",
+            "extra": {
+                "branch-alias": {
                     "dev-master": "3.0.x-dev"
->>>>>>> 0a712bc0
-                }
-            },
-            "autoload": {
-                "psr-4": {
-                    "phpDocumentor\\Reflection\\": "src"
-                }
-            },
-            "notification-url": "https://packagist.org/downloads/",
-            "license": [
-                "MIT"
-            ],
-            "authors": [
-                {
-<<<<<<< HEAD
-                    "name": "Mike van Riel",
-                    "email": "me@mikevanriel.com"
-                },
-                {
-                    "name": "Jaap van Otterdijk",
-                    "email": "account@ijaap.nl"
-                }
-            ],
-            "description": "With this component, a library can provide support for annotations via DocBlocks or otherwise retrieve information that is embedded in a DocBlock.",
-            "time": "2020-02-22T12:28:44+00:00"
-        },
-        {
-            "name": "phpdocumentor/type-resolver",
-            "version": "1.3.0",
-            "source": {
-                "type": "git",
-                "url": "https://github.com/phpDocumentor/TypeResolver.git",
-                "reference": "e878a14a65245fbe78f8080eba03b47c3b705651"
-            },
-            "dist": {
-                "type": "zip",
-                "url": "https://api.github.com/repos/phpDocumentor/TypeResolver/zipball/e878a14a65245fbe78f8080eba03b47c3b705651",
-                "reference": "e878a14a65245fbe78f8080eba03b47c3b705651",
-                "shasum": ""
-            },
-            "require": {
-                "php": "^7.2 || ^8.0",
-                "phpdocumentor/reflection-common": "^2.0"
-            },
-            "require-dev": {
-                "ext-tokenizer": "*"
-            },
-            "type": "library",
-            "extra": {
-                "branch-alias": {
-                    "dev-1.x": "1.x-dev"
-                }
-            },
-            "autoload": {
-                "psr-4": {
-                    "phpDocumentor\\Reflection\\": "src"
-                }
-            },
-            "notification-url": "https://packagist.org/downloads/",
-            "license": [
-                "MIT"
-            ],
-            "authors": [
-                {
-                    "name": "Mike van Riel",
-                    "email": "me@mikevanriel.com"
-                }
-            ],
-            "description": "A PSR-5 based resolver of Class names, Types and Structural Element Names",
-            "time": "2020-06-27T10:12:23+00:00"
-        },
-        {
-            "name": "phploc/phploc",
-            "version": "5.0.0",
-            "source": {
-                "type": "git",
-                "url": "https://github.com/sebastianbergmann/phploc.git",
-                "reference": "5b714ccb7cb8ca29ccf9caf6eb1aed0131d3a884"
-            },
-            "dist": {
-                "type": "zip",
-                "url": "https://api.github.com/repos/sebastianbergmann/phploc/zipball/5b714ccb7cb8ca29ccf9caf6eb1aed0131d3a884",
-                "reference": "5b714ccb7cb8ca29ccf9caf6eb1aed0131d3a884",
-                "shasum": ""
-            },
-            "require": {
-                "php": "^7.2",
-                "sebastian/finder-facade": "^1.1",
-                "sebastian/version": "^2.0",
-                "symfony/console": "^4.0"
-            },
-            "bin": [
-                "phploc"
-            ],
-            "type": "library",
-            "extra": {
-                "branch-alias": {
-                    "dev-master": "5.0-dev"
                 }
             },
             "autoload": {
@@ -12436,914 +10204,6 @@
             "authors": [
                 {
                     "name": "Sebastian Bergmann",
-                    "email": "sebastian@phpunit.de",
-                    "role": "lead"
-                }
-            ],
-            "description": "A tool for quickly measuring the size of a PHP project.",
-            "homepage": "https://github.com/sebastianbergmann/phploc",
-            "time": "2019-03-16T10:41:19+00:00"
-        },
-        {
-            "name": "phpmd/phpmd",
-            "version": "2.8.2",
-            "source": {
-                "type": "git",
-                "url": "https://github.com/phpmd/phpmd.git",
-                "reference": "714629ed782537f638fe23c4346637659b779a77"
-            },
-            "dist": {
-                "type": "zip",
-                "url": "https://api.github.com/repos/phpmd/phpmd/zipball/714629ed782537f638fe23c4346637659b779a77",
-                "reference": "714629ed782537f638fe23c4346637659b779a77",
-                "shasum": ""
-            },
-            "require": {
-                "composer/xdebug-handler": "^1.0",
-                "ext-xml": "*",
-                "pdepend/pdepend": "^2.7.1",
-                "php": ">=5.3.9"
-            },
-            "require-dev": {
-                "easy-doc/easy-doc": "0.0.0 || ^1.3.2",
-                "gregwar/rst": "^1.0",
-                "mikey179/vfsstream": "^1.6.4",
-                "phpunit/phpunit": "^4.8.36 || ^5.7.27",
-                "squizlabs/php_codesniffer": "^2.0"
-            },
-            "bin": [
-                "src/bin/phpmd"
-            ],
-            "type": "library",
-            "autoload": {
-                "psr-0": {
-                    "PHPMD\\": "src/main/php"
-                }
-            },
-            "notification-url": "https://packagist.org/downloads/",
-            "license": [
-                "BSD-3-Clause"
-            ],
-            "authors": [
-                {
-                    "name": "Manuel Pichler",
-                    "email": "github@manuel-pichler.de",
-                    "homepage": "https://github.com/manuelpichler",
-                    "role": "Project Founder"
-                },
-                {
-                    "name": "Marc Würth",
-                    "email": "ravage@bluewin.ch",
-                    "homepage": "https://github.com/ravage84",
-                    "role": "Project Maintainer"
-                },
-                {
-                    "name": "Other contributors",
-                    "homepage": "https://github.com/phpmd/phpmd/graphs/contributors",
-                    "role": "Contributors"
-                }
-            ],
-            "description": "PHPMD is a spin-off project of PHP Depend and aims to be a PHP equivalent of the well known Java tool PMD.",
-            "homepage": "https://phpmd.org/",
-            "keywords": [
-                "mess detection",
-                "mess detector",
-                "pdepend",
-                "phpmd",
-                "pmd"
-            ],
-            "time": "2020-02-16T20:15:50+00:00"
-        },
-        {
-            "name": "phpspec/prophecy",
-            "version": "v1.10.3",
-            "source": {
-                "type": "git",
-                "url": "https://github.com/phpspec/prophecy.git",
-                "reference": "451c3cd1418cf640de218914901e51b064abb093"
-            },
-            "dist": {
-                "type": "zip",
-                "url": "https://api.github.com/repos/phpspec/prophecy/zipball/451c3cd1418cf640de218914901e51b064abb093",
-                "reference": "451c3cd1418cf640de218914901e51b064abb093",
-                "shasum": ""
-            },
-            "require": {
-                "doctrine/instantiator": "^1.0.2",
-                "php": "^5.3|^7.0",
-                "phpdocumentor/reflection-docblock": "^2.0|^3.0.2|^4.0|^5.0",
-                "sebastian/comparator": "^1.2.3|^2.0|^3.0|^4.0",
-                "sebastian/recursion-context": "^1.0|^2.0|^3.0|^4.0"
-            },
-            "require-dev": {
-                "phpspec/phpspec": "^2.5 || ^3.2",
-                "phpunit/phpunit": "^4.8.35 || ^5.7 || ^6.5 || ^7.1"
-            },
-            "type": "library",
-            "extra": {
-                "branch-alias": {
-                    "dev-master": "1.10.x-dev"
-                }
-            },
-            "autoload": {
-                "psr-4": {
-                    "Prophecy\\": "src/Prophecy"
-                }
-            },
-            "notification-url": "https://packagist.org/downloads/",
-            "license": [
-                "MIT"
-            ],
-            "authors": [
-                {
-                    "name": "Konstantin Kudryashov",
-                    "email": "ever.zet@gmail.com",
-                    "homepage": "http://everzet.com"
-                },
-                {
-                    "name": "Marcello Duarte",
-                    "email": "marcello.duarte@gmail.com"
-                }
-            ],
-            "description": "Highly opinionated mocking framework for PHP 5.3+",
-            "homepage": "https://github.com/phpspec/prophecy",
-            "keywords": [
-                "Double",
-                "Dummy",
-                "fake",
-                "mock",
-                "spy",
-                "stub"
-            ],
-            "time": "2020-03-05T15:02:03+00:00"
-        },
-        {
-            "name": "phpunit/php-code-coverage",
-            "version": "7.0.10",
-            "source": {
-                "type": "git",
-                "url": "https://github.com/sebastianbergmann/php-code-coverage.git",
-                "reference": "f1884187926fbb755a9aaf0b3836ad3165b478bf"
-            },
-            "dist": {
-                "type": "zip",
-                "url": "https://api.github.com/repos/sebastianbergmann/php-code-coverage/zipball/f1884187926fbb755a9aaf0b3836ad3165b478bf",
-                "reference": "f1884187926fbb755a9aaf0b3836ad3165b478bf",
-                "shasum": ""
-            },
-            "require": {
-                "ext-dom": "*",
-                "ext-xmlwriter": "*",
-                "php": "^7.2",
-                "phpunit/php-file-iterator": "^2.0.2",
-                "phpunit/php-text-template": "^1.2.1",
-                "phpunit/php-token-stream": "^3.1.1",
-                "sebastian/code-unit-reverse-lookup": "^1.0.1",
-                "sebastian/environment": "^4.2.2",
-                "sebastian/version": "^2.0.1",
-                "theseer/tokenizer": "^1.1.3"
-            },
-            "require-dev": {
-                "phpunit/phpunit": "^8.2.2"
-            },
-            "suggest": {
-                "ext-xdebug": "^2.7.2"
-            },
-            "type": "library",
-            "extra": {
-                "branch-alias": {
-                    "dev-master": "7.0-dev"
-                }
-            },
-            "autoload": {
-                "classmap": [
-                    "src/"
-                ]
-            },
-            "notification-url": "https://packagist.org/downloads/",
-            "license": [
-                "BSD-3-Clause"
-            ],
-            "authors": [
-                {
-                    "name": "Sebastian Bergmann",
-                    "email": "sebastian@phpunit.de",
-                    "role": "lead"
-                }
-            ],
-            "description": "Library that provides collection, processing, and rendering functionality for PHP code coverage information.",
-            "homepage": "https://github.com/sebastianbergmann/php-code-coverage",
-            "keywords": [
-                "coverage",
-                "testing",
-                "xunit"
-            ],
-            "time": "2019-11-20T13:55:58+00:00"
-        },
-        {
-            "name": "phpunit/php-file-iterator",
-            "version": "2.0.2",
-            "source": {
-                "type": "git",
-                "url": "https://github.com/sebastianbergmann/php-file-iterator.git",
-                "reference": "050bedf145a257b1ff02746c31894800e5122946"
-            },
-            "dist": {
-                "type": "zip",
-                "url": "https://api.github.com/repos/sebastianbergmann/php-file-iterator/zipball/050bedf145a257b1ff02746c31894800e5122946",
-                "reference": "050bedf145a257b1ff02746c31894800e5122946",
-                "shasum": ""
-            },
-            "require": {
-                "php": "^7.1"
-            },
-            "require-dev": {
-                "phpunit/phpunit": "^7.1"
-            },
-            "type": "library",
-            "extra": {
-                "branch-alias": {
-                    "dev-master": "2.0.x-dev"
-                }
-            },
-            "autoload": {
-                "classmap": [
-                    "src/"
-                ]
-            },
-            "notification-url": "https://packagist.org/downloads/",
-            "license": [
-                "BSD-3-Clause"
-            ],
-            "authors": [
-                {
-                    "name": "Sebastian Bergmann",
-                    "email": "sebastian@phpunit.de",
-                    "role": "lead"
-                }
-            ],
-            "description": "FilterIterator implementation that filters files based on a list of suffixes.",
-            "homepage": "https://github.com/sebastianbergmann/php-file-iterator/",
-            "keywords": [
-                "filesystem",
-                "iterator"
-            ],
-            "time": "2018-09-13T20:33:42+00:00"
-        },
-        {
-            "name": "phpunit/php-text-template",
-            "version": "1.2.1",
-            "source": {
-                "type": "git",
-                "url": "https://github.com/sebastianbergmann/php-text-template.git",
-                "reference": "31f8b717e51d9a2afca6c9f046f5d69fc27c8686"
-            },
-            "dist": {
-                "type": "zip",
-                "url": "https://api.github.com/repos/sebastianbergmann/php-text-template/zipball/31f8b717e51d9a2afca6c9f046f5d69fc27c8686",
-                "reference": "31f8b717e51d9a2afca6c9f046f5d69fc27c8686",
-                "shasum": ""
-            },
-            "require": {
-                "php": ">=5.3.3"
-            },
-            "type": "library",
-            "autoload": {
-                "classmap": [
-                    "src/"
-                ]
-            },
-            "notification-url": "https://packagist.org/downloads/",
-            "license": [
-                "BSD-3-Clause"
-            ],
-            "authors": [
-                {
-                    "name": "Sebastian Bergmann",
-                    "email": "sebastian@phpunit.de",
-                    "role": "lead"
-                }
-            ],
-            "description": "Simple template engine.",
-            "homepage": "https://github.com/sebastianbergmann/php-text-template/",
-            "keywords": [
-                "template"
-            ],
-            "time": "2015-06-21T13:50:34+00:00"
-        },
-        {
-            "name": "phpunit/php-timer",
-            "version": "2.1.2",
-            "source": {
-                "type": "git",
-                "url": "https://github.com/sebastianbergmann/php-timer.git",
-                "reference": "1038454804406b0b5f5f520358e78c1c2f71501e"
-            },
-            "dist": {
-                "type": "zip",
-                "url": "https://api.github.com/repos/sebastianbergmann/php-timer/zipball/1038454804406b0b5f5f520358e78c1c2f71501e",
-                "reference": "1038454804406b0b5f5f520358e78c1c2f71501e",
-                "shasum": ""
-            },
-            "require": {
-                "php": "^7.1"
-            },
-            "require-dev": {
-                "phpunit/phpunit": "^7.0"
-            },
-            "type": "library",
-            "extra": {
-                "branch-alias": {
-                    "dev-master": "2.1-dev"
-                }
-            },
-            "autoload": {
-                "classmap": [
-                    "src/"
-                ]
-            },
-            "notification-url": "https://packagist.org/downloads/",
-            "license": [
-                "BSD-3-Clause"
-            ],
-            "authors": [
-                {
-                    "name": "Sebastian Bergmann",
-                    "email": "sebastian@phpunit.de",
-                    "role": "lead"
-                }
-            ],
-            "description": "Utility class for timing",
-            "homepage": "https://github.com/sebastianbergmann/php-timer/",
-            "keywords": [
-                "timer"
-            ],
-            "time": "2019-06-07T04:22:29+00:00"
-        },
-        {
-            "name": "phpunit/php-token-stream",
-            "version": "3.1.1",
-            "source": {
-                "type": "git",
-                "url": "https://github.com/sebastianbergmann/php-token-stream.git",
-                "reference": "995192df77f63a59e47f025390d2d1fdf8f425ff"
-            },
-            "dist": {
-                "type": "zip",
-                "url": "https://api.github.com/repos/sebastianbergmann/php-token-stream/zipball/995192df77f63a59e47f025390d2d1fdf8f425ff",
-                "reference": "995192df77f63a59e47f025390d2d1fdf8f425ff",
-                "shasum": ""
-            },
-            "require": {
-                "ext-tokenizer": "*",
-                "php": "^7.1"
-            },
-            "require-dev": {
-                "phpunit/phpunit": "^7.0"
-            },
-            "type": "library",
-            "extra": {
-                "branch-alias": {
-                    "dev-master": "3.1-dev"
-                }
-            },
-            "autoload": {
-                "classmap": [
-                    "src/"
-                ]
-            },
-            "notification-url": "https://packagist.org/downloads/",
-            "license": [
-                "BSD-3-Clause"
-            ],
-            "authors": [
-                {
-                    "name": "Sebastian Bergmann",
-                    "email": "sebastian@phpunit.de"
-                }
-            ],
-            "description": "Wrapper around PHP's tokenizer extension.",
-            "homepage": "https://github.com/sebastianbergmann/php-token-stream/",
-            "keywords": [
-                "tokenizer"
-            ],
-            "time": "2019-09-17T06:23:10+00:00"
-        },
-        {
-            "name": "phpunit/phpunit",
-            "version": "8.5.4",
-            "source": {
-                "type": "git",
-                "url": "https://github.com/sebastianbergmann/phpunit.git",
-                "reference": "8474e22d7d642f665084ba5ec780626cbd1efd23"
-            },
-            "dist": {
-                "type": "zip",
-                "url": "https://api.github.com/repos/sebastianbergmann/phpunit/zipball/8474e22d7d642f665084ba5ec780626cbd1efd23",
-                "reference": "8474e22d7d642f665084ba5ec780626cbd1efd23",
-                "shasum": ""
-            },
-            "require": {
-                "doctrine/instantiator": "^1.2.0",
-                "ext-dom": "*",
-                "ext-json": "*",
-                "ext-libxml": "*",
-                "ext-mbstring": "*",
-                "ext-xml": "*",
-                "ext-xmlwriter": "*",
-                "myclabs/deep-copy": "^1.9.1",
-                "phar-io/manifest": "^1.0.3",
-                "phar-io/version": "^2.0.1",
-                "php": "^7.2",
-                "phpspec/prophecy": "^1.8.1",
-                "phpunit/php-code-coverage": "^7.0.7",
-                "phpunit/php-file-iterator": "^2.0.2",
-                "phpunit/php-text-template": "^1.2.1",
-                "phpunit/php-timer": "^2.1.2",
-                "sebastian/comparator": "^3.0.2",
-                "sebastian/diff": "^3.0.2",
-                "sebastian/environment": "^4.2.2",
-                "sebastian/exporter": "^3.1.1",
-                "sebastian/global-state": "^3.0.0",
-                "sebastian/object-enumerator": "^3.0.3",
-                "sebastian/resource-operations": "^2.0.1",
-                "sebastian/type": "^1.1.3",
-                "sebastian/version": "^2.0.1"
-            },
-            "require-dev": {
-                "ext-pdo": "*"
-            },
-            "suggest": {
-                "ext-soap": "*",
-                "ext-xdebug": "*",
-                "phpunit/php-invoker": "^2.0.0"
-            },
-            "bin": [
-                "phpunit"
-            ],
-            "type": "library",
-            "extra": {
-                "branch-alias": {
-                    "dev-master": "8.5-dev"
-                }
-            },
-            "autoload": {
-                "classmap": [
-                    "src/"
-                ]
-            },
-            "notification-url": "https://packagist.org/downloads/",
-            "license": [
-                "BSD-3-Clause"
-            ],
-            "authors": [
-                {
-                    "name": "Sebastian Bergmann",
-                    "email": "sebastian@phpunit.de",
-                    "role": "lead"
-                }
-            ],
-            "description": "The PHP Unit Testing framework.",
-            "homepage": "https://phpunit.de/",
-            "keywords": [
-                "phpunit",
-                "testing",
-                "xunit"
-            ],
-            "funding": [
-                {
-                    "url": "https://phpunit.de/donate.html",
-                    "type": "custom"
-                },
-                {
-                    "url": "https://github.com/sebastianbergmann",
-                    "type": "github"
-                }
-            ],
-            "time": "2020-04-23T04:39:42+00:00"
-        },
-        {
-            "name": "sebastian/code-unit-reverse-lookup",
-            "version": "1.0.1",
-            "source": {
-                "type": "git",
-                "url": "https://github.com/sebastianbergmann/code-unit-reverse-lookup.git",
-                "reference": "4419fcdb5eabb9caa61a27c7a1db532a6b55dd18"
-            },
-            "dist": {
-                "type": "zip",
-                "url": "https://api.github.com/repos/sebastianbergmann/code-unit-reverse-lookup/zipball/4419fcdb5eabb9caa61a27c7a1db532a6b55dd18",
-                "reference": "4419fcdb5eabb9caa61a27c7a1db532a6b55dd18",
-                "shasum": ""
-            },
-            "require": {
-                "php": "^5.6 || ^7.0"
-            },
-            "require-dev": {
-                "phpunit/phpunit": "^5.7 || ^6.0"
-            },
-            "type": "library",
-            "extra": {
-                "branch-alias": {
-                    "dev-master": "1.0.x-dev"
-                }
-            },
-            "autoload": {
-                "classmap": [
-                    "src/"
-                ]
-            },
-            "notification-url": "https://packagist.org/downloads/",
-            "license": [
-                "BSD-3-Clause"
-            ],
-            "authors": [
-                {
-                    "name": "Sebastian Bergmann",
-                    "email": "sebastian@phpunit.de"
-                }
-            ],
-            "description": "Looks up which function or method a line of code belongs to",
-            "homepage": "https://github.com/sebastianbergmann/code-unit-reverse-lookup/",
-            "time": "2017-03-04T06:30:41+00:00"
-        },
-        {
-            "name": "sebastian/comparator",
-            "version": "3.0.2",
-            "source": {
-                "type": "git",
-                "url": "https://github.com/sebastianbergmann/comparator.git",
-                "reference": "5de4fc177adf9bce8df98d8d141a7559d7ccf6da"
-            },
-            "dist": {
-                "type": "zip",
-                "url": "https://api.github.com/repos/sebastianbergmann/comparator/zipball/5de4fc177adf9bce8df98d8d141a7559d7ccf6da",
-                "reference": "5de4fc177adf9bce8df98d8d141a7559d7ccf6da",
-                "shasum": ""
-            },
-            "require": {
-                "php": "^7.1",
-                "sebastian/diff": "^3.0",
-                "sebastian/exporter": "^3.1"
-            },
-            "require-dev": {
-                "phpunit/phpunit": "^7.1"
-            },
-            "type": "library",
-            "extra": {
-                "branch-alias": {
-                    "dev-master": "3.0-dev"
-                }
-            },
-            "autoload": {
-                "classmap": [
-                    "src/"
-                ]
-            },
-            "notification-url": "https://packagist.org/downloads/",
-            "license": [
-                "BSD-3-Clause"
-            ],
-            "authors": [
-                {
-                    "name": "Jeff Welch",
-                    "email": "whatthejeff@gmail.com"
-                },
-                {
-                    "name": "Volker Dusch",
-                    "email": "github@wallbash.com"
-                },
-                {
-                    "name": "Bernhard Schussek",
-                    "email": "bschussek@2bepublished.at"
-                },
-                {
-                    "name": "Sebastian Bergmann",
-                    "email": "sebastian@phpunit.de"
-                }
-            ],
-            "description": "Provides the functionality to compare PHP values for equality",
-            "homepage": "https://github.com/sebastianbergmann/comparator",
-            "keywords": [
-                "comparator",
-                "compare",
-                "equality"
-            ],
-            "time": "2018-07-12T15:12:46+00:00"
-        },
-        {
-            "name": "sebastian/diff",
-            "version": "3.0.2",
-            "source": {
-                "type": "git",
-                "url": "https://github.com/sebastianbergmann/diff.git",
-                "reference": "720fcc7e9b5cf384ea68d9d930d480907a0c1a29"
-            },
-            "dist": {
-                "type": "zip",
-                "url": "https://api.github.com/repos/sebastianbergmann/diff/zipball/720fcc7e9b5cf384ea68d9d930d480907a0c1a29",
-                "reference": "720fcc7e9b5cf384ea68d9d930d480907a0c1a29",
-                "shasum": ""
-            },
-            "require": {
-                "php": "^7.1"
-            },
-            "require-dev": {
-                "phpunit/phpunit": "^7.5 || ^8.0",
-                "symfony/process": "^2 || ^3.3 || ^4"
-            },
-            "type": "library",
-            "extra": {
-                "branch-alias": {
-                    "dev-master": "3.0-dev"
-                }
-            },
-            "autoload": {
-                "classmap": [
-                    "src/"
-                ]
-            },
-            "notification-url": "https://packagist.org/downloads/",
-            "license": [
-                "BSD-3-Clause"
-            ],
-            "authors": [
-                {
-                    "name": "Kore Nordmann",
-                    "email": "mail@kore-nordmann.de"
-                },
-                {
-                    "name": "Sebastian Bergmann",
-                    "email": "sebastian@phpunit.de"
-                }
-            ],
-            "description": "Diff implementation",
-            "homepage": "https://github.com/sebastianbergmann/diff",
-            "keywords": [
-                "diff",
-                "udiff",
-                "unidiff",
-                "unified diff"
-            ],
-            "time": "2019-02-04T06:01:07+00:00"
-        },
-        {
-            "name": "sebastian/environment",
-            "version": "4.2.3",
-            "source": {
-                "type": "git",
-                "url": "https://github.com/sebastianbergmann/environment.git",
-                "reference": "464c90d7bdf5ad4e8a6aea15c091fec0603d4368"
-            },
-            "dist": {
-                "type": "zip",
-                "url": "https://api.github.com/repos/sebastianbergmann/environment/zipball/464c90d7bdf5ad4e8a6aea15c091fec0603d4368",
-                "reference": "464c90d7bdf5ad4e8a6aea15c091fec0603d4368",
-                "shasum": ""
-            },
-            "require": {
-                "php": "^7.1"
-            },
-            "require-dev": {
-                "phpunit/phpunit": "^7.5"
-            },
-            "suggest": {
-                "ext-posix": "*"
-            },
-            "type": "library",
-            "extra": {
-                "branch-alias": {
-                    "dev-master": "4.2-dev"
-                }
-            },
-            "autoload": {
-                "classmap": [
-                    "src/"
-                ]
-            },
-            "notification-url": "https://packagist.org/downloads/",
-            "license": [
-                "BSD-3-Clause"
-            ],
-            "authors": [
-                {
-                    "name": "Sebastian Bergmann",
-                    "email": "sebastian@phpunit.de"
-                }
-            ],
-            "description": "Provides functionality to handle HHVM/PHP environments",
-            "homepage": "http://www.github.com/sebastianbergmann/environment",
-            "keywords": [
-                "Xdebug",
-                "environment",
-                "hhvm"
-            ],
-            "time": "2019-11-20T08:46:58+00:00"
-        },
-        {
-            "name": "sebastian/exporter",
-            "version": "3.1.2",
-            "source": {
-                "type": "git",
-                "url": "https://github.com/sebastianbergmann/exporter.git",
-                "reference": "68609e1261d215ea5b21b7987539cbfbe156ec3e"
-            },
-            "dist": {
-                "type": "zip",
-                "url": "https://api.github.com/repos/sebastianbergmann/exporter/zipball/68609e1261d215ea5b21b7987539cbfbe156ec3e",
-                "reference": "68609e1261d215ea5b21b7987539cbfbe156ec3e",
-                "shasum": ""
-            },
-            "require": {
-                "php": "^7.0",
-                "sebastian/recursion-context": "^3.0"
-            },
-            "require-dev": {
-                "ext-mbstring": "*",
-                "phpunit/phpunit": "^6.0"
-            },
-            "type": "library",
-            "extra": {
-                "branch-alias": {
-                    "dev-master": "3.1.x-dev"
-                }
-            },
-            "autoload": {
-                "classmap": [
-                    "src/"
-                ]
-            },
-            "notification-url": "https://packagist.org/downloads/",
-            "license": [
-                "BSD-3-Clause"
-            ],
-            "authors": [
-                {
-                    "name": "Sebastian Bergmann",
-                    "email": "sebastian@phpunit.de"
-                },
-                {
-                    "name": "Jeff Welch",
-                    "email": "whatthejeff@gmail.com"
-                },
-                {
-                    "name": "Volker Dusch",
-                    "email": "github@wallbash.com"
-                },
-                {
-                    "name": "Adam Harvey",
-                    "email": "aharvey@php.net"
-                },
-                {
-                    "name": "Bernhard Schussek",
-                    "email": "bschussek@gmail.com"
-                }
-            ],
-            "description": "Provides the functionality to export PHP variables for visualization",
-            "homepage": "http://www.github.com/sebastianbergmann/exporter",
-            "keywords": [
-                "export",
-                "exporter"
-            ],
-            "time": "2019-09-14T09:02:43+00:00"
-        },
-        {
-            "name": "sebastian/finder-facade",
-            "version": "1.2.3",
-            "source": {
-                "type": "git",
-                "url": "https://github.com/sebastianbergmann/finder-facade.git",
-                "reference": "167c45d131f7fc3d159f56f191a0a22228765e16"
-            },
-            "dist": {
-                "type": "zip",
-                "url": "https://api.github.com/repos/sebastianbergmann/finder-facade/zipball/167c45d131f7fc3d159f56f191a0a22228765e16",
-                "reference": "167c45d131f7fc3d159f56f191a0a22228765e16",
-                "shasum": ""
-            },
-            "require": {
-                "php": "^7.1",
-                "symfony/finder": "^2.3|^3.0|^4.0|^5.0",
-                "theseer/fdomdocument": "^1.6"
-            },
-            "type": "library",
-            "extra": {
-                "branch-alias": []
-            },
-            "autoload": {
-                "classmap": [
-                    "src/"
-                ]
-            },
-            "notification-url": "https://packagist.org/downloads/",
-            "license": [
-                "BSD-3-Clause"
-            ],
-            "authors": [
-                {
-                    "name": "Sebastian Bergmann",
-                    "email": "sebastian@phpunit.de",
-                    "role": "lead"
-                }
-            ],
-            "description": "FinderFacade is a convenience wrapper for Symfony's Finder component.",
-            "homepage": "https://github.com/sebastianbergmann/finder-facade",
-            "time": "2020-01-16T08:08:45+00:00"
-        },
-        {
-            "name": "sebastian/global-state",
-            "version": "3.0.0",
-            "source": {
-                "type": "git",
-                "url": "https://github.com/sebastianbergmann/global-state.git",
-                "reference": "edf8a461cf1d4005f19fb0b6b8b95a9f7fa0adc4"
-            },
-            "dist": {
-                "type": "zip",
-                "url": "https://api.github.com/repos/sebastianbergmann/global-state/zipball/edf8a461cf1d4005f19fb0b6b8b95a9f7fa0adc4",
-                "reference": "edf8a461cf1d4005f19fb0b6b8b95a9f7fa0adc4",
-                "shasum": ""
-            },
-            "require": {
-                "php": "^7.2",
-                "sebastian/object-reflector": "^1.1.1",
-                "sebastian/recursion-context": "^3.0"
-            },
-            "require-dev": {
-                "ext-dom": "*",
-                "phpunit/phpunit": "^8.0"
-            },
-            "suggest": {
-                "ext-uopz": "*"
-            },
-            "type": "library",
-            "extra": {
-                "branch-alias": {
-                    "dev-master": "3.0-dev"
-                }
-            },
-            "autoload": {
-                "classmap": [
-                    "src/"
-                ]
-            },
-            "notification-url": "https://packagist.org/downloads/",
-            "license": [
-                "BSD-3-Clause"
-            ],
-            "authors": [
-                {
-                    "name": "Sebastian Bergmann",
-                    "email": "sebastian@phpunit.de"
-                }
-            ],
-            "description": "Snapshotting of global state",
-            "homepage": "http://www.github.com/sebastianbergmann/global-state",
-            "keywords": [
-                "global state"
-            ],
-            "time": "2019-02-01T05:30:01+00:00"
-        },
-        {
-            "name": "sebastian/object-enumerator",
-            "version": "3.0.3",
-            "source": {
-                "type": "git",
-                "url": "https://github.com/sebastianbergmann/object-enumerator.git",
-                "reference": "7cfd9e65d11ffb5af41198476395774d4c8a84c5"
-            },
-            "dist": {
-                "type": "zip",
-                "url": "https://api.github.com/repos/sebastianbergmann/object-enumerator/zipball/7cfd9e65d11ffb5af41198476395774d4c8a84c5",
-                "reference": "7cfd9e65d11ffb5af41198476395774d4c8a84c5",
-                "shasum": ""
-            },
-            "require": {
-                "php": "^7.0",
-                "sebastian/object-reflector": "^1.1.1",
-                "sebastian/recursion-context": "^3.0"
-            },
-            "require-dev": {
-                "phpunit/phpunit": "^6.0"
-            },
-            "type": "library",
-            "extra": {
-                "branch-alias": {
-                    "dev-master": "3.0.x-dev"
-                }
-            },
-            "autoload": {
-                "classmap": [
-                    "src/"
-                ]
-            },
-            "notification-url": "https://packagist.org/downloads/",
-            "license": [
-                "BSD-3-Clause"
-            ],
-            "authors": [
-                {
-                    "name": "Sebastian Bergmann",
                     "email": "sebastian@phpunit.de"
                 }
             ],
@@ -13361,26 +10221,6 @@
             },
             "dist": {
                 "type": "zip",
-=======
-                    "name": "Sebastian Bergmann",
-                    "email": "sebastian@phpunit.de"
-                }
-            ],
-            "description": "Traverses array structures and object graphs to enumerate all referenced objects",
-            "homepage": "https://github.com/sebastianbergmann/object-enumerator/",
-            "time": "2017-08-03T12:35:26+00:00"
-        },
-        {
-            "name": "sebastian/object-reflector",
-            "version": "1.1.1",
-            "source": {
-                "type": "git",
-                "url": "https://github.com/sebastianbergmann/object-reflector.git",
-                "reference": "773f97c67f28de00d397be301821b06708fca0be"
-            },
-            "dist": {
-                "type": "zip",
->>>>>>> 0a712bc0
                 "url": "https://api.github.com/repos/sebastianbergmann/object-reflector/zipball/773f97c67f28de00d397be301821b06708fca0be",
                 "reference": "773f97c67f28de00d397be301821b06708fca0be",
                 "shasum": ""
