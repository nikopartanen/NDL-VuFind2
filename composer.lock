--- conflicted
+++ resolved
@@ -4,11 +4,7 @@
         "Read more about it at https://getcomposer.org/doc/01-basic-usage.md#composer-lock-the-lock-file",
         "This file is @generated automatically"
     ],
-<<<<<<< HEAD
-    "content-hash": "c3bc89d5d16c4774466a77eebf10f80e",
-=======
-    "content-hash": "6657593484feff7f6327c709fd666e8b",
->>>>>>> 05b329c4
+    "content-hash": "7187679609a8f819a0fa1f410010f572",
     "packages": [
         {
             "name": "aferrandini/phpqrcode",
@@ -175,7 +171,6 @@
             "time": "2017-02-14T19:40:03+00:00"
         },
         {
-<<<<<<< HEAD
             "name": "dlundgren/css-splitter",
             "version": "1.0.0",
             "source": {
@@ -199,18 +194,79 @@
             "autoload": {
                 "psr-4": {
                     "CssSplitter\\": "src"
-=======
+                }
+            },
+            "notification-url": "https://packagist.org/downloads/",
+            "license": [
+                "MIT"
+            ],
+            "authors": [
+                {
+                    "name": "David Lundgren",
+                    "email": "dlundgren@syberisle.net",
+                    "role": "lead"
+                }
+            ],
+            "description": "PHP Css Splitter for IE 4096 selector limit",
+            "keywords": [
+                "css splitter"
+            ],
+            "time": "2015-10-08T02:44:26+00:00"
+        },
+        {
+            "name": "erusev/parsedown",
+            "version": "1.6.1",
+            "source": {
+                "type": "git",
+                "url": "https://github.com/erusev/parsedown.git",
+                "reference": "20ff8bbb57205368b4b42d094642a3e52dac85fb"
+            },
+            "dist": {
+                "type": "zip",
+                "url": "https://api.github.com/repos/erusev/parsedown/zipball/20ff8bbb57205368b4b42d094642a3e52dac85fb",
+                "reference": "20ff8bbb57205368b4b42d094642a3e52dac85fb",
+                "shasum": ""
+            },
+            "require": {
+                "php": ">=5.3.0"
+            },
+            "type": "library",
+            "autoload": {
+                "psr-0": {
+                    "Parsedown": ""
+                }
+            },
+            "notification-url": "https://packagist.org/downloads/",
+            "license": [
+                "MIT"
+            ],
+            "authors": [
+                {
+                    "name": "Emanuil Rusev",
+                    "email": "hello@erusev.com",
+                    "homepage": "http://erusev.com"
+                }
+            ],
+            "description": "Parser for Markdown.",
+            "homepage": "http://parsedown.org",
+            "keywords": [
+                "markdown",
+                "parser"
+            ],
+            "time": "2016-11-02T15:56:58+00:00"
+        },
+        {
             "name": "filp/whoops",
-            "version": "2.1.9",
+            "version": "2.1.10",
             "source": {
                 "type": "git",
                 "url": "https://github.com/filp/whoops.git",
-                "reference": "b238974e1c7cc1859b0c16ddc1c02ecb70ecc07f"
-            },
-            "dist": {
-                "type": "zip",
-                "url": "https://api.github.com/repos/filp/whoops/zipball/b238974e1c7cc1859b0c16ddc1c02ecb70ecc07f",
-                "reference": "b238974e1c7cc1859b0c16ddc1c02ecb70ecc07f",
+                "reference": "ffbbd2c06c64b08fb47974eed5dbce4ca2bb0eec"
+            },
+            "dist": {
+                "type": "zip",
+                "url": "https://api.github.com/repos/filp/whoops/zipball/ffbbd2c06c64b08fb47974eed5dbce4ca2bb0eec",
+                "reference": "ffbbd2c06c64b08fb47974eed5dbce4ca2bb0eec",
                 "shasum": ""
             },
             "require": {
@@ -235,7 +291,6 @@
             "autoload": {
                 "psr-4": {
                     "Whoops\\": "src/Whoops/"
->>>>>>> 05b329c4
                 }
             },
             "notification-url": "https://packagist.org/downloads/",
@@ -244,41 +299,6 @@
             ],
             "authors": [
                 {
-<<<<<<< HEAD
-                    "name": "David Lundgren",
-                    "email": "dlundgren@syberisle.net",
-                    "role": "lead"
-                }
-            ],
-            "description": "PHP Css Splitter for IE 4096 selector limit",
-            "keywords": [
-                "css splitter"
-            ],
-            "time": "2015-10-08T02:44:26+00:00"
-        },
-        {
-            "name": "erusev/parsedown",
-            "version": "1.6.1",
-            "source": {
-                "type": "git",
-                "url": "https://github.com/erusev/parsedown.git",
-                "reference": "20ff8bbb57205368b4b42d094642a3e52dac85fb"
-            },
-            "dist": {
-                "type": "zip",
-                "url": "https://api.github.com/repos/erusev/parsedown/zipball/20ff8bbb57205368b4b42d094642a3e52dac85fb",
-                "reference": "20ff8bbb57205368b4b42d094642a3e52dac85fb",
-                "shasum": ""
-            },
-            "require": {
-                "php": ">=5.3.0"
-            },
-            "type": "library",
-            "autoload": {
-                "psr-0": {
-                    "Parsedown": ""
-                }
-=======
                     "name": "Filipe Dobreira",
                     "homepage": "https://github.com/filp",
                     "role": "Developer"
@@ -294,7 +314,7 @@
                 "whoops",
                 "zf2"
             ],
-            "time": "2017-06-03T18:33:07+00:00"
+            "time": "2017-08-03T18:23:40+00:00"
         },
         {
             "name": "ghislainf/zf2-whoops",
@@ -326,7 +346,6 @@
                 "classmap": [
                     "./Module.php"
                 ]
->>>>>>> 05b329c4
             },
             "notification-url": "https://packagist.org/downloads/",
             "license": [
@@ -334,20 +353,6 @@
             ],
             "authors": [
                 {
-<<<<<<< HEAD
-                    "name": "Emanuil Rusev",
-                    "email": "hello@erusev.com",
-                    "homepage": "http://erusev.com"
-                }
-            ],
-            "description": "Parser for Markdown.",
-            "homepage": "http://parsedown.org",
-            "keywords": [
-                "markdown",
-                "parser"
-            ],
-            "time": "2016-11-02T15:56:58+00:00"
-=======
                     "name": "Balázs Németh",
                     "email": "zsilbi@zsilbi.hu"
                 },
@@ -367,8 +372,7 @@
             ],
             "description": "PHP whoops error on ZF2 framework",
             "homepage": "https://github.com/ghislainf/zf2-whoops",
-            "time": "2016-06-06 08:41:08"
->>>>>>> 05b329c4
+            "time": "2016-06-06T08:41:08+00:00"
         },
         {
             "name": "jasig/phpcas",
@@ -1780,7 +1784,7 @@
                 {
                     "name": "David Maus",
                     "email": "maus@hab.de",
-                    "role": "developer"
+                    "role": "Developer"
                 },
                 {
                     "name": "Demian Katz",
@@ -4759,51 +4763,6 @@
             "time": "2014-09-09T13:34:57+00:00"
         },
         {
-<<<<<<< HEAD
-=======
-            "name": "erusev/parsedown",
-            "version": "1.6.3",
-            "source": {
-                "type": "git",
-                "url": "https://github.com/erusev/parsedown.git",
-                "reference": "728952b90a333b5c6f77f06ea9422b94b585878d"
-            },
-            "dist": {
-                "type": "zip",
-                "url": "https://api.github.com/repos/erusev/parsedown/zipball/728952b90a333b5c6f77f06ea9422b94b585878d",
-                "reference": "728952b90a333b5c6f77f06ea9422b94b585878d",
-                "shasum": ""
-            },
-            "require": {
-                "php": ">=5.3.0"
-            },
-            "type": "library",
-            "autoload": {
-                "psr-0": {
-                    "Parsedown": ""
-                }
-            },
-            "notification-url": "https://packagist.org/downloads/",
-            "license": [
-                "MIT"
-            ],
-            "authors": [
-                {
-                    "name": "Emanuil Rusev",
-                    "email": "hello@erusev.com",
-                    "homepage": "http://erusev.com"
-                }
-            ],
-            "description": "Parser for Markdown.",
-            "homepage": "http://parsedown.org",
-            "keywords": [
-                "markdown",
-                "parser"
-            ],
-            "time": "2017-05-14T14:47:48+00:00"
-        },
-        {
->>>>>>> 05b329c4
             "name": "friendsofphp/php-cs-fixer",
             "version": "v1.11.6",
             "source": {
@@ -7292,11 +7251,7 @@
         },
         {
             "name": "symfony/config",
-<<<<<<< HEAD
             "version": "v2.8.27",
-=======
-            "version": "v2.8.25",
->>>>>>> 05b329c4
             "source": {
                 "type": "git",
                 "url": "https://github.com/symfony/config.git",
@@ -7352,7 +7307,6 @@
         },
         {
             "name": "symfony/console",
-<<<<<<< HEAD
             "version": "v2.8.27",
             "source": {
                 "type": "git",
@@ -7363,18 +7317,6 @@
                 "type": "zip",
                 "url": "https://api.github.com/repos/symfony/console/zipball/c0807a2ca978e64d8945d373a9221a5c35d1a253",
                 "reference": "c0807a2ca978e64d8945d373a9221a5c35d1a253",
-=======
-            "version": "v2.8.25",
-            "source": {
-                "type": "git",
-                "url": "https://github.com/symfony/console.git",
-                "reference": "46e65f8d98c9ab629bbfcc16a4ff023f61c37fb2"
-            },
-            "dist": {
-                "type": "zip",
-                "url": "https://api.github.com/repos/symfony/console/zipball/46e65f8d98c9ab629bbfcc16a4ff023f61c37fb2",
-                "reference": "46e65f8d98c9ab629bbfcc16a4ff023f61c37fb2",
->>>>>>> 05b329c4
                 "shasum": ""
             },
             "require": {
@@ -7422,19 +7364,11 @@
             ],
             "description": "Symfony Console Component",
             "homepage": "https://symfony.com",
-<<<<<<< HEAD
             "time": "2017-08-27T14:29:03+00:00"
         },
         {
             "name": "symfony/css-selector",
             "version": "v3.3.8",
-=======
-            "time": "2017-07-03T08:04:30+00:00"
-        },
-        {
-            "name": "symfony/css-selector",
-            "version": "v3.3.5",
->>>>>>> 05b329c4
             "source": {
                 "type": "git",
                 "url": "https://github.com/symfony/css-selector.git",
@@ -7544,7 +7478,6 @@
         },
         {
             "name": "symfony/dependency-injection",
-<<<<<<< HEAD
             "version": "v3.2.13",
             "source": {
                 "type": "git",
@@ -7555,18 +7488,6 @@
                 "type": "zip",
                 "url": "https://api.github.com/repos/symfony/dependency-injection/zipball/d9f2e62e1a93d52ad4e4f6faaf66f6eef723d761",
                 "reference": "d9f2e62e1a93d52ad4e4f6faaf66f6eef723d761",
-=======
-            "version": "v3.2.12",
-            "source": {
-                "type": "git",
-                "url": "https://github.com/symfony/dependency-injection.git",
-                "reference": "c1170b063674f000b154a5809bb9e373a773d4c0"
-            },
-            "dist": {
-                "type": "zip",
-                "url": "https://api.github.com/repos/symfony/dependency-injection/zipball/c1170b063674f000b154a5809bb9e373a773d4c0",
-                "reference": "c1170b063674f000b154a5809bb9e373a773d4c0",
->>>>>>> 05b329c4
                 "shasum": ""
             },
             "require": {
@@ -7616,19 +7537,11 @@
             ],
             "description": "Symfony DependencyInjection Component",
             "homepage": "https://symfony.com",
-<<<<<<< HEAD
             "time": "2017-07-28T15:22:55+00:00"
         },
         {
             "name": "symfony/event-dispatcher",
             "version": "v2.8.27",
-=======
-            "time": "2017-07-17T14:04:01+00:00"
-        },
-        {
-            "name": "symfony/event-dispatcher",
-            "version": "v2.8.25",
->>>>>>> 05b329c4
             "source": {
                 "type": "git",
                 "url": "https://github.com/symfony/event-dispatcher.git",
@@ -7737,11 +7650,7 @@
         },
         {
             "name": "symfony/finder",
-<<<<<<< HEAD
             "version": "v2.8.27",
-=======
-            "version": "v2.8.25",
->>>>>>> 05b329c4
             "source": {
                 "type": "git",
                 "url": "https://github.com/symfony/finder.git",
@@ -7849,11 +7758,7 @@
         },
         {
             "name": "symfony/process",
-<<<<<<< HEAD
             "version": "v2.8.27",
-=======
-            "version": "v2.8.25",
->>>>>>> 05b329c4
             "source": {
                 "type": "git",
                 "url": "https://github.com/symfony/process.git",
@@ -7902,11 +7807,7 @@
         },
         {
             "name": "symfony/stopwatch",
-<<<<<<< HEAD
             "version": "v2.8.27",
-=======
-            "version": "v2.8.25",
->>>>>>> 05b329c4
             "source": {
                 "type": "git",
                 "url": "https://github.com/symfony/stopwatch.git",
@@ -8019,7 +7920,6 @@
         },
         {
             "name": "symfony/validator",
-<<<<<<< HEAD
             "version": "v2.8.27",
             "source": {
                 "type": "git",
@@ -8030,18 +7930,6 @@
                 "type": "zip",
                 "url": "https://api.github.com/repos/symfony/validator/zipball/864ba6865e253a7ffc3db5629af676cfdc3bd104",
                 "reference": "864ba6865e253a7ffc3db5629af676cfdc3bd104",
-=======
-            "version": "v2.8.25",
-            "source": {
-                "type": "git",
-                "url": "https://github.com/symfony/validator.git",
-                "reference": "6c019627f2a69b9ab2ac41fd53102148a55af564"
-            },
-            "dist": {
-                "type": "zip",
-                "url": "https://api.github.com/repos/symfony/validator/zipball/6c019627f2a69b9ab2ac41fd53102148a55af564",
-                "reference": "6c019627f2a69b9ab2ac41fd53102148a55af564",
->>>>>>> 05b329c4
                 "shasum": ""
             },
             "require": {
@@ -8101,11 +7989,7 @@
             ],
             "description": "Symfony Validator Component",
             "homepage": "https://symfony.com",
-<<<<<<< HEAD
             "time": "2017-08-27T14:29:03+00:00"
-=======
-            "time": "2017-07-03T08:04:30+00:00"
->>>>>>> 05b329c4
         },
         {
             "name": "theseer/fdomdocument",
