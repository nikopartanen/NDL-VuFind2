<?xml version="1.0" encoding="UTF-8"?>
<project name="vufind" basedir="." default="main">
  <property name="tmp" value="/tmp" />
  <property name="package"  value="${phing.project.name}" override="true" />
  <property name="builddir" value="${tmp}/build/${phing.project.name}" override="true" />
  <property name="srcdir"   value="${project.basedir}" override="true" />
  <property name="apacheconfdir" value="/etc/apache2/conf.d" />
  <property name="apachectl" value="false" /><!-- set to apachectl path to spin up Apache instance -->
  <property name="seleniumjar" value="false" /><!-- set to Selenium jar path to spin up Selenium instance -->
  <!-- command for extra cleanup during shutdown; e.g. to change cache ownership after testing w/ Apache so deletion won't fail: -->
  <property name="extra_shutdown_cleanup" value="false" />
  <property name="vufindurl" value="http://localhost/vufind" />
  <property name="vufinddb" value="vufind_test" />
  <property name="vufinddbuser" value="vufindtest" />
  <property name="vufinddbpass" value="vufindtestpass" />
  <property name="dbtype" value="mysql" /><!-- use pgsql for PostgreSQL -->
  <property name="mysqlhost" value="localhost" />
  <property name="mysqlrootuser" value="root" />
  <property name="mysqlrootpass" value="password" />
  <property name="pgsqlhost" value="localhost" />
  <property name="pgsqlrootuser" value="postgres" />
  <property name="phpunit_extra_params" value="" />
  <property name="composer_extra_params" value="" />
  <property name="mink_driver" value="selenium" />
  <property name="selenium_browser" value="firefox" />
  <property name="snooze_multiplier" value="1" /><!-- can be used to slow down tests (selenium only) -->
  <property name="solr_startup_sleep" value="0" />
  <property name="solr_version" value="6.4.2" />
  <property name="phpdoc_version" value="2.9.0" />

<<<<<<< HEAD
  <property name="version" value="4.1.1" />
=======
  <property name="version" value="4.1.2" />
>>>>>>> 305a4769

  <!-- We only need the -p switch if the password is non-blank -->
  <if><not><equals arg1="${mysqlrootpass}" arg2="" /></not><then>
    <property name="mysqlpwswitch" value="-p" />
  </then></if>

  <!-- Main Target -->
  <target name="main" description="main target">
    <phingcall target="startup" />
    <trycatch property="exceptionmsg">
      <try>
        <phingcall target="ci-tasks" />
      </try>
      <catch>
        <phingcall target="shutdown" />
        <fail>Unexpected error during continuous integration tasks -- ${exceptionmsg}</fail>
      </catch>
    </trycatch>
    <phingcall target="shutdown" />
  </target>

  <!-- Continuous Integration Tasks -->
  <target name="ci-tasks" description="continuous integration tasks">

    <!-- Create dirs -->
    <mkdir dir="${builddir}/reports"/>
    <mkdir dir="${builddir}/reports/coverage"/>

    <!-- Call standard tasks -->
    <phingcall target="phpcs"/>
    <phingcall target="php-cs-fixer-dryrun"/>
    <phingcall target="phpunit"/>
    <phingcall target="phpdoc"/>
    <phingcall target="phpcpd"/>
    <phingcall target="phpmd"/>
    <phingcall target="pdepend"/>
    <phingcall target="phploc"/>
    <phingcall target="eslint-report"/>
  </target>

  <!-- Report rule violations with PHPMD (mess detector) -->
  <target name="phpmd">
    <exec command="${srcdir}/vendor/bin/phpmd ${srcdir}/module xml ${srcdir}/tests/phpmd.xml --exclude ${srcdir}/module/VuFind/tests,${srcdir}/module/VuDL/tests,${srcdir}/module/VuFindSearch/tests --reportfile ${builddir}/reports/phpmd.xml" />
  </target>

  <!-- Measure project with phploc -->
  <target name="phploc">
    <exec command="${srcdir}/vendor/bin/phploc --log-csv ${builddir}/reports/phploc.csv ${srcdir}/module" />
  </target>

  <!-- PHP_Depend code analysis -->
  <target name="pdepend">
    <exec command="${srcdir}/vendor/bin/pdepend --jdepend-xml=${builddir}/reports/jdepend.xml --jdepend-chart=${builddir}/reports/dependencies.svg --overview-pyramid=${builddir}/reports/pdepend-pyramid.svg ${srcdir}/module" />
  </target>

  <!-- PHP copy-and-paste detection -->
  <target name="phpcpd">
    <exec command="${srcdir}/vendor/bin/phpcpd --log-pmd ${builddir}/reports/pmd-cpd.xml --exclude tests ${srcdir}/module" />
  </target>

  <!-- PHP CodeSniffer -->
  <target name="phpcbf">
    <exec command="${srcdir}/vendor/bin/phpcbf --standard=${srcdir}/tests/phpcs.xml" escape="false" passthru="true" checkreturn="true" />
  </target>
  <target name="phpcs">
    <exec command="${srcdir}/vendor/bin/phpcs --standard=${srcdir}/tests/phpcs.xml --report=checkstyle &gt; ${builddir}/reports/checkstyle.xml" escape="false" />
  </target>
  <target name="phpcs-console">
    <exec command="${srcdir}/vendor/bin/phpcs --standard=${srcdir}/tests/phpcs.xml" escape="false" passthru="true" checkreturn="true" />
  </target>

  <!-- php-cs-fixer (first task applies fixes, second task simply checks if they are needed) -->
  <target name="php-cs-fixer">
    <exec command="${srcdir}/vendor/bin/php-cs-fixer fix --config=${srcdir}/tests/vufind.php_cs --verbose" passthru="true" escape="false" />
    <exec command="${srcdir}/vendor/bin/php-cs-fixer fix --config=${srcdir}/tests/vufind_templates.php_cs --verbose" passthru="true" escape="false" />
  </target>
  <target name="php-cs-fixer-dryrun">
    <exec command="${srcdir}/vendor/bin/php-cs-fixer fix --config=${srcdir}/tests/vufind.php_cs --dry-run --verbose --diff" passthru="true" escape="false" checkreturn="true" />
    <exec command="${srcdir}/vendor/bin/php-cs-fixer fix --config=${srcdir}/tests/vufind_templates.php_cs --dry-run --verbose --diff" passthru="true" escape="false" checkreturn="true" />
  </target>

  <!-- ESLint -->
  <target name="eslint">
    <exec command="eslint -c ${srcdir}/.eslintrc.js ${srcdir}/themes/bootstrap3/js/*.js" escape="false" checkreturn="true" passthru="true" />
  </target>
  <target name="eslint-fix">
    <exec command="eslint -c ${srcdir}/.eslintrc.js ${srcdir}/themes/bootstrap3/js/*.js --fix" escape="false" passthru="true" />
  </target>
  <target name="eslint-report">
    <exec command="eslint -c ${srcdir}/.eslintrc.js ${srcdir}/themes/bootstrap3/js/*.js --format checkstyle -o ${builddir}/reports/eslint.xml" escape="false" />
  </target>

  <!-- Finna ESLint -->
  <target name="eslint-finna">
    <exec command="eslint -c ${srcdir}/.eslintrc.js ${srcdir}/themes/finna/js/*.js" escape="false" checkreturn="true" passthru="true" />
    <exec command="eslint -c ${srcdir}/.eslintrc.js ${srcdir}/themes/finna2/js/*.js" escape="false" checkreturn="true" passthru="true" />
  </target>
  <target name="eslint-finna-fix">
    <exec command="eslint -c ${srcdir}/.eslintrc.js ${srcdir}/themes/finna/js/*.js --fix" escape="false" passthru="true" />
    <exec command="eslint -c ${srcdir}/.eslintrc.js ${srcdir}/themes/finna2/js/*.js --fix" escape="false" passthru="true" />
  </target>
  <target name="eslint-finna-report">
    <exec command="eslint -c ${srcdir}/.eslintrc.js ${srcdir}/themes/finna/js/*.js --format checkstyle -o ${builddir}/reports/eslint-finna.xml" escape="false" />
    <exec command="eslint -c ${srcdir}/.eslintrc.js ${srcdir}/themes/finna2/js/*.js --format checkstyle -o ${builddir}/reports/eslint-finna2.xml" escape="false" />
  </target>

  <!-- PHP API Documentation -->
  <target name="phpdoc">
    <!-- GET phpDocumentor.phar -->
    <if>
      <not><available file="${srcdir}/vendor/bin/phpDocumentor-${phpdoc_version}.phar" /></not>
      <then>
        <httpget followRedirects="true" url="https://github.com/phpDocumentor/phpDocumentor2/releases/download/v${phpdoc_version}/phpDocumentor.phar" dir="${srcdir}/vendor/bin" filename="phpDocumentor-${phpdoc_version}.phar" />
        <chmod mode="0755">
          <fileset dir="${srcdir}/vendor/bin">
            <include name="phpDocumentor-${phpdoc_version}.phar" />
          </fileset>
        </chmod>
      </then>
    </if>
    <!-- Run phpdoc -->
    <mkdir dir="${builddir}/apidocs" />
    <phpdoc2 title="VuFind API Documentation"
      pharlocation="${srcdir}/vendor/bin/phpDocumentor-${phpdoc_version}.phar"
      destdir="${builddir}/apidocs">
      <fileset dir=".">
        <include name="module/*/src/**/*.php" />
      </fileset>
    </phpdoc2>
  </target>

  <!-- PHPUnit -->
  <target name="phpunit" description="Run tests">
    <exec dir="${srcdir}/module/VuFind/tests" command="VUFIND_MINK_DRIVER=${mink_driver} VUFIND_SELENIUM_BROWSER=${selenium_browser} VUFIND_SNOOZE_MULTIPLIER=${snooze_multiplier} VUFIND_LOCAL_DIR=${srcdir}/local VUFIND_URL=${vufindurl} ${srcdir}/vendor/bin/phpunit -dzend.enable_gc=0 --log-junit ${builddir}/reports/phpunit.xml --coverage-clover ${builddir}/reports/coverage/clover.xml --coverage-html ${builddir}/reports/coverage/ ${phpunit_extra_params}" passthru="true" checkreturn="true" />
  </target>

  <!-- PHPUnit without logging output -->
  <target name="phpunitfast" description="Run tests">
    <exec dir="${srcdir}/module/VuFind/tests" command="VUFIND_MINK_DRIVER=${mink_driver} VUFIND_SELENIUM_BROWSER=${selenium_browser} VUFIND_SNOOZE_MULTIPLIER=${snooze_multiplier} VUFIND_LOCAL_DIR=${srcdir}/local VUFIND_URL=${vufindurl} ${srcdir}/vendor/bin/phpunit -dzend.enable_gc=0 ${phpunit_extra_params}" passthru="true" checkreturn="true" />
  </target>

  <target name="installsolr" description="Install Solr">
    <!-- load previously installed version from marker file, if present -->
    <if>
      <available file="${srcdir}/solr/vendor/.installedVersion" />
      <then>
        <loadfile property="existing_solr_version" file="${srcdir}/solr/vendor/.installedVersion" />
      </then>
    </if>
    <!-- only attempt to install Solr if the desired version is not already there -->
    <if>
      <not><equals arg1="${existing_solr_version}" arg2="${solr_version}" /></not>
      <then>
        <!-- make sure we don't run out of memory during installation: -->
        <php expression="ini_set('memory_limit', '1G');" />

        <!-- download from Apache if not already present in the downloads cache -->
        <if>
          <not><available file="${srcdir}/downloads/solr-${solr_version}.tgz" /></not>
           <then>
            <mkdir dir="${srcdir}/downloads" />
            <httpget url="http://archive.apache.org/dist/lucene/solr/${solr_version}/solr-${solr_version}.tgz" dir="${srcdir}/downloads" />
          </then>
        </if>
        <!-- unpack the archive into solr/vendor -->
        <untar file="${srcdir}/downloads/solr-${solr_version}.tgz" todir="${tmp}" />
        <delete dir="${srcdir}/solr/vendor" includeemptydirs="true" failonerror="false" />
        <move file="${tmp}/solr-${solr_version}" tofile="${srcdir}/solr/vendor" />
        <!-- make scripts executable -->
        <chmod mode="0755">
          <fileset dir="${srcdir}/solr/vendor/bin">
            <include name="**/**" />
            <exclude name="**/*.cmd" />
          </fileset>
        </chmod>
        <!-- update the marker file with the installed version -->
        <echo file="${srcdir}/solr/vendor/.installedVersion" message="${solr_version}" />
      </then>
    </if>
  </target>

  <target name="installswaggerui">
    <delete dir="${srcdir}/public/swagger-ui" includeemptydirs="true" failonerror="false" />
    <copy todir="${srcdir}/public/swagger-ui">
      <fileset dir="${srcdir}/vendor/swagger-api/swagger-ui/dist" defaultexcludes="false" />
    </copy>
    <reflexive>
      <fileset dir="${srcdir}/public/swagger-ui">
        <include pattern="index.html" />
      </fileset>
      <filterchain>
        <replaceregexp>
          <regexp pattern="defaultModelRendering: 'schema'" replace="defaultModelRendering: 'model'" />
          <regexp pattern="url = &quot;.*&quot;" replace="url = &quot;../api/v1?swagger&quot;" />
        </replaceregexp>
      </filterchain>
    </reflexive>
  </target>

  <target name="composer" description="Install dependencies with Composer">
    <httpget url="https://getcomposer.org/composer.phar" sslVerifyPeer="false" dir="${srcdir}" />
    <echo message="Installing dependencies..." />
    <exec command="php ${srcdir}/composer.phar install ${composer_extra_params}" passthru="true" checkreturn="true" />
  </target>

  <!-- Install and Activate VuFind -->
  <target name="startup" description="install and activate demo">
    <!-- get dependencies -->
    <phingcall target="composer" />

    <!-- set up appropriate read/write permissions for Apache -->
    <exec command="chmod -R a+w ${srcdir}/local/cache" />

    <!-- Generate basic configuration -->
    <php expression="end(explode('/', '${vufindurl}'))" returnProperty="basepath" />
    <exec command="php ${srcdir}/install.php --basepath=/${basepath} --non-interactive" />

    <!-- Activate Selenium (if a path has been provided) -->
    <if>
      <istrue value="${seleniumjar}" />
      <then>
        <exec command="xvfb-run --server-args=&quot;-screen 0 1024x768x24&quot; java -jar ${seleniumjar}" passthru="true" spawn="true" checkreturn="true" />
      </then>
    </if>

    <!-- Activate Apache (if an apachectl path has been provided) -->
    <if>
      <istrue value="${apachectl}" />
      <then>
        <copy file="${srcdir}/local/httpd-vufind.conf" tofile="${apacheconfdir}/vufindtest.conf" />
        <exec command="${apachectl} restart" outputProperty="LASTOUTPUT" />
        <echo message="${LASTOUTPUT}" />
      </then>
    </if>

    <!-- build and configure the requested database type -->
    <if>
      <equals arg1="${dbtype}" arg2="pgsql" />
      <then>
        <!-- build database -->
        <exec command="sudo su -c &quot;psql -c \&quot;DROP DATABASE ${vufinddb};\&quot;&quot; ${pgsqlrootuser}" />
        <exec command="sudo su -c &quot;psql -c \&quot;DROP USER ${vufinddbuser};\&quot;&quot; ${pgsqlrootuser}" />
        <exec command="sudo su -c &quot;psql -c \&quot;CREATE DATABASE ${vufinddb};\&quot;&quot; ${pgsqlrootuser}" checkreturn="true" />
        <exec command="sudo su -c &quot;psql -c \&quot;CREATE USER ${vufinddbuser} PASSWORD '${vufinddbpass}';\&quot;&quot; ${pgsqlrootuser}" checkreturn="true" />
        <exec command="sudo su -c &quot;psql -c \&quot;GRANT ALL ON DATABASE ${vufinddb} TO ${vufinddbuser};\&quot;&quot; ${pgsqlrootuser}" checkreturn="true" />
        <!--<exec command="sudo su -c &quot;psql -c \&quot;select 'grant SELECT,INSERT,UPDATE,DELETE on '||schemaname||'.'||tablename||' to ${vufinddbuser};' from pg_tables where schemaname in ('${vufinddb}') order by schemaname, tablename;\&quot;&quot; ${pgsqlrootuser}" checkreturn="true" />-->
        <exec command="PGPASSWORD=${vufinddbpass} psql -U ${vufinddbuser} -f ${srcdir}/module/VuFind/sql/pgsql.sql ${vufinddb}" checkreturn="true" />

        <!-- configure VuFind -->
        <property name="db_connection_string" value="pgsql://${vufinddbuser}:${vufinddbpass}@${pgsqlhost}/${vufinddb}" />
      </then>
      <else>
        <!-- build database -->
        <exec command="mysqladmin -f -h ${mysqlhost} -u ${mysqlrootuser} ${mysqlpwswitch}${mysqlrootpass} drop ${vufinddb}" />
        <exec command="mysqladmin -h ${mysqlhost} -u ${mysqlrootuser} ${mysqlpwswitch}${mysqlrootpass} create ${vufinddb}" checkreturn="true" />
        <exec command="mysql -h ${mysqlhost} -u ${mysqlrootuser} ${mysqlpwswitch}${mysqlrootpass} -e &quot;GRANT SELECT,INSERT,UPDATE,DELETE ON ${vufinddb}.* TO '${vufinddbuser}'@'${mysqlhost}' IDENTIFIED BY '${vufinddbpass}' WITH GRANT OPTION&quot;" checkreturn="true" />
        <exec command="mysql -h ${mysqlhost} -u ${mysqlrootuser} ${mysqlpwswitch}${mysqlrootpass} -e &quot;FLUSH PRIVILEGES&quot;" checkreturn="true" />
        <exec command="mysql -h ${mysqlhost} -u ${mysqlrootuser} ${mysqlpwswitch}${mysqlrootpass} -D ${vufinddb} &lt; ${srcdir}/module/VuFind/sql/mysql.sql" checkreturn="true" />

        <!-- configure VuFind -->
        <property name="db_connection_string" value="mysql://${vufinddbuser}:${vufinddbpass}@${mysqlhost}/${vufinddb}" />
      </else>
    </if>

    <!-- Update config.ini to activate DB connection and exception logging -->
    <copy file="${srcdir}/config/vufind/config.ini" tofile="${srcdir}/local/config/vufind/config.ini">
      <filterchain>
        <replaceregexp>
          <regexp pattern="mysql://root@localhost/vufind" replace="${db_connection_string}" />
          <regexp pattern=";file\s+= /var/log/vufind.log:alert,error,notice,debug" replace="file = ${srcdir}/vufind-exception.log:alert-5,error-5" />
        </replaceregexp>
      </filterchain>
    </copy>
    <exec command="touch ${srcdir}/vufind-exception.log" />
    <exec command="chmod a+w ${srcdir}/vufind-exception.log" />

    <!-- start Solr (use restart in case of old PID files) -->
    <exec command="touch ${srcdir}/local/vufindtest.pid" />
    <exec command="VUFIND_HOME=${srcdir} ${srcdir}/solr.sh restart" outputProperty="LASTOUTPUT" />
    <echo message="${LASTOUTPUT}" />

    <if>
      <equals arg1="0" arg2="${solr_startup_sleep}" />
      <then>
        <!-- do nothing -->
      </then>
      <else>
        <echo message="Waiting ${solr_startup_sleep} seconds for Solr to be ready..." />
        <exec command="sleep ${solr_startup_sleep}" />
      </else>
    </if>

    <!-- import marc test records into vufind index (note: the marc test records have prefix "testsample#") -->
    <exec escape="false" command="find ${srcdir}/tests/data -name '*.mrc' -printf '%p,'" outputProperty="buglist" />
    <foreach list="${buglist}" param="filename" delimiter="," target="importrec" />
    <exec escape="false" command="find ${srcdir}/tests/data/authority -name '*.mrc' -printf '%p,'" outputProperty="authlist" />
    <foreach list="${authlist}" param="filename" delimiter="," target="importauthrec" />

    <!-- build alphabrowse index -->
    <exec command="VUFIND_HOME=${srcdir} VUFIND_LOCAL_DIR=${srcdir}/local ${srcdir}/index-alphabetic-browse.sh" outputProperty="LASTOUTPUT" />
    <echo message="${LASTOUTPUT}" />
  </target>

  <!-- Uninstall and Deactivate VuFind -->
  <target name="shutdown" description="deactivate and uninstall demo">

    <!-- Remove Apache settings (if Apache was enabled) -->
    <if>
      <istrue value="${apachectl}" />
      <then>
        <delete file="${apacheconfdir}/vufindtest.conf" />
        <exec command="${apachectl} restart" />
      </then>
    </if>

    <!-- drop database -->
    <if>
      <equals arg1="${dbtype}" arg2="pgsql" />
      <then>
        <exec command="sudo su -c &quot;psql -c \&quot;DROP DATABASE ${vufinddb};\&quot;&quot; ${pgsqlrootuser}" checkreturn="true" />
        <exec command="sudo su -c &quot;psql -c \&quot;DROP USER ${vufinddbuser};\&quot;&quot; ${pgsqlrootuser}" checkreturn="true" />
      </then>
      <else>
        <exec command="mysqladmin -f -h ${mysqlhost} -u ${mysqlrootuser} ${mysqlpwswitch}${mysqlrootpass} drop ${vufinddb}" />
      </else>
    </if>

    <!-- stop Solr -->
    <exec command="VUFIND_HOME=${srcdir} ${srcdir}/solr.sh stop" outputProperty="LASTOUTPUT" />
    <echo message="${LASTOUTPUT}" />

    <!-- run extra cleanup action, if any -->
    <if>
      <istrue value="${extra_shutdown_cleanup}" />
      <then>
        <exec command="VUFIND_HOME=${srcdir} VUFIND_LOCAL_DIR=${srcdir}/local ${extra_shutdown_cleanup}" />
      </then>
    </if>

    <!-- shut down selenium if necessary -->
    <if>
      <istrue value="${seleniumjar}" />
      <then>
        <exec command="pkill -f xvfb" />
        <exec command="pkill -f &quot;java -jar `basename ${seleniumjar}`&quot;" />
      </then>
    </if>

    <!-- delete the configuration, sample index, logs and cache data -->
    <delete file="${srcdir}/import/solrmarc.log" failonerror="true" />
    <delete dir="${srcdir}/solr" includeemptydirs="true" failonerror="true" />
    <delete file="${srcdir}/composer.phar" failonerror="false" />
    <delete file="${srcdir}/vufind-exception.log" failonerror="false" />
    <delete dir="${srcdir}/vendor" includeemptydirs="true" failonerror="false" />
    <delete dir="${srcdir}/local" includeemptydirs="true" failonerror="true" />
    <exec command="git reset --hard" />
  </target>

  <!-- Prepare VuFind for distribution -->
  <target name="package" description="build VuFind packages for distribution">
    <!-- make sure the work area is empty, then rebuild it -->
    <delete dir="${builddir}/packages" includeemptydirs="true" failonerror="false" />
    <mkdir dir="${builddir}/packages" />
    <delete dir="${builddir}/export" includeemptydirs="true" failonerror="false" />
    <mkdir dir="${builddir}/export/vufind/usr/local/vufind" />

    <!-- load the relevant files into the work area -->
    <phingcall target="composer">
      <property name="composer_extra_params" value="--no-dev" />
    </phingcall>
    <exec command="git archive HEAD --format=tar | tar -x -C ${builddir}/export/vufind/usr/local/vufind" />
    <copy todir="${builddir}/export/vufind/usr/local/vufind/vendor">
      <fileset dir="${srcdir}/vendor" defaultexcludes="false" />
    </copy>
    <copy todir="${builddir}/export/vufind/usr/local/vufind/solr/vendor">
      <fileset dir="${srcdir}/solr/vendor" defaultexcludes="false" />
    </copy>
    <copy todir="${builddir}/export/vufind/usr/local/vufind/public/swagger-ui">
      <fileset dir="${srcdir}/public/swagger-ui" defaultexcludes="false" />
    </copy>

    <!-- create a version-specific symlink so that tar/zip packages will have
         appropriate directory structures. -->
    <exec command="ln -s ${builddir}/export/vufind/usr/local/vufind ${builddir}/export/vufind-${version}" />

    <!-- build the standard tar.gz archive -->
    <echo message="Building .tar.gz...." />
    <exec command="cd ${builddir}/export ; tar czfh ${builddir}/packages/vufind-${version}.tar.gz vufind-${version}" checkreturn="true" />

    <!-- build the a zip archive -->
    <echo message="Building .zip...." />
    <exec command="cd ${builddir}/export ; zip -r ${builddir}/packages/vufind-${version}.zip vufind-${version}" checkreturn="true" />

    <!-- build the DEB package -->
    <echo message="Building .deb...." />
    <move file="${builddir}/export/vufind/usr/local/vufind/packages/DEBIAN" todir="${builddir}/export/vufind" includeemptydirs="true"/>
    <exec command="chmod 0775 ${builddir}/export/vufind/DEBIAN/postinst" />
    <exec command="dpkg-deb -b ${builddir}/export/vufind ${builddir}/packages/vufind_${version}.deb" checkreturn="true" />

    <!-- clean up -->
    <delete dir="${builddir}/export" includeemptydirs="true" failonerror="true" />

    <!-- report success -->
    <echo message="Packages successfully generated in ${builddir}/packages" />
  </target>

  <target name="importauthrec" description="import each of the MARC authority test records">
    <if>
    <istrue value="${filename}"/>       <!-- To ignore the last token, as find command output list has ',' after last filename -->
      <then>
        <exec command="basename ${filename}" outputProperty="BASENAME" />

        <!-- perform the import -->
        <exec command="VUFIND_HOME=${srcdir} VUFIND_LOCAL_DIR=${srcdir}/local ${srcdir}/import-marc-auth.sh ${filename} marc_auth_ils.properties" outputProperty="LASTOUTPUT" />
        <echo message="${LASTOUTPUT}" />
      </then>
    </if>
  </target>

  <target name="importrec" description="import each of the MARC bibliographic test records">
    <if>
    <istrue value="${filename}"/>       <!-- To ignore the last token, as find command output list has ',' after last filename -->
      <then>
        <exec command="basename ${filename}" outputProperty="BASENAME" />

        <!-- create custom import configurations to load the MARC filename into the building facet to help
             test cases to limit searches to within specific collections of test records. -->
        <copy file="${srcdir}/import/marc_local.properties" tofile="${srcdir}/local/import/marc-${BASENAME}.properties" />
        <exec command="echo building=\&quot;${BASENAME}\&quot; &gt;&gt; ${srcdir}/local/import/marc-${BASENAME}.properties" />
        <exec command="sed -e &quot;s!marc_local.properties!marc-${BASENAME}.properties!&quot; ${srcdir}/local/import/import.properties &gt; ${srcdir}/local/import/import-${BASENAME}.properties" />

        <!-- if there is a file-specific import configuration, load it now: -->
        <if>
          <available file="${filename}.properties" />
          <then>
            <echo message="Found custom import configs for ${filename}." />
            <exec command="cat ${filename}.properties &gt;&gt; ${srcdir}/local/import/marc-${BASENAME}.properties" />
          </then>
        </if>

        <!-- perform the import -->
        <exec command="VUFIND_HOME=${srcdir} VUFIND_LOCAL_DIR=${srcdir}/local ${srcdir}/import-marc.sh -p ${srcdir}/local/import/import-${BASENAME}.properties ${filename}" outputProperty="LASTOUTPUT" />
        <echo message="${LASTOUTPUT}" />

        <!-- clean up temp files -->
        <delete file="${srcdir}/local/import/marc-${BASENAME}.properties" />
        <delete file="${srcdir}/local/import/import-${BASENAME}.properties" />
      </then>
    </if>
  </target>

</project><|MERGE_RESOLUTION|>--- conflicted
+++ resolved
@@ -28,11 +28,7 @@
   <property name="solr_version" value="6.4.2" />
   <property name="phpdoc_version" value="2.9.0" />
 
-<<<<<<< HEAD
-  <property name="version" value="4.1.1" />
-=======
   <property name="version" value="4.1.2" />
->>>>>>> 305a4769
 
   <!-- We only need the -p switch if the password is non-blank -->
   <if><not><equals arg1="${mysqlrootpass}" arg2="" /></not><then>
