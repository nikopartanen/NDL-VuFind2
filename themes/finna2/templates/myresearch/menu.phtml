<!-- START of: finna - myresearch/menu.phtml -->
<?php
    $capabilityParams = [];
    $user = $this->auth()->isLoggedIn();
    $patron = $user ? $this->auth()->getILSPatron() : false;
    $capabilityParams = $patron ? ['patron' => $patron] : [];
    $showLibraryTabs = $this->ils()->loginAvailable();
    $ilsOffline = 'ils-none' === $this->ils()->getOfflineMode();
    $listOpen = $this->active == 'favorites' || substr($this->active, 0, 4) == 'list';
    $activeToLower = strtolower($this->active ?? '');
    //Get the data for vertical menu to show lists on correct site
    if ($listOpen) {
      $list = $this->results->getListObject();
      $listParams = [
        'activeId' => $list['id'],
        'activeUrl' => $this->serverUrl() . $this->url('home') . 'List/' . $list['id'],
        'activePublic' => $list['public'],
        'isDefaultList' => !isset($list),
        'lists' => $user ? $user->getLists() : null,
        'results' => $this->results,
        'user' => $user
      ];
    }

    $menuListItems = [];
    if ($showLibraryTabs && !$ilsOffline) {
      $menuListItems = [
        'checkedout' => [
          'url' => 'myresearch-checkedout',
          'translation' => 'Checked Out Items',
          'statusKey' => 'checkedout',
        ],
        'historicloans' => [
          'url' => 'myresearch-historicloans',
          'translation' => 'Loan History',
          'show' => $this->ils()->checkCapability('getMyTransactionHistory', $capabilityParams)
        ],
        'holds' => [
          'url' => 'myresearch-holds',
          'translation' => 'Holds and Recalls',
          'statusKey' => 'holds',
        ],
        'storageretrievalrequests' => [
          'url' => 'myresearch-storageretrievalrequests',
          'translation' => 'Storage Retrieval Requests',
<<<<<<< HEAD
          'show' => $this->ils()->checkFunction('StorageRetrievalRequests', $capabilityParams)
=======
          'show' => $this->ils()->checkFunction('StorageRetrievalRequests', $capabilityParams),
          'statusKey' => 'storageretrievalrequests',
>>>>>>> a02fde38
        ],
        'illrequests' => [
          'url' => 'myresearch-illrequests',
          'translation' => 'Interlibrary Loan Requests',
          'show' => $this->ils()->checkFunction('ILLRequests', $capabilityParams),
          'statusKey' => 'illrequests',
        ],
        'fines' => [
          'url' => 'myresearch-fines',
          'translation' => 'Fines',
          'statusKey' => 'fines',
        ],
        'librarycards' => [
          'url' => 'librarycards-home',
          'translation' => 'Library Cards',
          'show' => $user && $user->libraryCardsEnabled()
        ]
      ];
    }

    $nonLibraryItems = [
      'profile' => [
        'url' => 'myresearch-profile',
        'translation' => 'Profile',
        'show' => !$ilsOffline && $this->ils()->checkCapability('getMyProfile')
      ],
      'history' => [
        'url' => 'search-history',
        'query' => '?require_login',
        'translation' => 'history_saved_searches'
      ],
      'favorites' => [
        'url' => 'myresearch-favorites',
        'translation' => 'Favorites',
        'show' => $this->userlist()->getMode() !== 'disabled'
      ],
      'logout' => [
        'url' => 'myresearch-logout',
        'translation' => 'Log Out',
        'iconClass' => 'pull-right fa fa-sign-out fa-lg',
        'desktopOnly' => true
      ]
    ];
    $menuListItems = array_merge($menuListItems, $nonLibraryItems);

    $desktopList = [
      'open-loans' => [
        'active' => in_array($activeToLower, ['checkedout', 'historicloans', 'holds', 'storageretrievalrequests', 'illrequests']),
        'url' => 'myresearch-checkedout',
        'translation' => 'checked_out_menu_heading',
        'dropdown' => true,
        'ulId' => 'myLoans',
        'show' => !$ilsOffline && $showLibraryTabs,
        'children' => [
          'checkedout',
          'historicloans',
          'holds',
          'storageretrievalrequests',
          'illrequests'
        ],
        'statusKey' => 'loans-menu',
      ],
      'fines',
      'librarycards',
      'profile',
      'history',
      'open-list' => [
        'active' => $listOpen,
        'url' => 'myresearch-favorites',
        'translation' => 'Favorites',
        'show' => $this->userlist()->getMode() !== 'disabled',
        'partial' => [
          'url' => 'myresearch/mylist-navi.phtml',
          'wrapperClass' => 'mylist-bar',
          'params' => $listParams ?? []
        ]
      ],
      'logout'
    ];

    $headerKey = substr($activeToLower, 0, 4) === 'list' ? 'favorites' : $activeToLower;
    $activeMobileTab = $menuListItems[$headerKey]['translation'] ?? 'Your Account';
?>

<div class="mobile-main-tabs visible-xs visible-sm">
  <div class="dropdown useraccount-nav-mobile" role="menu">
    <div class="dropdown-toggle" data-toggle="dropdown">
      <div class="tab-title">
        <?=$this->transEsc($activeMobileTab)?>
      </div>
      <div class="more"><?= $this->transEsc('Your Account') ?><b class="caret"></b></div>
    </div>
    <ul class="dropdown-menu">
      <?php foreach ($menuListItems as $id => $listItem) : ?>
        <?php if (isset($listItem['desktopOnly']) && $listItem['desktopOnly']) { continue; } ?>
        <?php if (!isset($listItem['show']) || $listItem['show'] !== false): ?>
          <li role="menuitem" class="<?=$id?><?= $activeToLower === $id ? ' active' : ''?>">
            <a href="<?=$this->escapeHtmlAttr($this->url($listItem['url']) . ($listItem['query'] ?? ''))?>" class="list-group-item" <?=$activeToLower === $id ? 'aria-current="page"' : ''?>>
            <?=$this->transEsc($listItem['translation'])?>
              <?php if (!empty($listItem['statusKey'])): ?>
                <span class="<?=$listItem['statusKey']?>-status status hidden"><i class="fa fa-spin fa-spinner" aria-hidden="true"></i></span>
              <?php endif; ?>
            </a>
          </li>
        <?php endif; ?>
      <?php endforeach; ?>
    </ul>
  </div>
</div>

<ul class="<?=$this->layoutClass('sidebar-myresearch')?> <?= $listOpen ? '' : 'move-list' ?> nav-tabs-personal list-group useraccount-nav nav-tabs" role="menu">
  <li class="menu-header hidden-xs hidden-sm">
    <h1>
      <?= $this->transEsc('Your Account') ?>
      <?php if (!$this->translationEmpty('tooltip_myaccount_html')): ?>
        <span class="tooltip-myaccount" data-toggle="tooltip" data-placement="auto" data-html="true" data-original-title="<?= $this->transEsc("tooltip_myaccount_html") ?>"><i class="fa fa-info-big"></i></span>
      <?php endif; ?>
    </h1>
  </li>
  <?php foreach ($desktopList as $id => $value) : ?>
  <?php
    $isArray = is_array($value);
    $listItem = $isArray ? $value : $menuListItems[$value] ?? ['show' => false];
    if (isset($listItem['show']) && !$listItem['show']) {
      continue;
    }
    $name = $isArray ? $id : $value;
    $hasChildren = $listItem['children'] ?? false;
    $hasPartial = $listItem['partial'] ?? false;
    $showSpinner = $listItem['showSpinner'] ?? false;
  ?>
    <?php if ($hasChildren || $hasPartial): ?>
      <li role="menuitem" class="dropdown <?= $listItem['active'] ? ' active' : ''?>">
        <a href="<?=$this->escapeHtmlAttr($this->url($listItem['url']) . ($listItem['query'] ?? ''))?>" id="<?=$id?>" class="hidden-xs hidden-sm list-group-item <?= !$listItem['active'] ? 'collapsed' : '' ?>" >
          <?=$this->transEsc($listItem['translation'])?>
          <?php if ($showSpinner) : ?>
            <i class="hidden fa fa-spinner fa-spin"></i><span class="ajax-error hidden"><small> <?=$this->translate('An error has occurred'); ?></small></span>
          <?php endif; ?>
          <?php if (!empty($listItem['statusKey'])): ?>
            <span class="<?=$listItem['statusKey']?>-status status hidden"><i class="fa fa-spin fa-spinner" aria-hidden="true"></i></span>
          <?php endif; ?>
          <span class="caret"></span>
        </a>
        <?php if ($hasPartial) : ?>
          <div class="<?= $value['partial']['wrapperClass'] ?? 'ajax-wrapper'?>">
            <?php if ($listItem['active']): ?>
              <?= $this->partial($value['partial']['url'], $value['partial']['params']); ?>
            <?php endif; ?>
          </div>
        <?php else: ?>
          <ul id="<?=$listItem['ulId']?>" role="presentation" class="dropdown-menu subtabs collapse <?= $listItem['active'] ? ' in' : ''?>">
            <?php foreach ($listItem['children'] as $childKey) : ?>
              <?php
                $childItem = $menuListItems[$childKey] ?? ['show' => false];
                if (isset($childItem['show']) && !$childItem['show']) { continue; }
              ?>
                <li role="menuitem" class="<?="menu-$name"?>  <?=$activeToLower === $childKey ? ' active' : ''?>">
                  <a href="<?=$this->escapeHtmlAttr($this->url($childItem['url']) . ($childItem['query'] ?? ''))?>" class="list-group-item" <?=$activeToLower === $childKey ? 'aria-current="page"' : ''?>>
                    <?=$this->transEsc($childItem['translation'])?>
                    <?php if (!empty($childItem['statusKey'])): ?>
                      <span class="<?=$childItem['statusKey']?>-status status hidden"><i class="fa fa-spin fa-spinner" aria-hidden="true"></i></span>
                    <?php endif; ?>
                  </a>
                </li>
            <?php endforeach; ?>
          </ul>
        <?php endif; ?>
      </li>
    <?php else: ?>
      <li role="menuitem" class="hidden-xs hidden-sm <?="menu-$name"?> <?=$activeToLower === $name ? ' active' : ''?>">
        <a href="<?=$this->escapeHtmlAttr($this->url($listItem['url']) . ($listItem['query'] ?? ''))?>" class="list-group-item" <?=$activeToLower === $name ? 'aria-current="page"' : ''?>>
          <?=$this->transEsc($listItem['translation'])?>
          <?php if (isset($listItem['iconClass'])): ?>
            <i class="<?=$listItem['iconClass']?>" aria-hidden="true"></i>
          <?php endif; ?>
          <?php if (!empty($listItem['statusKey'])): ?>
            <span class="<?=$listItem['statusKey']?>-status status hidden"><i class="fa fa-spin fa-spinner" aria-hidden="true"></i></span>
          <?php endif; ?>
        </a>
      </li>
    <?php endif; ?>
  <?php endforeach; ?>
</ul>

<script>
    finna.menu.init();
</script>

<!-- END of: finna - myresearch/menu.phtml --><|MERGE_RESOLUTION|>--- conflicted
+++ resolved
@@ -43,12 +43,8 @@
         'storageretrievalrequests' => [
           'url' => 'myresearch-storageretrievalrequests',
           'translation' => 'Storage Retrieval Requests',
-<<<<<<< HEAD
-          'show' => $this->ils()->checkFunction('StorageRetrievalRequests', $capabilityParams)
-=======
           'show' => $this->ils()->checkFunction('StorageRetrievalRequests', $capabilityParams),
           'statusKey' => 'storageretrievalrequests',
->>>>>>> a02fde38
         ],
         'illrequests' => [
           'url' => 'myresearch-illrequests',
