<!-- START of: finna - search/modals.phtml -->
<!-- BASIC MODAL IN CASE WE NEED ONE -->
<div id="modal" class="modal fade hidden-print" tabindex="-1" role="dialog" aria-hidden="true">
  <div class="modal-dialog">
    <div class="modal-content">
      <button type="button" class="close" data-dismiss="modal" aria-label="<?= $this->transEsc('close') ?>"></button>
      <div class="modal-body">
        <?=$this->transEsc('Loading') ?>...
      </div>
    </div>
  </div>
</div>

<!-- IMAGEPOPUP MODAL -->
<div id="imagepopup-modal" hidden>
  <div class="imagepopup-holder" aria-hidden="true">
    <div class="imagepopup-container">
      <div class="popup-canvas paginator-canvas">
        <button class="next-image left" title="<?= $this->transEsc('previous_image'); ?>" type="button"><i class="fa fa-chevron-left"></i><span class="sr-only"><?= $this->transEsc('previous_image'); ?></span></button>
        <div class="popup-nonzoom non-zoomable">
          <div class="iconlabel"></div>
          <img src="<?= $this->imageSrc()->getDataPixel() ?>" alt="" />
        </div>
        <div class="leaflet-map-image image-wrapper">
          <img src="<?=$this->imageSrc()->getDataPixel()?>" alt="" />
          <div class="imagepopup-zoom-container">
            <button class="zoom-in zoom-button" title="<?= $this->transEsc('zoom_in'); ?>"><i class="fa fa-zoom-in" aria-hidden="true"></i><span class="sr-only"><?= $this->transEsc('zoom_in'); ?></span></button>
            <button class="zoom-out zoom-button" title="<?= $this->transEsc('zoom_out'); ?>"><i class="fa fa-zoom-out" aria-hidden="true"></i><span class="sr-only"><?= $this->transEsc('zoom_out'); ?></span></button>
            <button class="zoom-reset zoom-button" title="<?= $this->transEsc('zoom_center'); ?>"><i class="fa fa-zoom-100" aria-hidden="true"></i><span class="sr-only"><?= $this->transEsc('zoom_center'); ?></span></button>
          </div>
          <div class="leaflet-image-loading">
          </div>
        </div>
        <div class="popup-video video-popup"></div>
        <button class="next-image right" title="<?= $this->transEsc('next_image'); ?>" type="button"><i class="fa fa-chevron-right"></i><span class="sr-only"><?= $this->transEsc('next_image'); ?></span></button>
<<<<<<< HEAD
        <div class="image-credit-line hidden" aria-label="<?=$this->escapeHtmlAttr($this->translate('Credits'))?>"></div>
=======
        <div class="image-credit-line hidden" aria-label="<?=$this->transEscAttr('Credits')?>"></div>
>>>>>>> e3eb911d
      </div>
      <div class="finna-image-pagination">
      </div>
    </div>
    <div class="image-information-holder">
      <div class="collapse-content-holder">
      </div>
      <div class="record-informations">
        <div class="record-index">
          <span class="total"></span>
        </div>
        <div class="paginator-info">
          <span class="image-index"></span>
        </div>
      </div>
    </div>
  </div>
</div>
<!-- END of: finna - search/modals.phtml --><|MERGE_RESOLUTION|>--- conflicted
+++ resolved
@@ -33,11 +33,7 @@
         </div>
         <div class="popup-video video-popup"></div>
         <button class="next-image right" title="<?= $this->transEsc('next_image'); ?>" type="button"><i class="fa fa-chevron-right"></i><span class="sr-only"><?= $this->transEsc('next_image'); ?></span></button>
-<<<<<<< HEAD
-        <div class="image-credit-line hidden" aria-label="<?=$this->escapeHtmlAttr($this->translate('Credits'))?>"></div>
-=======
         <div class="image-credit-line hidden" aria-label="<?=$this->transEscAttr('Credits')?>"></div>
->>>>>>> e3eb911d
       </div>
       <div class="finna-image-pagination">
       </div>
