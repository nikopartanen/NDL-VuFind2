<!-- START of: finna - RecordTab/usercomments.phtml -->
<?php
  $comments = $this->driver->getComments();
  $user = $this->auth()->isLoggedIn();
  $ratings = $this->record($this->driver)->ratingAllowed();
  $allowCommenting = $user && $this->record($this->driver)->commentingAllowed($user);
  $recordType = $this->driver->tryMethod('getRecordType');
?>
<?php if ($recordType === 'lrmi'): ?>
  <div class="alert-info aoe-rating">
    <span><?= $this->transEsc('add_aoe_rating') ?></span>
    <a class="btn btn-primary link-to-aoe" href="<?= $this->driver->getAoeLink();?>"><?= $this->transEsc('go_to_aoe.fi') ?></a>
  </div>
<?php else: ?>
  <div class="comment-list">
    <?=$this->render('record/comments-list.phtml', ['driver' => $this->driver])?>
  </div>

  <?php if ($user): ?>
    <form class="comment-form" action="<?=$this->recordLink()->getActionUrl($this->driver, 'AddComment')?>" method="post">
      <div class="comment-col">
        <div>
          <input type="hidden" name="id" value="<?=$this->escapeHtmlAttr($this->driver->getUniqueId())?>"/>
          <input type="hidden" name="source" value="<?=$this->escapeHtmlAttr($this->driver->getSourceIdentifier())?>"/>
          <input type="hidden" name="commentId" />
          <input type="hidden" name="type" value="<?= $ratings ? '1' : '0' ?>" />
        </div>
        <div>
          <?php $user = $this->auth()->isLoggedIn() ?>
          <?php if($user): ?>
            <?php if ($ratings): ?>
            <div class="rating-holder">
              <div class="info"><?= $this->translate('Rating by stars') ?>:</div>
              <div>
                <?= $this->partial('Helpers/rating-stars.phtml', ['value' => 5])?>
              </div>
            </div>
            <?php endif; ?>
            <?php if ($nickname = $this->escapeHtml(trim($this->userPublicName($user)))): ?>
            <div class="nickname-holder">
              <div>
                <b><?= $nickname ?>:</b>
              </div>
            </div>
            <?php endif; ?>
            <textarea name="comment" class="form-control" rows="4" cols="37" maxlength="8000" required></textarea><br/>
            </div>
            <?=$this->recaptcha()->html($this->tab->isRecaptchaActive()) ?>
            <input class="btn btn-primary save" data-label-new="<?=$this->transEsc('Add your comment') ?>" data-label-edit="<?=$this->transEsc('Save') ?>" data-loading-text="<?=$this->transEsc('Submitting') ?>..." type="submit" value="<?=$this->transEsc($ratings ? 'Add your rating' : 'Add your comment')?>"/>
            <input class="btn btn-primary cancel hide" type="submit" value="<?=$this->transEsc("Reset")?>"/>
          <?php else: ?>
            <p><a href="&amp;login=true&amp;catalogLogin=true" data-lightbox title="<?=$this->escapeHtmlAttr($this->translate("Login"))?>"><?=$this->transEsc("Login")?></a> <?=$this->transEsc("Post Comment")?></p>
          <?php endif; ?>
        </div>
        <div class="comment-col">
          <i class="fa fa-info3" aria-hidden="true"></i>
          <div class="comment-description">
            <?=$this->translate('user_comment_description_html');?>
          </div>
<<<<<<< HEAD
=======
          <?php if ($this->tab->isCaptchaActive()): ?>
            <?=$this->captcha()->html(true, false) ?>
          <?php endif; ?>
          <input class="btn btn-primary save" data-label-new="<?=$this->transEsc('Add your comment') ?>" data-label-edit="<?=$this->transEsc('Save') ?>" data-loading-text="<?=$this->transEsc('Submitting') ?>..." type="submit" value="<?=$this->transEsc($ratings ? 'Add your rating' : 'Add your comment')?>"/>
          <input class="btn btn-primary cancel hide" type="submit" value="<?=$this->transEsc("Reset")?>"/>
        <?php else: ?>
          <p><a href="&amp;login=true&amp;catalogLogin=true" data-lightbox title="<?=$this->escapeHtmlAttr($this->translate("Login"))?>"><?=$this->transEsc("Login")?></a> <?=$this->transEsc("Post Comment")?></p>
        <?php endif; ?>
      </div>
      <div class="comment-col">
        <i class="fa fa-info3" aria-hidden="true"></i>
        <div class="comment-description">
          <?=$this->translate('user_comment_description_html');?>
>>>>>>> fc245c2f
        </div>
    </form>
  <?php else: ?>
    <div>
      <a href="?login=true&amp;catalogLogin=true" class="btn btn-primary login-link" data-lightbox title="<?=$this->transEsc("Login")?>"><?= $this->translate('Login'); ?></a> <?= $this->translate(($ratings ? 'rating' : 'comment') . '_login') ?>
    </div>
  <?php endif; ?>
<?php endif; ?>
<!-- END of: finna - RecordTab/usercomments.phtml --><|MERGE_RESOLUTION|>--- conflicted
+++ resolved
@@ -15,7 +15,6 @@
   <div class="comment-list">
     <?=$this->render('record/comments-list.phtml', ['driver' => $this->driver])?>
   </div>
-
   <?php if ($user): ?>
     <form class="comment-form" action="<?=$this->recordLink()->getActionUrl($this->driver, 'AddComment')?>" method="post">
       <div class="comment-col">
@@ -26,54 +25,37 @@
           <input type="hidden" name="type" value="<?= $ratings ? '1' : '0' ?>" />
         </div>
         <div>
-          <?php $user = $this->auth()->isLoggedIn() ?>
-          <?php if($user): ?>
-            <?php if ($ratings): ?>
+          <?php if ($ratings): ?>
             <div class="rating-holder">
               <div class="info"><?= $this->translate('Rating by stars') ?>:</div>
               <div>
                 <?= $this->partial('Helpers/rating-stars.phtml', ['value' => 5])?>
               </div>
             </div>
-            <?php endif; ?>
-            <?php if ($nickname = $this->escapeHtml(trim($this->userPublicName($user)))): ?>
+          <?php endif; ?>
+          <?php if ($nickname = $this->escapeHtml(trim($this->userPublicName($user)))): ?>
             <div class="nickname-holder">
               <div>
                 <b><?= $nickname ?>:</b>
               </div>
             </div>
-            <?php endif; ?>
+          <?php endif; ?>
+          <div>
             <textarea name="comment" class="form-control" rows="4" cols="37" maxlength="8000" required></textarea><br/>
-            </div>
-            <?=$this->recaptcha()->html($this->tab->isRecaptchaActive()) ?>
-            <input class="btn btn-primary save" data-label-new="<?=$this->transEsc('Add your comment') ?>" data-label-edit="<?=$this->transEsc('Save') ?>" data-loading-text="<?=$this->transEsc('Submitting') ?>..." type="submit" value="<?=$this->transEsc($ratings ? 'Add your rating' : 'Add your comment')?>"/>
-            <input class="btn btn-primary cancel hide" type="submit" value="<?=$this->transEsc("Reset")?>"/>
-          <?php else: ?>
-            <p><a href="&amp;login=true&amp;catalogLogin=true" data-lightbox title="<?=$this->escapeHtmlAttr($this->translate("Login"))?>"><?=$this->transEsc("Login")?></a> <?=$this->transEsc("Post Comment")?></p>
-          <?php endif; ?>
-        </div>
-        <div class="comment-col">
-          <i class="fa fa-info3" aria-hidden="true"></i>
-          <div class="comment-description">
-            <?=$this->translate('user_comment_description_html');?>
           </div>
-<<<<<<< HEAD
-=======
           <?php if ($this->tab->isCaptchaActive()): ?>
             <?=$this->captcha()->html(true, false) ?>
           <?php endif; ?>
           <input class="btn btn-primary save" data-label-new="<?=$this->transEsc('Add your comment') ?>" data-label-edit="<?=$this->transEsc('Save') ?>" data-loading-text="<?=$this->transEsc('Submitting') ?>..." type="submit" value="<?=$this->transEsc($ratings ? 'Add your rating' : 'Add your comment')?>"/>
           <input class="btn btn-primary cancel hide" type="submit" value="<?=$this->transEsc("Reset")?>"/>
-        <?php else: ?>
-          <p><a href="&amp;login=true&amp;catalogLogin=true" data-lightbox title="<?=$this->escapeHtmlAttr($this->translate("Login"))?>"><?=$this->transEsc("Login")?></a> <?=$this->transEsc("Post Comment")?></p>
-        <?php endif; ?>
+        </div>
       </div>
       <div class="comment-col">
         <i class="fa fa-info3" aria-hidden="true"></i>
         <div class="comment-description">
           <?=$this->translate('user_comment_description_html');?>
->>>>>>> fc245c2f
         </div>
+      </div>
     </form>
   <?php else: ?>
     <div>
