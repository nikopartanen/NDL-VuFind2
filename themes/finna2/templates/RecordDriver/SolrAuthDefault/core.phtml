<!-- START of: finna - RecordDriver/SolrAuthDefault/core.phtml -->
<?php
  $params = $this->searchMemory()->getLastSearchParams($this->searchClassId);
  $formats = $this->driver->getFormats();
  $thumbnail = null;
  if ($this->driver->getAllImages()) {
    $img = $this->recordImage($this->record($this->driver));
    $images = $img->getAllImagesAsCoverLinks(
      $this->layout()->userLang, $params
    );
    $thumbnail = false;
    $thumbnailAlignment = $this->record($this->driver)->getThumbnailAlignment('result');
    ob_start(); ?>
    <div class="media-<?=$thumbnailAlignment ?>">
      <?=$this->record($this->driver)->renderTemplate('record-image-information.phtml', [
<<<<<<< HEAD
        'img' => $img, 'imageClick' => 'none', 'source' => 'SolrAuth', 'imageRightsLabel' => 'Image Rights Authority',
=======
        'img' => $img, 'disableModal' => true, 'imageRightsLabel' => 'Image Rights Authority',
>>>>>>> d8099adb
        'numOfImages' => ['mobile' => 4, 'normal' => 4]
      ]);?>
      <?php if ($this->resolver('record/record-organisation-menu.phtml')): ?>
      <div class="organisation-menu">
        <?=$this->render('record/record-organisation-menu.phtml') ?>
      </div>
      <?php endif; ?>
      <?=$this->record($this->driver)->renderTemplate('record-post-thumbnail.phtml');?>
    </div>
    <?php $thumbnail = ob_get_contents(); ?>
    <?php ob_end_clean(); ?>
    <?php
  }
?>

<div class="media" vocab="http://schema.org/" resource="#record">
  <div class="visible-xs">
    <p class="format"><?=$this->transEsc($formats[0])?></p>
    <h1 property="name" class="record-title"><?=$this->escapeHtml($this->driver->getTitle())?></h1>
  </div>
  <?php if ($thumbnail && $thumbnailAlignment == 'left'): ?>
    <?=$thumbnail ?>
  <?php endif; ?>
  <div class="media-body record-information">
      <div class="hidden-xs">
        <p class="format"><?=$this->transEsc($formats[0])?></p>
        <h1 property="name" class="record-title"><?=$this->escapeHtml($this->driver->getTitle())?></h1>
      </div>
      <?php if ($occupations = $this->driver->getOccupations()): ?>
        <div class="occupation"><?=implode(', ', $occupations)?></div>
      <?php elseif ($corporateType = $this->driver->getCorporateType()): ?>
        <div class="corporate-type"><?=$corporateType?></div>
      <?php endif; ?>
      <?/* Display anchor links to authority records tabs */?>
      <?php if ($authSummary = $this->record($this->driver)->getAuthoritySummary(true)): ?>
        <div class="authority-records-summary">
          <?= $authSummary ?>
        </div>
      <?php endif; ?>

      <?php $summ = $this->driver->getSummary(); if (!empty($summ)): ?>
      <div class="truncate-field wide recordSummary">
        <p class="summary">
        <?php foreach ($summ as $field): ?>
          <?=$this->cleanHtml($field)?><br/>
        <?php endforeach; ?>
        </p>
      </div>
      <?php endif; ?>

      <?php if ($this->userlist()->getMode() !== 'disabled'): ?>
        <?php /* Display the lists that this record is saved to */ ?>
        <div class="savedLists" id="savedLists">
          <strong><?=$this->transEsc("Saved in")?>:</strong>
        </div>
      <?php endif; ?>

      <?/* Display Main Details */?>
      <?php
        $formatter = $this->recordDataFormatter();
        $coreFields = $formatter->getDefaults('authority');
        $coreFields = $formatter->getData($driver, $coreFields);
      ?>
      <?php if (!empty($coreFields)): ?>
        <table class="table table-finna-record record-details record-details-more">
          <?=$this->record($this->driver)->renderTemplate('core-fields.phtml', ['coreFields' => $coreFields]);?>
        </table>
        <button class="btn show-details-button hidden"><?=$this->transEsc('show_more_details');?> <i class="fa fa-arrow-down"></i></button>
        <button class="btn hide-details-button hidden"><?=$this->transEsc('show_less_details');?> <i class="fa fa-arrow-up"></i></button>
      <?php endif; ?>
      <?/* End Main Details */?>

      <?php if ($template = $this->content()->findTemplateForLng("content/Additions/record-post-metadata")): ?>
      <div>
        <?=$this->render($template)?>
      </div>
      <?php endif; ?>
  </div>
  <?php if ($thumbnail && $thumbnailAlignment == 'right'): ?>
    <?=$thumbnail ?>
  <?php endif; ?>

</div>
<!-- END of: finna - RecordDriver/SolrAuthDefault/core.phtml --><|MERGE_RESOLUTION|>--- conflicted
+++ resolved
@@ -13,11 +13,7 @@
     ob_start(); ?>
     <div class="media-<?=$thumbnailAlignment ?>">
       <?=$this->record($this->driver)->renderTemplate('record-image-information.phtml', [
-<<<<<<< HEAD
-        'img' => $img, 'imageClick' => 'none', 'source' => 'SolrAuth', 'imageRightsLabel' => 'Image Rights Authority',
-=======
-        'img' => $img, 'disableModal' => true, 'imageRightsLabel' => 'Image Rights Authority',
->>>>>>> d8099adb
+        'img' => $img, 'imageClick' => 'none', 'imageRightsLabel' => 'Image Rights Authority',
         'numOfImages' => ['mobile' => 4, 'normal' => 4]
       ]);?>
       <?php if ($this->resolver('record/record-organisation-menu.phtml')): ?>
