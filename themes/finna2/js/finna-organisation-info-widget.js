--- conflicted
+++ resolved
@@ -67,12 +67,6 @@
     var data = organisationList[id];
     var hasSchedules = 'openTimes' in response && 'schedules' in response.openTimes
       && response.openTimes.schedules.length > 0;
-<<<<<<< HEAD
-
-    if (hasSchedules) {
-      var schedules = response.openTimes.schedules;
-
-=======
     var schedules = response.openTimes.schedules;
     var isClosedForWeek = schedules.every(schedule => schedule.closed === true);
     var hasScheduleDescriptions = 'scheduleDescriptions' in response
@@ -80,7 +74,6 @@
       : false;
 
     if (hasSchedules && !isClosedForWeek) {
->>>>>>> d3d7202f
       // Check if there are self-service times or gaps
       var selfServiceTimes = false;
       var gaps = false;
