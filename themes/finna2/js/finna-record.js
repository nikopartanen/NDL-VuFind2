/*global VuFind, finna, removeHashFromLocation, getNewRecordTab, ajaxLoadTab */
finna.record = (function finnaRecord() {
  function initDescription() {
    var description = $('#description_text');
    if (description.length) {
      var id = description.data('id');
      var url = VuFind.path + '/AJAX/JSON?method=getDescription&id=' + id;
      $.getJSON(url)
        .done(function onGetDescriptionDone(response) {
          if (response.data.html.length > 0) {
            description.html(response.data.html);

            // Make sure any links open in a new window
            description.find('a').attr('target', '_blank');

            description.wrapInner('<div class="truncate-field wide"><p class="summary"></p></div>');
            finna.layout.initTruncate(description);
            if (!$('.hide-details-button').hasClass('hidden')) {
              $('.record-information .description').addClass('too-long');
              $('.record-information .description .more-link.wide').click();
            }
          } else {
            description.hide();
          }
        })
        .fail(function onGetDescriptionFail() {
          description.hide();
        });
    }
  }

  function initHideDetails() {
    $('.show-details-button').click(function onClickShowDetailsButton() {
      $('.record-information .record-details-more').removeClass('hidden');
      $(this).addClass('hidden');
      $('.hide-details-button').removeClass('hidden');
      $('.record .description .more-link.wide').click();
      sessionStorage.setItem('finna_record_details', '1');
    });
    $('.hide-details-button').click (function onClickHideDetailsButton() {
      $('.record-information .record-details-more').addClass('hidden');
      $(this).addClass('hidden');
      $('.show-details-button').removeClass('hidden');
      $('.record .description .less-link.wide').click();
      sessionStorage.removeItem('finna_record_details');
    });
    if ($('.record-information').height() > 350 && $('.show-details-button')[0]) {
      $('.record-information .description').addClass('too-long');
      if (sessionStorage.getItem('finna_record_details')) {
        $('.show-details-button').click();
      } else {
        $('.hide-details-button').click();
      }
    }
  }

  function getRequestLinkData(element, recordId) {
    var vars = {}, hash;
    var hashes = element.href.slice(element.href.indexOf('?') + 1).split('&');

    for (var i = 0; i < hashes.length; i++) {
      hash = hashes[i].split('=');
      var x = hash[0];
      var y = hash[1];
      vars[x] = y;
    }
    vars.id = recordId;
    return vars;
  }

  function checkRequestsAreValid(elements, requestType) {
    if (!elements[0]) {
      return;
    }
    var recordId = elements[0].href.match(/\/Record\/([^/]+)\//)[1];

    var vars = [];
    $.each(elements, function handleElement(idx, element) {
      vars.push(getRequestLinkData(element, recordId));
    });


    var url = VuFind.path + '/AJAX/JSON?method=checkRequestsAreValid';
    $.ajax({
      dataType: 'json',
      data: {id: recordId, requestType: requestType, data: vars},
      method: 'POST',
      cache: false,
      url: url
    })
      .done(function onCheckRequestDone(responses) {
        $.each(responses.data, function handleResponse(idx, response) {
          var element = elements[idx];
          if (response.status) {
            $(element).removeClass('disabled')
              .html(response.msg);
          } else {
            $(element).remove();
          }
        });
      });
  }

  function setUpCheckRequest() {
    checkRequestsAreValid($('.expandedCheckRequest').removeClass('expandedCheckRequest'), 'Hold');
    checkRequestsAreValid($('.expandedCheckStorageRetrievalRequest').removeClass('expandedCheckStorageRetrievalRequest'), 'StorageRetrievalRequest');
    checkRequestsAreValid($('.expandedCheckILLRequest').removeClass('expandedCheckILLRequest'), 'ILLRequest');
  }

  function initHoldingsControls() {
    $('.holdings-container-heading').click(function onClickHeading(e) {
      if ($(e.target).hasClass('location-service') || $(e.target).parents().hasClass('location-service')) {
        return;
      }
      $(this).nextUntil('.holdings-container-heading').toggleClass('collapsed');
      if ($('.location .fa', this).hasClass('fa-arrow-down')) {
        $('.location .fa', this).removeClass('fa-arrow-down');
        $('.location .fa', this).addClass('fa-arrow-right');
      }
      else {
        $('.location .fa', this).removeClass('fa-arrow-right');
        $('.location .fa', this).addClass('fa-arrow-down');
        var rows = $(this).nextUntil('.holdings-container-heading');
        checkRequestsAreValid(rows.find('.collapsedCheckRequest').removeClass('collapsedCheckRequest'), 'Hold', 'holdBlocked');
        checkRequestsAreValid(rows.find('.collapsedCheckStorageRetrievalRequest').removeClass('collapsedCheckStorageRetrievalRequest'), 'StorageRetrievalRequest', 'StorageRetrievalRequestBlocked');
        checkRequestsAreValid(rows.find('.collapsedCheckILLRequest').removeClass('collapsedCheckILLRequest'), 'ILLRequest', 'ILLRequestBlocked');
      }
    });
  }

  function setupHoldingsTab() {
    initHoldingsControls();
    setUpCheckRequest();
    finna.layout.initLocationService();
    finna.layout.initJumpMenus($('.holdings-tab'));
    VuFind.lightbox.bind($('.holdings-tab'));
  }

  function setupLocationsEad3Tab() {
    $('.holdings-container-heading').click(function onClickHeading(e) {
      $(this).nextUntil('.holdings-container-heading').toggleClass('collapsed');
      if ($('.location .fa', this).hasClass('fa-arrow-down')) {
        $('.location .fa', this).removeClass('fa-arrow-down');
        $('.location .fa', this).addClass('fa-arrow-right');
      }
      else {
        $('.location .fa', this).removeClass('fa-arrow-right');
        $('.location .fa', this).addClass('fa-arrow-down');
        var rows = $(this).nextUntil('.holdings-container-heading');
      }
    });
  }

  function initRecordNaviHashUpdate() {
    $(window).on('hashchange', function onHashChange() {
      $('.pager a').each(function updateHash(i, a) {
        a.hash = window.location.hash;
      });
    });
    $(window).trigger('hashchange');
  }

  function initAudioAccordion() {
    $('.audio-accordion .audio-item-wrapper').first().addClass('active');
    $('.audio-accordion .audio-title-wrapper').click(function audioAccordionClicker() {
      $('.audio-accordion .audio-item-wrapper.active').removeClass('active');
      $(this).parent().addClass('active');
    });
  }

  function initRecordAccordion() {
    $('.record-accordions .accordion-toggle').click(function accordionClicked(e) {
      return _toggleAccordion($(e.target).closest('.accordion'));
    });
  }

  function applyRecordAccordionHash(callback) {
    var newTab = typeof window.location.hash !== 'undefined'
      ? window.location.hash.toLowerCase() : '';

    // Open tab in url hash
    var $tab = $("a[data-tab='" + newTab.substr(1) + "']");
    var accordion = (newTab.length <= 1 || newTab === '#tabnav' || $tab.length === 0)
      ? $('.record-accordions .accordion.initiallyActive')
      : $tab.closest('.accordion');
    if (accordion.length > 0) {
      //onhashchange is an object, so we avoid that later
      if (typeof callback === 'function') {
        callback(accordion);
      } else {
        _toggleAccordion(accordion, true);
      }
    }
  }

  // The accordion has a delicate relationship with the tabs. Handle with care!
  function _toggleAccordion(accordion, _initialLoad) {
    var initialLoad = typeof _initialLoad === 'undefined' ? false : _initialLoad;
    var tabid = accordion.find('.accordion-toggle a').data('tab');
    var $recordTabs = $('.record-tabs');
    var $tabContent = $recordTabs.find('.tab-content');
    if (!initialLoad && accordion.hasClass('active')) {
      $('.record-accordions').find('.accordion.active').removeClass('active');
      // Hide tab from accordion
      $recordTabs.find('.tab-pane.active').removeClass('active');
      // Deactivate any tab since it can't follow the state of a collapsed accordion
      $recordTabs.find('.nav-tabs li.active').removeClass('active');
      removeHashFromLocation();
      // Move tab content out from accordions
      $tabContent.insertAfter($('.record-accordions'));
    } else {
      // Move tab content under the correct accordion toggle
      $tabContent.insertAfter(accordion);
      if (accordion.hasClass('noajax') && !$recordTabs.find('.' + tabid + '-tab').length) {
        return true;
      }
      $('.record-accordions').find('.accordion.active').removeClass('active');
      accordion.addClass('active');
      $recordTabs.find('.tab-pane.active').removeClass('active');
      if (!initialLoad && $('.record-accordions').is(':visible')) {
        $('html, body').animate({scrollTop: accordion.offset().top - 64}, 150);
      }

      if ($recordTabs.find('.' + tabid + '-tab').length > 0) {
        $recordTabs.find('.' + tabid + '-tab').addClass('active');
        if (accordion.hasClass('initiallyActive')) {
          removeHashFromLocation();
        } else {
          window.location.hash = tabid;
        }
        return false;
      } else {
        var newTab = getNewRecordTab(tabid).addClass('active');
        $recordTabs.find('.tab-content').append(newTab);
        return ajaxLoadTab(newTab, tabid, !$(this).parent().hasClass('initiallyActive'));
      }
    }
    return false;
  }

  //Toggle accordion at the start so the accordions work properly
  function initialToggle(accordion) {
    var $recordTabs = $('.record-tabs');
    var $tabContent = $recordTabs.find('.tab-content');
    var tabid = accordion.find('.accordion-toggle a').data('tab');
    $tabContent.insertAfter(accordion);

    if (accordion.hasClass('noajax') && !$recordTabs.find('.' + tabid + '-tab').length) {
      return true;
    }

    $('.record-accordions').find('.accordion.active').removeClass('active');
    accordion.addClass('active');
    $recordTabs.find('.tab-pane.active').removeClass('active');

    if ($recordTabs.find('.' + tabid + '-tab').length > 0) {
      $recordTabs.find('.' + tabid + '-tab').addClass('active');
      if (accordion.hasClass('initiallyActive')) {
        removeHashFromLocation();
      }
    }
  }

  function loadSimilarRecords()
  {
    $.getJSON(
      VuFind.path + '/AJAX/JSON',
      {
        method: 'getSimilarRecords',
        id: $('.similar-records').data('id')
      }
    )
      .done(function onGetSimilarRecordsDone(response) {
        if (response.data.length > 0) {
          $('.sidebar .similar-records').html(response.data);
        }
        $('.similar-records .fa-spinner').addClass('hidden');
      })
      .fail(function onGetSimilarRecordsFail() {
        $('.similar-records .fa-spinner').addClass('hidden');
      });
  }

<<<<<<< HEAD
  function initAuthorityInfo()
  {
    $('div.authority').each(function initAuthority() {
      var $authority = $(this);
      $authority.find('a.show-info').click(function onClickShowInfo() {
        var $authorityInfo = $authority.find('.authority-info .content');
        if (!$authority.hasClass('loaded')) {
          $authority.addClass('loaded');
          $.getJSON(
            VuFind.path + '/AJAX/JSON',
            {
              method: 'getAuthorityInfo',
              id: $authority.data('authority'),
              type: $authority.data('type'),
              source: $authority.data('source')
            }
          )
            .done(function onGetAuthorityInfoDone(response) {
              $authorityInfo.html(typeof response.data.html !== 'undefined' ? response.data.html : '--');
            })
            .fail(function onGetAuthorityInfoFail() {
              $authorityInfo.text(VuFind.translate('error_occurred'));
            });
        }
        $authority.addClass('open');
        return false;
      });

      $authority.find('a.hide-info').click(function onClickHideInfo() {
        $authority.removeClass('open');
        return false;
      });
    });
  }
                            
  function initWorkExpressions() {
    $('.work-expressions .more-link.toggle').click(function moreClick() {
      $('.work-expressions .list-group-item.hidden').addClass('was-hidden').removeClass('hidden');
      $(this).addClass('hidden');
      $('.work-expressions .less-link.toggle').removeClass('hidden');
    });
    $('.work-expressions .less-link.toggle').click(function lessClick() {
      $('.work-expressions .list-group-item.was-hidden').removeClass('was-hidden').addClass('hidden');
      $(this).addClass('hidden');
      $('.work-expressions .more-link.toggle').removeClass('hidden');
    });
  }

=======
>>>>>>> 6217e3fb
  function init() {
    initHideDetails();
    initDescription();
    initRecordNaviHashUpdate();
    initRecordAccordion();
    initAudioAccordion();
    initAuthorityInfo();
    applyRecordAccordionHash(initialToggle);
    $(window).on('hashchange', applyRecordAccordionHash);
    loadSimilarRecords();
  }

  var my = {
    checkRequestsAreValid: checkRequestsAreValid,
    init: init,
    setupHoldingsTab: setupHoldingsTab,
    setupLocationsEad3Tab: setupLocationsEad3Tab
  };

  return my;
})();<|MERGE_RESOLUTION|>--- conflicted
+++ resolved
@@ -281,7 +281,6 @@
       });
   }
 
-<<<<<<< HEAD
   function initAuthorityInfo()
   {
     $('div.authority').each(function initAuthority() {
@@ -330,8 +329,6 @@
     });
   }
 
-=======
->>>>>>> 6217e3fb
   function init() {
     initHideDetails();
     initDescription();
