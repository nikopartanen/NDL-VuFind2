/*global VuFind, finna*/
finna.organisationInfoPage = (function finnaOrganisationInfoPage() {
  var updateURL = false;
  var parent = null;
  var holder = null;
  var service = null;
  var infoWidget = null;
  var organisationList = {};
  var map = null;
  var mapHolder = null;
  var consortiumInfo = false;
  var consortium = false;

  function err() {
    holder.find('.no-information').removeClass('hidden');
    holder.find('.organisation-info-page').html('');
  }

  function updateWindowHash(hash) {
    if (hash === window.location.hash) {
      // Set hash first to empty value, so that onhashchange is triggered when
      // the same menu item is re-selected.
      window.location.hash = '';
    }
    window.location.hash = hash;
  }

  function updateConsortiumNotification(data) {
    if ('consortium' in data) {
      if (data.consortium.finna.notification) {
        holder.find('.consortium-notification')
          .html(data.consortium.finna.notification).removeClass('hide');
      }
    }
  }

  function updateDefaultServicePoint(data) {
    if ('consortium' in data) {
      if ('finna' in data.consortium
          && 'service_point' in data.consortium.finna
          && data.consortium.finna.service_point !== null
          && window.location.hash === ''
      ) {
        window.location.hash = data.consortium.finna.service_point;
      } else if (window.location.hash === '' && data.list.length > 1) {
        $('.office.map-ui.map').removeClass('hidden');
        $('.map-control-buttons .show-map').addClass('toggled');
        map.resize();
        map.reset();
      }
    }
  }

  function setOfficeInformationLoader(mode) {
    holder.find('.office-information-loader').toggle(mode);
  }

  function updateSelectedOrganisation(id, clearSearch) {
    setOfficeInformationLoader(true);
    holder.find('.error, .info-element').hide();
    holder.find('.more-less-btn-wrapper').remove();
    infoWidget.showDetails(id, '', true);
    if (clearSearch) {
      $('#office-search').val('');
    }

    var notification = holder.find('.office-search-notifications .notification');
    if (id in organisationList) {
      var data = organisationList[id];
      map.hideMarker();
      if ('address' in data && 'coordinates' in data.address) {
        map.selectMarker(id);
        notification.hide();
      } else {
        map.reset();
        notification.show().delay(2000).fadeOut(500);
        setOfficeInformationLoader(false);
      }
      return;
    } else {
      setOfficeInformationLoader(false);
    }
  }

  function initMap() {
    // If all coordinates are empty, hide map
    var coordinatesExist = false;
    $.each(organisationList, function checkEmptyCoordinates(i, obj) {
      if (obj.address && obj.address.coordinates) {
        var coordinates = obj.address.coordinates;
        var isEmpty = Object.values(coordinates).some(value => (value === '' || value === null));
        if (!isEmpty) {
          coordinatesExist = true;
        }
      }
    });
    if (!coordinatesExist) {
      holder.find('.office.map-ui').hide();
      holder.find('.map-control-buttons').hide();
    }
    $.each(organisationList, function handleOrganisation(ind, obj) {
      // Map data (info bubble, icon)
      var bubble = holder.find('.map-bubble-template').clone();
      bubble.find('.name').text(obj.name);
      var openNow = null;
      if ('openNow' in obj) {
        openNow = obj.openNow;
      }

      if ('openTimes' in obj && obj.openTimes.schedules.length) {
        var scheduleTable = bubble.find('table');
        scheduleTable.find('tr').not('.template').remove();
        $.each(obj.openTimes.schedules, function handleOpenTimes(tind, scheduleObj) {
          var tr;
          if (!('closed' in scheduleObj)) { //scheduleObj['times'].length) {
            var timeObj = scheduleObj.times[0];
            tr = scheduleTable.find('tr:first-child').clone();
            tr.removeClass('template hide');
            if ('today' in scheduleObj) {
              tr.addClass(openNow ? 'open' : 'closed');
            }
            tr.find('.day').text(scheduleObj.day);
            tr.find('.opens').text(timeObj.opens);
            tr.find('.closes').text(timeObj.closes);
            scheduleTable.find('tbody').append(tr);
          } else {
            tr = scheduleTable.find('tr:first-child').clone();
            tr.removeClass('template hide');
            if ('today' in scheduleObj) {
              tr.addClass('today');
            }
            tr.find('.day').text(scheduleObj.day);
            tr.find('.time').hide();
            tr.find('.time.closed-today').show().removeClass('hide');
            scheduleTable.find('tbody').append(tr);
          }
        });
      }

      obj.map = {info: bubble.html()};
    });

    var defaultId = Object.keys(organisationList)[0];
    map.draw(organisationList, defaultId);

    // Expand map
    holder.find('.expand-map').on('click', function onClickExpandMap() {
      mapHolder.toggleClass('expand', true);
      map.resize();
      $(this).hide();
      holder.find('.contract-map').show();
    });
    holder.find('.contract-map').click (function onClickContractMap() {
      mapHolder.toggleClass('expand', false);
      map.resize();
      $(this).hide();
      holder.find('.expand-map').show();
    });
  }

  function initSearch(list) {
    var count = Object.keys(list).length;
    var translation = VuFind.translate('organisationInfoAutocomplete').replace('%%count%%', count);

    $(function initSelect() {
      var select = document.querySelector('#office-search');
      var placeholder = document.createElement('option');
      select.append(placeholder);
      $.each(list, function addToSelect(id, el) {
        var option = document.createElement('option');
        option.appendChild(document.createTextNode(el.name));
        if (el.address && el.address.city) {
          option.appendChild(document.createTextNode(', ' + el.address.city));
        }
        option.value = document.createTextNode(el.id).nodeValue;
        select.append(option);
      });
      $(select).select2({
        placeholder: translation,
        allowClear: true
      }).on('select2:select', function updateHash(e) {
        updateWindowHash(encodeURIComponent(e.params.data.id || 'undefined'));
      });
    });
  }

  /**
   * Gets the organisation list.
   *
   * @param {string} buildings List of buildings separated by a comma
   * @param {string} orgId     Organisation ID
   * @param {string} sector    Sector to look for data i.e 'mus', 'lib'...
   */
  function loadOrganisationList(buildings, orgId, sector) {
    const searchParams = {
      target: 'page',
      parent: parent,
      buildings: buildings,
      sector: sector
    };
    service.getOrganisations(searchParams, function onGetOrganisation(response) {
      if (response) {
        var id = orgId;
        holder.find('.loading').toggleClass('loading', false);

        var cnt = 0;
        $.each(response.list, function countItem(ind, obj) {
          organisationList[obj.id] = obj;
          cnt++;
        });

        infoWidget.organisationListLoaded(response);
        if (cnt > 0) {
          initMap();
          holder.find('.office-quick-information').show();

          // if theres only one service point, hide searchbox and ignore initSearch
          if (cnt === 1) {
            holder.find('.office-search .searchbox-office,.show-all').hide().parent('.flex-item').hide();
            id = Object.keys(organisationList)[0];
          } else {
            // IE opens Delay initing autocomplete menu to prevent IE from opening it automatically at
            initSearch(response.list);
          }

          if (typeof id != 'undefined' && id) {
            updateSelectedOrganisation(id, true);
          }
        } else {
          holder.find('.map-ui').hide();
        }

        updateConsortiumNotification(response);
        if (consortiumInfo) {
          if (cnt > 0) {
            finna.organisationInfoPageConsortium.enableConsortiumNaviItem('service');
          }
          finna.organisationInfoPageConsortium.updateConsortiumInfo(response, organisationList);
          finna.organisationInfoPageConsortium.initConsortiumNavi();
        }
        updateDefaultServicePoint(response);
        updateURL = true;
      } else {
        err();
      }
    });
  }

  function hideMapMarker() {
    holder.find('#marker-tooltip').hide();
  }

  function updateGeneralInfo(data, rssAvailable) {
    holder.find('.office-quick-information').toggleClass('hide', false);
    var contactHolder = holder.find('.contact-details-' + (rssAvailable ? 'rss' : 'no-rss'));
    contactHolder.show();

    holder.find('.office-quick-information .service-title').text(data.name);
    if ('address' in data && data.address) {
      holder.find('.office-links.address').html(data.address);
      if (!data.details.museum) {
        var address = holder.find('.address-contact');
        address.show().find('> p').html(data.address);
      }
    }
    if ('mailAddress' in data && !data.details.museum) {
      var mailAddress = holder.find('.mail-address-contact');
      mailAddress.show().find('> p').html(data.mailAddress);
    }
    if ('email' in data) {
      var email = data.email;
      holder.find('.email').attr('href', 'mailto:' + email).show();
      holder.find('.email span.email').text(email.replace('@', '(at)'));
      if (!data.details.museum) {
        holder.find('.email-contact').show();
      }
    }

    if ('emails' in data.details) {
      holder.find('.email-contact .emails').html(data.details.emails);
    }

    if ('homepage' in data) {
      holder.find('.office-website > a').attr('href', data.homepage);
      holder.find('.office-website').show();
    }

    if (data.details.museum) {
      holder.find('.contact-info-header').hide();
    }

    if ('routeUrl' in data) {
      holder.find('.office-links.route').attr('href', data.routeUrl).show();
    }

    if ('slogan' in data.details) {
      holder.find('.office-description.slogan').text(data.details.slogan).show();
    }

    var longDesc = holder.find('.office-description.description-long');
    if ('description' in data.details) {
      longDesc.html(data.details.description).show();
    } else {
      longDesc.html('');
    }
    longDesc.removeAttr('style');
    longDesc.removeClass('truncate-done');

    if ('links' in data.details) {
      var links = data.details.links;
      if (links.length) {
        $.each(links, function handleSocialButton(ind, obj) {
          if (obj.name.includes('Facebook')) {
            var btn = holder.find('.social-button');
            btn.find('> a').attr('href', obj.url);
            btn.show();
          }
        });
      }
    }

    var timeOpen = holder.find('.time-open');
    timeOpen.find('.times').remove();
    var staffTimesElem = timeOpen.find('.staff-times');
    staffTimesElem.find('.shift').remove();
    var closedTimesElem = timeOpen.find('.closed-times');
    closedTimesElem.find('.gap').remove();
    if ('schedules' in data.openTimes) {
      $.each(data.openTimes.schedules, function handleSchedule(ind, obj) {
        if ('today' in obj && 'times' in obj && obj.times.length) {
          var firstOpenDateTime = null;
          var firstOpenTime = null;
          var lastCloseDateTime = null;
          var lastCloseTime = null;
          var selfServiceTimes = [];
          var staffTimes = [];
          var gaps = [];

          $.each(obj.times, function checkOpenTimes(tind, time) {
            if (null === firstOpenDateTime || time.opens_datetime < firstOpenDateTime) {
              firstOpenDateTime = time.opens_datetime;
              firstOpenTime = time.opens;
            }
            if (null === lastCloseDateTime || time.closes_datetime > lastCloseDateTime) {
              lastCloseDateTime = time.closes_datetime;
              lastCloseTime = time.closes;
            }
            if (time.closed) {
              gaps.push(time);
            } else if (time.selfservice) {
              selfServiceTimes.push(time);
            } else {
              staffTimes.push(time);
            }
          });

          var item = timeOpen.find('.times-template').clone().addClass('times').removeClass('times-template hide');
          item.find('.opens').text(firstOpenTime);
          item.find('.closes').text(lastCloseTime);
          timeOpen.find('.times-template').before(item);
          timeOpen.show();

          if (selfServiceTimes.length > 0 && staffTimes.length > 0) {
            staffTimesElem.removeClass('hide');
            for (let i = 0; i < staffTimes.length; i++) {
              let schedule = staffTimes[i];
              let shift = staffTimesElem.find('.shift-template').clone().addClass('shift').removeClass('shift-template hide');
              shift.find('.opens').text(schedule.opens);
              shift.find('.closes').text(schedule.closes);
              if (i > 1) {
                shift.prepend(', ');
<<<<<<< HEAD
              }
              staffTimesElem.find('.shift-template').before(shift);
            }
          } else {
            staffTimesElem.addClass('hide');
          }

          if (gaps.length > 0) {
            closedTimesElem.removeClass('hide');
            for (let i = 0; i < gaps.length; i++) {
              let schedule = gaps[i];
              let gapElem = timeOpen.find('.gap-template').clone().addClass('gap').removeClass('gap-template hide');
              gapElem.find('.opens').text(schedule.opens);
              gapElem.find('.closes').text(schedule.closes);
              if (i > 1) {
                gapElem.prepend(', ');
              }
              closedTimesElem.find('.gap-template').before(gapElem);
            }
          } else {
=======
              }
              staffTimesElem.find('.shift-template').before(shift);
            }
          } else {
            staffTimesElem.addClass('hide');
          }

          if (gaps.length > 0) {
            closedTimesElem.removeClass('hide');
            for (let i = 0; i < gaps.length; i++) {
              let schedule = gaps[i];
              let gapElem = timeOpen.find('.gap-template').clone().addClass('gap').removeClass('gap-template hide');
              gapElem.find('.opens').text(schedule.opens);
              gapElem.find('.closes').text(schedule.closes);
              if (i > 1) {
                gapElem.prepend(', ');
              }
              closedTimesElem.find('.gap-template').before(gapElem);
            }
          } else {
>>>>>>> d3d7202f
            closedTimesElem.addClass('hide');
          }
        }
      });
    }

    var hasSchedules = 'openTimes' in data && 'schedules' in data.openTimes && data.openTimes.schedules.length > 0;
    var schedules = data.openTimes.schedules;
    var isClosedForWeek = schedules.every(schedule => schedule.closed === true);
    var hasScheduleDescriptions = 'scheduleDescriptions' in data.details
      ? data.details.scheduleDescriptions.every(description => description !== '')
      : false;

    if (isClosedForWeek && !hasScheduleDescriptions) {
      holder.find('.open-or-closed').hide();
    }
    else if (hasSchedules) {
      holder.find('.open-or-closed').toggleClass('hidden', null === data.openNow);
      holder.find('.open-or-closed > span.library-is-' + (data.openNow ? 'open' : 'closed')).show();
    }

    var img = holder.find('.building-image');
    if ('pictures' in data.details) {
      var src = data.details.pictures[0].url;
      img.show();
      if (img.attr('src') !== src) {
        img.attr('src', src);
        img.fadeTo(0, 0);
        img.on('load', function onLoadImage() {
          $(this).stop(true, true).fadeTo(300, 1);
        });
      } else {
        img.fadeTo(300, 1);
      }
      holder.find('.building-name').text(data.name).show();
    } else {
      img.hide();
    }

    if (data.details.museum) {
      holder.find('.extra-image').attr('src', data.details.pictures[1].url);
      holder.find('.extra-image-2').attr('src', data.details.pictures[2].url);
    } else {
      holder.find('.extra-image').hide();
      holder.find('.extra-image-2').hide();
    }

    if ('buildingYear' in data.details && data.details.buildingYear) {
      var year = holder.find('.building-year');
      year.find('> span').text(data.details.buildingYear);
      year.show();
    }

    if ('phone' in data.details && data.details.phone) {
      var phones = holder.find('.phone-numbers');
      phones.find('> p').html(data.details.phone);
      phones.show();
    }
    if ('contactInfo' in data.details && data.details.contactInfo) {
      var contactInfo = holder.find('.phone-numbers');
      contactInfo.find('> p').html(data.details.contactInfo);
      contactInfo.show();
    }
    if ('accessibilityInfo' in data.details && data.details.accessibilityInfo) {
      let template = document.getElementById('accessibility_info_template');
      let blocks = [];
      data.details.accessibilityInfo.forEach((info) => {
        let block = template.content.cloneNode(true);
        block.querySelector('.accessibility-group-heading').textContent = info.heading;
        let statements = block.querySelector('.accessibility-group-statements');
        info.statements.forEach((statement) => {
          let p = document.createElement('p');
          p.textContent = statement;
          statements.appendChild(p);
        });
        blocks.push(block);
      });
      if (blocks.length > 0) {
        let accessibilityDetails = holder.find('.accessibility-details');
        accessibilityDetails.find('.panel-body').append(blocks);
        accessibilityDetails.show();
      }
    }

    $('.office-quick-information').show();
    $('.office-information').show();
    VuFind.truncate.initTruncate(longDesc);
    setOfficeInformationLoader(false);
  }

  function updateServices(data) {
    if ('allServices' in data.details) {
      holder.find('.services').show();
      $('.service-header').addClass('hidden');
      $('.service-list').empty();
      var allServices = data.details.allServices;
      $.each(allServices, function handleService(ind, obj) {
        var serviceHolder = holder.find('.service-list.' + ind).empty();
        holder.find($('.service-header.' + ind)).removeClass('hidden');
        $.each(obj, function handleGrouping(group, services) {
          var div = $('<div/>');
          var serviceText = '';
          var serviceTitle = '<b>' + services[0] + '</b>';
          if (typeof services.desc !== 'undefined' || typeof services.shortDesc !== 'undefined') {
            serviceText = $('<button type="button" class="service-tooltip" data-toggle="tooltip" data-placement="bottom" data-html="true" />').html(serviceTitle);
            var serviceDesc = '';
            if (typeof services.desc !== 'undefined') {
              serviceDesc = services.desc;
            } else {
              serviceDesc = services.shortDesc;
            }
            var serviceToolTip = '<h4>' + services[0] + '</h4>' + serviceDesc;
            serviceText.attr('data-original-title', serviceToolTip);
          } else {
            serviceText = serviceTitle;
          }
          div.append(serviceText);
          div.appendTo(serviceHolder);
        });
      });
      finna.layout.initToolTips(holder);
    }
  }

  function rot13(string) {
    return string.replace(/[a-zA-Z]/g, function rot13replace(c) {
      // eslint-disable-next-line no-param-reassign
      return String.fromCharCode((c <= 'Z' ? 90 : 122) >= (c = c.charCodeAt(0) + 13) ? c : c - 26);
    });
  }

  function decryptEmailAddress(string) {
    let decrypted = rot13(string);
    decrypted = decrypted.replace(/\/dot\//g, '.');
    decrypted = decrypted.replace(/\/at\//g, '@');
    return decrypted;
  }

  function updatePersonnel(data) {
    if (data.details.personnel) {
      holder.find('.personnel').show();
      let personnelContainer = $('.personnel-container').empty();
      data.details.personnel.forEach(function handlePerson(person) {
        let tr = document.createElement('tr');
        let td = document.createElement('td');
        td.append(`${person.firstName || ''} ${person.lastName || ''}`);
        let span = document.createElement('span');
        span.append(document.createElement('br'));
        span.setAttribute('class', 'job-title');
        span.append(`${person.jobTitle || ''}`);
        td.append(span);
        tr.append(td);
        td = document.createElement('td');
        td.append(`${person.jobTitle || ''}`);
        tr.append(td);
        td = document.createElement('td');
        td.append(document.createComment('noindex'));
        td.append(document.createComment('googleoff: all'));
        if (person.email && person.email !== '') {
          let div = document.createElement('div');
          div.append(decryptEmailAddress(person.email));
          td.append(div);
        }
        if (person.phone && person.phone !== '') {
          let div = document.createElement('div');
          div.append(person.phone);
          td.append(div);
        }
        td.append(document.createComment('googleon: all'));
        td.append(document.createComment('/noindex'));
        tr.append(td);
        personnelContainer.append(tr);
      });
    }
  }

  function updateRSSFeeds(data) {
    var rssAvailable = false;
    if ('rss' in data.details) {
      $(data.details.rss).each(function handleRSSFeed(ind, obj) {
        if (obj.feedType !== 'news' && obj.feedType !== 'events') {
          return false;
        }
        const feedElement = document.createElement('finna-feed');
        feedElement.feedId = 'organisation-info|' + obj.parent + '|' + obj.id + '|' + obj.orgType + '|' + obj.feedType;
        feedElement.classList.add('feed-container', `${obj.feedType}-feed`);
        var feedHolder = holder.find('.feed-container.' + obj.feedType + '-feed');
        feedHolder
          .empty()
          .closest('.rss-container')
          .show()
          .find('.feed-container')
          .replaceWith(feedElement);
        // Use dataset to avoid jQuery caching issues:
        rssAvailable = true;
      });
    }
    return rssAvailable;
  }

  function getOrganisationFromURL() {
    if (window.location.hash !== '') {
      return parseInt(window.location.hash.replace('#', ''));
    }
    return false;
  }

  /**
   * Initialize organisation page
   *
   * @param options Array of options:
   *   library        int    Organisation id
   *   buildings      string Comma separated list of buildings to show on map
   *   consortiumInfo 0|1    Show consortium info?
   */
  function init(options) {
    holder = $('section[role="main"]');

    setOfficeInformationLoader(false);

    parent = options.id || null;
    consortiumInfo = (options.consortiumInfo || null) === 1;
    var buildings = options.buildings;
    var sector = options.sector;
    var mapTileUrl = 'https://map-api.finna.fi/v1/rendered/{z}/{x}/{y}.png';
    var attribution =
      '<i class="fa fa-map-marker marker open"></i><span class="map-marker-text">' + VuFind.translate('organisation_info_is_open') + '</span>' +
      '<i class="fa fa-map-marker marker closed"></i><span class="map-marker-text">' + VuFind.translate('organisation_info_is_closed') + '</span>' +
      '<i class="fa fa-map-marker marker no-schedule"></i><span class="map-marker-text">' + VuFind.translate('organisation_info_no_schedule') + '</span>' +
      '<span class="expand expand-map map-marker-text marker"><i class="fa fa-expand"></i>' + VuFind.translate('organisation_info_map_expand') + '</span>' +
      '<span class="collapse contract-map map-marker-text marker" style="display: none"> <i class="fa fa-condense"></i>' + VuFind.translate('organisation_info_map_collapse') + '</span>';

    if (typeof parent == 'undefined') {
      return;
    }

    mapHolder = holder.find('.map-widget');
    map = finna.organisationMap;
    map.init(mapHolder[0], mapTileUrl, attribution);

    $(map).on('marker-click', function onClickMarker(ev, id) {
      if (updateURL) {
        window.location.hash = id;
      }
      hideMapMarker();
    });

    $(map).on('marker-mouseout', function onMouseOutMarker(/*ev*/) {
      hideMapMarker();
    });

    $(map).on('marker-mouseover', function onMouseOverMarker(ev, data) {
      var tooltip = holder.find('#marker-tooltip');
      var name = organisationList[data.id].name;
      tooltip.removeClass('hide').html(name).css({
        'left': data.x,
        'top': data.y - 35
      });
      tooltip.css({'margin-left': -(tooltip.outerWidth()) / 2 + 20}).show();
    });

    holder.find('.map-control-buttons .show-map').on('click', function onClickShowMap() {
      mapHolder = $('.office.map-ui.map');
      if (mapHolder.hasClass('hidden')) {
        mapHolder.removeClass('hidden');
        holder.find('.map-controls').removeClass('hidden');
        $(this).addClass('toggled');
        map.resize();
        map.reset();
        var id = getOrganisationFromURL();
        if (id in organisationList) {
          var data = organisationList[id];
          if ('address' in data && 'coordinates' in data.address) {
            map.selectMarker(id);
          }
        }
      } else {
        mapHolder.addClass('hidden');
        holder.find('.map-controls').addClass('hidden');
        $(this).removeClass('toggled');
      }
      return false;
    });

    holder.find('.map-control-buttons .show-service-point').on('click', function onClickShowServicePoint() {
      var id = getOrganisationFromURL();
      if (id in organisationList) {
        var data = organisationList[id];
        if ('address' in data && 'coordinates' in data.address) {
          map.reset();
          map.selectMarker(id);
        }
      }
      return false;
    });

    holder.find('.map-control-buttons .show-all').on('click', function onClickShowAll() {
      mapHolder = $('.office.map-ui.map');
      if (mapHolder.hasClass('hidden')) {
        mapHolder.removeClass('hidden');
        $('.map-control-buttons .show-map').addClass('toggled');
      }
      map.resize();
      map.reset();
      return false;
    });

    service = finna.organisationInfo;
    infoWidget = finna.organisationInfoWidget;

    var widgetHolder = holder.find('.organisation-info');
    widgetHolder.on('detailsLoaded', function onDetailsLoaded(ev, id) {
      var info = service.getDetails(id);
      updateServices(info);
      updatePersonnel(info);
      var rssAvailable = updateRSSFeeds(info);
      updateGeneralInfo(info, rssAvailable);
    });

    infoWidget.init(widgetHolder, service);

    if (consortiumInfo) {
      consortium = finna.organisationInfoPageConsortium;
      consortium.init(parent, holder);
    }

    window.onhashchange = function onHashChange() {
      var id = getOrganisationFromURL();
      if (id) {
        updateSelectedOrganisation(id, false);
      }
    };

    var library = null;
    var hash = getOrganisationFromURL();
    if (hash) {
      library = hash;
    }
    loadOrganisationList(buildings, library, sector);
  }

  var my = {
    init: init
  };

  return my;

})();<|MERGE_RESOLUTION|>--- conflicted
+++ resolved
@@ -369,7 +369,6 @@
               shift.find('.closes').text(schedule.closes);
               if (i > 1) {
                 shift.prepend(', ');
-<<<<<<< HEAD
               }
               staffTimesElem.find('.shift-template').before(shift);
             }
@@ -390,28 +389,6 @@
               closedTimesElem.find('.gap-template').before(gapElem);
             }
           } else {
-=======
-              }
-              staffTimesElem.find('.shift-template').before(shift);
-            }
-          } else {
-            staffTimesElem.addClass('hide');
-          }
-
-          if (gaps.length > 0) {
-            closedTimesElem.removeClass('hide');
-            for (let i = 0; i < gaps.length; i++) {
-              let schedule = gaps[i];
-              let gapElem = timeOpen.find('.gap-template').clone().addClass('gap').removeClass('gap-template hide');
-              gapElem.find('.opens').text(schedule.opens);
-              gapElem.find('.closes').text(schedule.closes);
-              if (i > 1) {
-                gapElem.prepend(', ');
-              }
-              closedTimesElem.find('.gap-template').before(gapElem);
-            }
-          } else {
->>>>>>> d3d7202f
             closedTimesElem.addClass('hide');
           }
         }
