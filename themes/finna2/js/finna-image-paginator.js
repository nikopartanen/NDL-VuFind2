--- conflicted
+++ resolved
@@ -1024,12 +1024,8 @@
   };
 
   /**
-<<<<<<< HEAD
-   * Function to add callbacks after document is fully loaded
-=======
    * Function to add callbacks after document is fully loaded or immediately, if the document is already
    * loaded
->>>>>>> e3eb911d
    *
    * @param callback function to add
    */
