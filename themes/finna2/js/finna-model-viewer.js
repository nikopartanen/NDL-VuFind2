--- conflicted
+++ resolved
@@ -311,10 +311,6 @@
         _.displayInformation();
       },
       function onLoading(xhr) {
-<<<<<<< HEAD
-        if (_.viewerStateInfo && xhr) {
-          _.viewerStateInfo.html((xhr.loaded / xhr.total * 100).toFixed(0) + '%');
-=======
         if (_.viewerStateInfo) {
           var loaded = '';
           if (xhr.total < 1) {
@@ -323,7 +319,6 @@
             loaded = (xhr.loaded / xhr.total * 100).toFixed(0) + '%';
           }
           _.viewerStateInfo.html(loaded);
->>>>>>> 2687b5ad
         }
       },
       function onError(/*error*/) {
