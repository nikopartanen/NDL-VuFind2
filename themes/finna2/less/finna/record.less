.authoritybox,
.record {
  // .media and .media-body code added to fix IE11 display: table-cell issues
  .media {
    display: table;
    table-layout: fixed;
    width: 100%;
    @media(max-width: @screen-sm) {
      display: block;
    }
  }

  .media-body {
    width: auto;
  }

  .media-left,
  .media-right {
    width: 25%;
    @media(max-width: @screen-xs-max) {
      display: block;
      width: 100%;
    }
    .recordcover-container {
      position: relative;
      margin-bottom: 10px;
      text-align: center;
      display: flex;
      flex-direction: column;
      justify-content: center;
    }
  }
  @media(min-width: @screen-xs){
    .media-left { padding-right: 20px; }
    .media-right { padding-left: 20px; }
  }

  & .nav>li:not(.share-buttons) a {
    color: @action-link-color;
    font-size: 1em;
    font-weight: 600;

    & :hover {
      color: darken(@action-link-color,10%);
    }

    & i {
      color: tint(@action-link-color, 22%);
      padding-left: 3px;
      padding-right: 3px;
    }
  }

  .recordURLs {
    margin: 0px 0px 10px;
    padding-bottom: 10px;
    & .online-source {
      font-size: 0.9em;
      color: @gray-light;
    }
    a {
      font-size: 15px;
    }
    .btn.btn-primary {
      border-radius: 0;
      padding: 0px;
      height: 48px;
      width: 48px;
      font-size: 20px;
      margin-right: 10px;
      float: left;
    }
    @media print {
      a[href]::after {
        content: " (" attr(href) ")";
      }
    }
  }
  button.videourl {
    display: flex;
    align-items: center;
    text-transform: uppercase;
    font-weight: bold;
    color: @btn-default-color;
    margin-bottom: 6px;
    i {
      margin-right: 4px;
      font-size: 24px;
    }
  }

  @media print {
    .organisation-menu {
      display: none;
    }

    a[href]::after {
      content: "";
    }
  }

  .record-title {
    margin: 0;
    margin-bottom: 3px;
    font-size: @record-title-font-size;
    @media (max-width: @screen-sm) {
      margin-bottom: 20px;
    }
  }
  .label {
    display: inline-block;
  }
  .record-versions {
    font-size: 0.9em;
    margin-top: 6px;
    &:not(.loading) {
      text-transform: uppercase;
    }
  }
}

.next-image {
  position: absolute;
  z-index: 500;
  appearance: none;
  -webkit-appearance: none;
  border: none;
  background-color: rgba(138, 138, 138, 0.5);
  align-self: center;
  .paginator-canvas & {
    background-color: rgba(138, 138, 138, 0.9);
  }
  font-size: 22px;
  border-radius: 2px;
  padding: 0 4px;
  color: white;
  margin: 0 4px;
  height: 40px;
  &:disabled {
    display: none;
  }
  .fa {
    text-shadow: 1px 1px 2px #555;
    cursor: pointer;
  }
  &.left {
    left: 0%;
  }
  &.right {
    right: 0%;
  }
}

a.authority {
  float: left;
  clear: left;
}

.record-image-container {
  margin-bottom: 20px;
}

.image-details {
  table {
    margin-left: 20px;
  }
  .toggle-image-information.collapsed .hide-image-information {
    display: none;
  }
  .toggle-image-information:not(.collapsed) .show-image-information {
    display: none;
  }
}

.authoritybox,
.large-image-layout.record {
  .media-left,
  .media-right {
    @media (min-width: @screen-sm) {
      width: 50%;
    }
    .record-image-container {
      text-align: center;
      .image-popup-trigger {
        position: relative;
        display: inline-block;
        height: 100%;
        max-width: 100%;
        img {
          max-height: 600px;
        }
        .paginator-info {
          position: absolute;
          right: 10px;
          top: 0px;
          color: black;
          z-index: 1;
          .image-index {
            background-color: #d6d6d6;
            background-color: #efefefcc;
            padding: 2px;
          }
        }
      }
      .image-popup-trigger.no-image {
        img {
          max-width: 200px;
        }
      }
      .open-link {
        margin-top: 10px;
        i, b {
          color: tint(@action-link-color, 22%);
          margin-right: 0;
          font-style: normal;
        }
      }
    }
  }
  .smaller-image-sidebar {
    display: none;
  }
  .sidebar .organisation-menu {
    display: none
  }
  @media(max-width: @screen-md-max){
    .mainbody.record-tabs {
      width: 100%;
    }
  }
}

.image-link {
  display: flex;
  align-items: center;
  font-size: 1em;
  position: relative;
  .fa.fa-download {
    margin-right: 4px;
    color: @action-link-color;
    &:hover, &:focus {
      color: @action-link-color;
    }
  }
  .dropdown {
    position: initial;
  }
  .image-dimensions, .image-size {
    font-size: 0.8em;
    text-transform: initial;
  }
  .dropdown-toggle.download {
    padding: 2px 6px;
    font-weight: 600;
    text-transform: uppercase;
    color: @gray-light;
  }
  .dropdown-menu.download {
    @media(max-width:@screen-xs) {
      left: -4%;
    }
    border-radius: 5px;
    padding: 2px 6px;
    > li {
      border-bottom: none;
      > a {
        border-radius: 0;
        padding: 2px 6px;
        white-space: initial;
      }
    }
  }
}

.image-credit-container {
  display: inline-block;
  position: relative;
}
.image-credit-line {
  position: absolute;
  right: 0;
  bottom: 0;
  color: white;
  background-color: black;
  padding: 2px 4px 2px 4px;
  font-size: 0.9em;
<<<<<<< HEAD
=======
  overflow: hidden;
  display: -webkit-box;
  -webkit-line-clamp: 2;
  -webkit-box-orient: vertical;
>>>>>>> e3eb911d
}

.recordcover-image-detail {
  .image-description {
    text-align: left;
    color: @gray-light;
  }
}

.recordcovers {
  &.paginated {
    display: flex;
    align-items: center;
    justify-content: center;
    position: relative;
    .paginator-info {
      position: absolute;
      right: 40px;
      font-size: 0.9em;
      bottom: -22px;
    }
    > button {
      appearance: none;
      -webkit-appearance: none;
      height: 44px;
      border: none;
      background-color: transparent;
      padding: 0 2px;
      flex: 0 0 0;
      i {
        cursor: pointer;
        font-size: 24px;
      }
      .finna-popup &:not(:disabled){
        color: white;
      }
      &:disabled {
        background-color: #d6d6d600;
        color: lighten(@gray-light, 30%);
        color: transparent;
        i {
          cursor: not-allowed;
        }
      }
    }

    .track-holder {
      display: inline-block;
      flex: 1 1 auto;
      .finna-element-track {
        max-height: 100%;
        touch-action: none;
        display: flex;
        flex-flow: column;
        align-items: center;
        width: 100%;
        min-width: 100%;
        div {
          display: flex;
          align-items: center;
          justify-content: center;
          width: 100%;
          a {
            background-color: #efefefcc;
            display: flex;
            align-items: center;
            justify-content: center;
            height: 64px;
            overflow: hidden;
            margin: 2px 4px;
            padding: 2px;
            max-width: 64px;
            flex: 1 1 64px;
            cursor: pointer;

            &.current {
              border: 0.2em solid @brand-primary;
            }

            &.truncate-change {
              opacity: 0;
            }
          }
        }
      }
    }
  }

  &.mini-paginator.paginated {
    position: absolute;
    left: 0;
    padding: 0;
    z-index: 3;
    min-height: 20px;
    top: 0;
    align-items: center;
    justify-content: start;
    button {
      background-color: #efefef;
      background-color: #efefefcc;
      margin: 0 1px;
      box-shadow: 1px 1px #c6c6c6;
      height: 24px;
      i {
        font-size: 14px;
      }
      &:disabled {
        color: lighten(@gray-light, 30%);
      }
    }

    .paginator-info {
      text-align: left;
      width: initial;
      position: initial;
      margin: 0 2px;
      .image-index {
        background-color: #efefef;
        background-color: #efefefcc;
      }
    }

    .track-holder {
      margin: 0 1px;
      display: none;
    }
  }
}

.recordcovers-more {
  display: flex;
  align-items: center;

  .show-more-images, .show-less-images {
    cursor: pointer;
    font-weight: 600;
    text-transform: uppercase;
    font-size: .9em;
    margin-top: 5px;
    margin-bottom: 5px;
    border: none;
    background-color: transparent;
    padding: 0;
  }
  button {
    flex: 1;
    appearance: none;
    -webkit-appearance: none;
    border: none;
    i {
      cursor: pointer;
    }
  }
  button:disabled i {
    cursor: initial;
  }
}

.record-uniform-titles {
  font-size: 1.05em;
  margin: 0 0 3px;
}
// record-authors is no longer used, but is retained here for locally customized templates
.record-authors, .record-title-alt-script {
  .date-and-year();
  margin-top: 6px;
}
.record-core-metadata {
  .date-and-year();
  margin-top: 6px;
  .recordContainerReference {
    padding-bottom: 1em;
    padding-top: 1em;
    a {
      font-size: 1.2em;
      text-decoration: underline;
      font-weight: 700;
    }
  }
  .recordPublished {
    font-weight: 700;
  }
}

.record-details {
  & th {
    width: 30%;
  }
  .subheading{
    text-transform: uppercase;
    margin-top: 10px;
  }
  table.record-data {
    width: 100%;
    tr {
      line-height: 25px;
      td:nth-child(2) {
        padding-left: 10px;
      }
    }
  }
}
.record-alt-titles {
  color: @gray-light;
}
.summary {
  color: @gray-light;
  font-size: 1.05em;
  margin-bottom: 10px;
}
.show-details-button, .hide-details-button, .toggle-image-information {
  margin-top: 5px;
  margin-bottom: 5px;
  cursor: pointer;
  padding-left: 0;
  background: @body-bg;
  text-transform: uppercase;
}
.show-details-button, .hide-details-button {
  width: 100%;
  font-size: .9em;
  color: @link-color;
  &:hover, &:focus {
    color: @link-color;
  }
}
.toggle-image-information {
  border: 0;
  font-weight: 600;
  color: @action-link-color;
  &:hover, &:focus {
    color: @action-link-color;
  }
}

.show-details
.record-details {
  margin: 10px 0px;
}
.physical-details {
  color: @gray-light;
}
.access-rights {
  color: @gray-light;
  margin-top: 5px;
  padding-top: 5px;
}
.dataTables_wrapper {
  width: 100%;
}
.part-authors-padded {
  padding-left: 10px;
}
.rating-symbol-background {
  margin-right: 1px;
  color: @gray-light;
}
.record .rating-average {
  margin-top: 10px;
  .count {
    display: inline-block;
    color: @gray-light;
    &:hover {
      cursor: pointer;
    }
  }
  & .stars {
    display: inline-block;
    &:hover, & .rating-symbol-background:hover {
      cursor: pointer;
    }
  }
  @media(max-width:@screen-sm-max) {
    font-size: .8em;
    & .stars {
      margin-right: -1px;
    }
  }
}
.nickname-holder {
  margin-bottom: 5px;
}
.rating-holder {
  margin-bottom: 5px;
  .info {
    line-height: 2em;
    @media(max-width:@screen-sm-max) {
      line-height: 2.4em;
    }
  }
  .rating-symbol {
    margin-right: 3px;
    font-size: 1.4em;
    @media(max-width:@screen-sm-max) {
      font-size: 1.8em;
    }
  }
}

.record-other-screenings-region,
.record-broadcasting-info-place {
  flex-grow: 2;
}
.recordInspection {
  dt {
    font-weight: normal;
  }
}

@media(max-width:@screen-xs-max) {
  .cover-wrapper {
    text-align: center;
  }
  .template-name-view .record .record-title {
    margin-top: 10px;
  }
}

.open-link, .save-record-link, .record-link {
  text-align: left;
  margin-top: 5px;
  color: @action-link-color;
  font-size: 1em;
  font-weight: 600;
  text-transform: uppercase;
  a, a span {
    color: @action-link-color;
    &:hover {
      text-decoration: none;
      color: @action-link-color;
    }
  }
  .image-dimensions {
    color: @gray-mid-light;
    font-size: .8em;
  }
}

.record .recordcover-holder {
  margin-bottom: 12px;
  .more-link {
    width: 100%;
  }
}

.recordcover-holder.paginate {
  display: none;
}

@media(max-width: @screen-sm-max) {
  .large-image-sidebar {
    width: 100%;
  }
}

.related-records {
  margin-bottom: 1em;

  li.list-group-item p {
    font-weight: 600;
    text-transform: uppercase;
    margin-bottom: 0;
  }
}

#similar-records{
  .details {
    font-size: 0.9em;
    line-height: 25px;
    margin-top: -5px;
  }
}

.citation {
  .pace-car {
    th,td {
      border:0;
      padding:0;
    }
  }
  th {
    text-align:right;
  }
}

.nav-pills {
  padding: 0px;
  margin: 0px;
  & a:hover {
    text-decoration: none;
  }
  & > li:not(.share-buttons):not(.whatsapp) {
    margin: 10px;
    float: left;
    // Links rendered as pills
    & > a {
      border-radius: @nav-pills-border-radius;
      padding: 0px;
    }
  }
}

// QRCode in record view
.nav-pills {
  img.qrcode {
    border-radius: 8px;
    min-width: 150px;
  }
}
.nav-pills .share-buttons a {
  display: inline-block;
}
.share-buttons {
    margin-right: 5px;
}
.share-buttons-toolbox {
    display: inline-block;
}

// Request forms
.ill-request-terms {
  background-color: @state-info-bg;
  padding: 2em;
  padding-left: 2.5em;
  margin-bottom: 1em;
}

// Comment form
.comment-form {
  .fa.fa-info3 {
    font-size: 1.5em;
    float: left;
    color: @brand-primary;
  }
  .comment-description {
    margin-top: 1em;
    margin-left: 2em;
  }
  @media (min-width: @screen-md) {
    .fa.fa-info3 {
      margin-top: 2.7em;
      margin-left: 1em;
    }
    .comment-col {
        width: 50%;
        float: left;
    }
    .comment-description {
      margin-top: 4em;
      margin-left: 4em;
    }
  }
}

// Cart buttons
.cart-add, .cart-remove {
  cursor: pointer;
}

// Record Preview Form
.preview-record-form {
  #data {
    width: 100%;
    min-height: 400px;
  }
}

// Learning material record
.date-created.date-modified {
  color: @gray-light;
  font-size: 0.9em;
  margin-top: 5px;
  margin-bottom: 21px;
}
.learning-material {
  margin-top: 12px;
  h3 {
    margin-top: 0;
    margin-bottom: 6px;
    font-size: 1em;
  }
  .recordURLs {
    margin-top: 0;
    margin-bottom: 21px;
    padding: 0;
  }
  .fa-download,
  .fa-external-link,
  .fa-info3 {
    margin-right: 5px;
  }
}
.alert-aoe {
  background-color: @aoe-brand-primary;
}
.material-description {
  margin-bottom: 21px;
}

// Copyright field value, also used in search result lists
.rights-icons {
  margin-right: 10px;
  .iconlabel {
    margin-right: 0;
  }
}
.rights-text {
  color: @brand-primary;
}

// Material provided by

.recordProvidedBy {
  .record-organisation {
    img.consortium-logo {
      margin: 8px 0 12px;
    }
    li.organisation-page-link {
      padding-top: 5px;
    }
    li.material-questions-feedback {
      font-weight: bold;
      padding-top: 10px
    }
  }
}

.sidebar .recordProvidedBy {
  border-top: none;
  margin-top: 0px;
  .record-type.organisations {
    padding: 15px;
    font-size: 1em;
    margin-bottom: 0;
  }
  .record-organisation-box {
    border: @sidebar-border;
    margin-bottom: 1em;
  }
}

.record-main .recordProvidedBy {
  &:extend(.sidebar .recordProvidedBy all);
  h2:extend(.sidebar > h2) {};
  @media (min-width: @screen-sm-min) {
    max-width: 300px;
  }
}

// Record feedback
.feedback-record {
  margin-top: 1em;
}<|MERGE_RESOLUTION|>--- conflicted
+++ resolved
@@ -284,13 +284,10 @@
   background-color: black;
   padding: 2px 4px 2px 4px;
   font-size: 0.9em;
-<<<<<<< HEAD
-=======
   overflow: hidden;
   display: -webkit-box;
   -webkit-line-clamp: 2;
   -webkit-box-orient: vertical;
->>>>>>> e3eb911d
 }
 
 .recordcover-image-detail {
