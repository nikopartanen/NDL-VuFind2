.record {
  // .media and .media-body code added to fix IE11 display: table-cell issues
  .media {
    display: table;
    table-layout: fixed;
    width: 100%;
    @media(max-width: @screen-sm) {
      display: block;
    }
  }

  .media-body {
    width: auto;
  }

  .media-left,
  .media-right {
    width: 25%;
    @media(max-width: @screen-xs-max) {
      display: block;
      width: 100%;
    }
    .recordcover-container {
      position: relative;
      margin-bottom: 10px;
      text-align: center;
    }
  }
  @media(min-width: @screen-xs){
    .media-left { padding-right: 20px; }
    .media-right { padding-left: 20px; }
  }

  & .nav>li:not(.share-buttons) a {
    color: @action-link-color;
    font-size: 1em;
    font-weight: 600;

    & :hover {
      color: darken(@action-link-color,10%);
    }

    & i {
      color: tint(@action-link-color, 22%);
      padding-left: 3px;
      padding-right: 3px;
    }
  }

  .recordURLs {
    margin: 0px 0px 10px;
    padding-bottom: 10px;
    & .online-source {
      font-size: 0.9em;
      color: @gray-light;
    }
    a {
      font-size: 15px;
    }
    .btn.btn-primary {
      border-radius: 0;
      padding: 0px;
      height: 48px;
      width: 48px;
      font-size: 20px;
      margin-right: 10px;
      float: left;
    }
    @media print {
      a[href]::after {
        content: " (" attr(href) ")";
      }
    }
  }
  .video-link-container {
    margin-bottom: 10px;
  }
  button.videourl {
    display: flex;
    align-items: center;
    text-transform: uppercase;
    font-weight: bold;
    color: @btn-default-color;
    margin-bottom: 6px;
    i {
      margin-right: 4px;
      font-size: 24px;
    }
  }

  @media print {
    .organisation-menu {
      display: none;
    }

    a[href]::after {
      content: "";
    }
  }

<<<<<<< HEAD
=======
  .authority {

    .btn, .show-info {
      font-size: 0.9em;
      line-height: 0.1em;
      margin-left: 0.5em;
    }
    .show-info {
      text-transform: uppercase;
    }
    .authority-info {
      display: none;
    }

    .authority-info {
      border-top: 1px solid gray;
      border-bottom: 1px solid gray;

      margin: 10px 0;
      padding: 10px 0 10px 0px;

      table {
        margin-bottom: 0;
        margin-top: 1em;
      }
      .content-btn-holder {
        text-align: right;
      }
    }

    &.open {
      .show-info {
        display: none;
      }
      .authority-info {
        display: block;
      }
    }
    .role {
      color: @gray;
    }
  }
>>>>>>> df21d5e1
}

.next-image {
  position: absolute;
  top: calc(50% - 20px);
  z-index: 500;
  appearance: none;
  -webkit-appearance: none;
  border: none;
  background-color: rgba(138, 138, 138, 0.5);
  .paginator-canvas & {
    background-color: rgba(138, 138, 138, 0.9);
  }
  font-size: 22px;
  border-radius: 2px;
  padding: 0 4px;
  color: white;
  margin: 0 4px;
  height: 40px;
  &:disabled {
    display: none;
  }
  .fa {
    text-shadow: 1px 1px 2px #555;
    cursor: pointer;
  }
  &.left {
    left: 0%;
  }
  &.right {
    right: 0%;
  }
}

a.authority {
  float: left;
  clear: left;
}

.record .record-title {
  margin: 0;
  margin-bottom: 3px;
  font-size: @record-title-font-size;
  @media (max-width: @screen-sm) {
    margin-bottom: 20px;
  }
}

.record-image-container {
  margin-bottom: 20px;
}

.large-image-layout.record {
  .media-left,
  .media-right {
    @media (min-width: @screen-sm) {
      width: 50%;
    }
    .record-image-container {
      text-align: center;
      .image-popup-trigger {
        position: relative;
        display: inline-block;
        height: 100%;
        max-width: 100%;
        img {
          max-height: 600px;
        }
        .paginator-info {
          position: absolute;
          right: 10px;
          bottom: 0px;
          color: black;
          .image-index {
            background-color: #d6d6d6;
            background-color: #efefefcc;
            padding: 2px;
          }
        }
      }
      .image-popup-trigger.no-image {
        img {
          max-width: 200px;
        }
      }
      .open-link {
        margin-top: 10px;
        i, b {
          color: tint(@action-link-color, 22%);
          margin-right: 0;
          font-style: normal;
        }
      }
    }
  }
  .video-link-container {
    width: 100%;
    padding-right: 10px;
  }
  .smaller-image-sidebar {
    display: none;
  }
  .sidebar .organisation-menu {
    display: none
  }
  @media(max-width: @screen-md-max){
    .mainbody.record-tabs {
      width: 100%;
    }
  }
}

.recordcover-image-detail {
  .image-description {
    text-align: left;
    color: @gray-light;
  }
}

.recordcovers {
  &.paginated {
    display: flex;
    align-items: center;
    justify-content: center;
    position: relative;
    .paginator-info {
      position: absolute;
      right: 40px;
      font-size: 0.9em;
      bottom: -22px;
    }
    > button {
      appearance: none;
      -webkit-appearance: none;
      height: 44px;
      border: none;
      background-color: transparent;
      padding: 0 2px;
      flex: 0 0 0;
      i {
        cursor: pointer;
        font-size: 24px;
      }
      .mfp-content &:not(:disabled){
        color: white;
      }
      &:disabled {
        background-color: #d6d6d600;
        color: lighten(@gray-light, 30%);
        color: transparent;
        i {
          cursor: not-allowed;
        }
      }
    }

    .track-holder {
      display: inline-block;
      flex: 1 1 auto;
      .finna-element-track {
        max-height: 100%;
        touch-action: none;
        display: flex;
        flex-flow: column;
        align-items: center;
        width: 100%;
        min-width: 100%;
        div {
          display: flex;
          align-items: center;
          justify-content: center;
          width: 100%;
          a {
            background-color: #efefefcc;
            display: flex;
            align-items: center;
            justify-content: center;
            height: 64px;
            overflow: hidden;
            margin: 2px 4px;
            padding: 2px;
            max-width: 64px;
            flex: 1 1 64px;
            cursor: pointer;

            &.current {
              border: 0.2em solid @brand-primary;
            }

            &.truncate-change {
              opacity: 0;
            }
          }
        }
      }
    }
  }

  &.mini-paginator.paginated {
    position: absolute;
    left: auto;
    padding: 0;
    z-index: 3;
    min-height: 20px;
    top: 0;
    align-items: center;
    justify-content: start;
    button {
      background-color: #efefef;
      background-color: #efefefcc;
      margin: 0 1px;
      box-shadow: 1px 1px #c6c6c6;
      height: 24px;
      i {
        font-size: 14px;
      }
      &:disabled {
        color: lighten(@gray-light, 30%);
      }
    }

    .paginator-info {
      text-align: left;
      width: initial;
      position: initial;
      margin: 0 2px;
      .image-index {
        background-color: #efefef;
        background-color: #efefefcc;
      }
    }

    .track-holder {
      margin: 0 1px;
      display: none;
    }
  }
}

.recordcovers-more {
  display: flex;
  align-items: center;

  .show-more-images, .show-less-images {
    cursor: pointer;
    font-weight: 600;
    text-transform: uppercase;
    font-size: .9em;
    margin-top: 5px;
    margin-bottom: 5px;
    border: none;
    background-color: transparent;
    padding: 0;
  }
  button {
    flex: 1;
    appearance: none;
    -webkit-appearance: none;
    border: none;
    i {
      cursor: pointer;
    }
  }
  button:disabled i {
    cursor: initial;
  }
}

.record-uniform-titles {
  font-size: 1.05em;
  margin: 0 0 3px;
}
// record-authors is no longer used, but is retained here for locally customized templates
.record-authors, .record-title-alt-script {
  .date-and-year();
  margin-top: 6px;
}
.record-core-metadata {
  .date-and-year();
  margin-top: 6px;
  .recordContainerReference {
    padding-bottom: 1em;
    padding-top: 1em;
    a {
      font-size: 1.2em;
      text-decoration: underline;
      font-weight: 700;
    }
  }
  .recordPublished {
    font-weight: 700;
  }
}

.record-details {
  & th {
    width: 30%;
  }
  .subheading{
    text-transform: uppercase;
    margin-top: 10px;
  }
}
.record-alt-titles {
  color: @gray-light;
}
.summary {
  color: @gray-light;
  font-size: 1.05em;
  margin-bottom: 10px;
}
.show-details-button, .hide-details-button {
  margin-top: 5px;
  margin-bottom: 5px;
  cursor: pointer;
  padding-left: 0;
  background: @body-bg;
  color: @link-color;
  width: 100%;
  text-transform: uppercase;
  font-size: .9em;
  &:hover {
    color: @link-color;
  }
}

.show-details
.record-details {
  margin: 10px 0px;
}
.physical-details {
  color: @gray-light;
}
.access-rights {
  color: @gray-light;
  margin-top: 5px;
  padding-top: 5px;
}
.dataTables_wrapper {
  width: 100%;
}
.part-authors-padded {
  padding-left: 10px;
}
.rating-symbol-background {
  margin-right: 1px;
  color: @gray-light;
}
.record .rating-average {
  margin-top: 10px;
  .count {
    display: inline-block;
    color: @gray-light;
    &:hover {
      cursor: pointer;
    }
  }
  & .stars {
    display: inline-block;
    &:hover, & .rating-symbol-background:hover {
      cursor: pointer;
    }
  }
  @media(max-width:@screen-sm-max) {
    font-size: .8em;
    & .stars {
      margin-right: -1px;
    }
  }
}
.nickname-holder {
  margin-bottom: 5px;
}
.rating-holder {
  margin-bottom: 5px;
  .info {
    line-height: 2em;
    @media(max-width:@screen-sm-max) {
      line-height: 2.4em;
    }
  }
  .rating-symbol {
    margin-right: 3px;
    font-size: 1.4em;
    @media(max-width:@screen-sm-max) {
      font-size: 1.8em;
    }
  }
}

@media(max-width:@screen-xs-max) {
  .cover-wrapper {
    text-align: center;
  }
  .template-name-view .record .record-title {
    margin-top: 10px;
  }
}

.open-link, .save-record-link, .record-link {
  text-align: left;
  margin-top: 5px;
  color: @action-link-color;
  font-size: 1em;
  font-weight: 600;
  text-transform: uppercase;
  a, a span {
    color: @action-link-color;
    &:hover {
      text-decoration: none;
      color: @link-color;
    }
  }
  .image-dimensions {
    color: @gray-mid-light;
    font-size: .8em;
  }
}

.record .recordcover-holder {
  margin-bottom: 12px;
  .more-link {
    width: 100%;
  }
}

@media(max-width: @screen-sm-max) {
  .large-image-sidebar {
    width: 100%;
  }
}

.related-records {
  margin-bottom: 1em;

  li.list-group-item p {
    font-weight: 600;
    text-transform: uppercase;
    margin-bottom: 0;
  }
}

#similar-records{
  .details {
    font-size: 0.9em;
    line-height: 25px;
    margin-top: -5px;
  }
}

.citation {
  .pace-car {
    th,td {
      border:0;
      padding:0;
    }
  }
  th {
    text-align:right;
  }
}

.sidebar .recordProvidedBy .record-organisation {
  & img.consortium-logo {
    margin: 8px 0 12px;
  }
  & li.organisation-page-link {
    padding-top: 5px;
  }
}

.nav-pills {
  padding: 0px;
  margin: 0px;
  & a:hover {
    text-decoration: none;
  }
  & > li:not(.share-buttons):not(.whatsapp) {
    margin: 10px;
    float: left;
    // Links rendered as pills
    & > a {
      border-radius: @nav-pills-border-radius;
      padding: 0px;
    }
  }
}

// QRCode in record view
.nav-pills {
  img.qrcode {
    border-radius: 8px;
    min-width: 150px;
  }
}
.nav-pills .share-buttons a {
  display: inline-block;
}
.share-buttons {
    margin-right: 5px;
}
.share-buttons-toolbox {
    display: inline-block;
}

// Request forms
.ill-request-terms {
  background-color: @state-info-bg;
  padding: 2em;
  padding-left: 2.5em;
  margin-bottom: 1em;
}

// Comment form
.comment-form {
  .fa.fa-info3 {
    font-size: 1.5em;
    float: left;
    color: @brand-primary;
  }
  .comment-description {
    margin-top: 1em;
    margin-left: 2em;
  }
  @media (min-width: @screen-md) {
    .fa.fa-info3 {
      margin-top: 2.7em;
      margin-left: 1em;
    }
    .comment-col {
        width: 50%;
        float: left;
    }
    .comment-description {
      margin-top: 4em;
      margin-left: 4em;
    }
  }
}

// Cart buttons
.cart-add, .cart-remove {
  cursor: pointer;
}

// Record Preview Form
.preview-record-form {
  #data {
    width: 100%;
    min-height: 400px;
  }
}<|MERGE_RESOLUTION|>--- conflicted
+++ resolved
@@ -97,53 +97,6 @@
       content: "";
     }
   }
-
-<<<<<<< HEAD
-=======
-  .authority {
-
-    .btn, .show-info {
-      font-size: 0.9em;
-      line-height: 0.1em;
-      margin-left: 0.5em;
-    }
-    .show-info {
-      text-transform: uppercase;
-    }
-    .authority-info {
-      display: none;
-    }
-
-    .authority-info {
-      border-top: 1px solid gray;
-      border-bottom: 1px solid gray;
-
-      margin: 10px 0;
-      padding: 10px 0 10px 0px;
-
-      table {
-        margin-bottom: 0;
-        margin-top: 1em;
-      }
-      .content-btn-holder {
-        text-align: right;
-      }
-    }
-
-    &.open {
-      .show-info {
-        display: none;
-      }
-      .authority-info {
-        display: block;
-      }
-    }
-    .role {
-      color: @gray;
-    }
-  }
->>>>>>> df21d5e1
-}
 
 .next-image {
   position: absolute;
