.myresearch-row {
  padding: 10px;
  margin: 0;
  word-wrap: break-word;
  @media(max-width:@screen-xs-max) {
    .row();
  }
  &:nth-child(odd) {
    background: @table-bg-accent;
  }
  h3 {
    margin: 0;
    font-weight: 400;
    font-size: 1.2em;
    margin-bottom: 2px;
  }
  .no-checkbox {
    font-size: 0.8em;
    color: @gray-light;
  }
  .alert {
    padding: 4px;
    margin-bottom: 3px;
    margin-top: 3px;
  }
  // row for holds information
  .holds-status-information, .checkedout-status-information {
    @media(min-width: @screen-sm-min) {
      text-align: right;
    }
  }
  .checkboxFilter {
    padding-left: 0;
    .checkbox {
      padding-left: 0;
      margin-top: 0;
      label {
        margin-left: 0;
      }
    }
  }
}

.checkboxFilter.mylist-select-all {
  padding-left: 0;
  padding-top: 2px;
  .checkbox {
    padding-left: 0;
    label {
      margin-left: 0;
    }
  }
  white-space: nowrap;
}

.changeHolds {
  display: inline-block;
}

.myresearch-grid-list .cover-image {
  max-width: 100px;
  max-height: 200px;
}

.librarycard-barcode {
  @media (min-width: @screen-sm) {
    margin-bottom: 0.5em;
  }
}

.myresearch-table {
  width: 100%;
  margin: 15px 0px;

  th,td {
    vertical-align: top;
    padding: 5px;
    @media(max-width: @screen-sm) {
      text-align: left;
    }
    .record-title {
      text-align: left;
    }
  }
  .recordcover {
    min-width: 30px;
  }
  .toolbar {
    th {
      vertical-align: middle;
      > div {
        margin-bottom: 10px;
      }
      &:first-child {
        vertical-align: top;
        padding-top: 10px;
      }
    }
  }
  .renew-button {
    height: 35px;
    padding: 0 10px;
  }
  .sort-col .dropdown-toggle {
    margin-bottom: 0;
  }
  @media(min-width: @screen-sm) {
    .half-table-column {
      width: 50%;
      float: left;
    }
    .title-column{
      width: 60%;
      float: left;
    }
    .status-column{
      width: 40%;
      float: left;
    }
  }
  @media(min-width: @screen-xs-min) {
    .sort-col,
    .renew-button-col {
      width: 50%;
      float: left;
      .sort-button {
        margin-bottom: 0px;
      }
    }
    .sort-col{ text-align: right; }
    .renew-button-col { text-align: left; }
  }
  @media(max-width: @screen-xxs-max) {
    .renew-button-col {
      margin-bottom: 10px;
      input {
        min-width: 170px;
      }
    }
  }
  .checkbox-col{
    width: 10%;
  }
  .myresearch-count {
    line-height: 35px;
    font-weight: bold;
    &.no-buttons {
      line-height: inherit;
    }
  }
}

.myresearch-notes {
  margin-top: 10px;
}
.myresearch-notes a, .myresearch-notes i {
  color: @gray-light;
}
.row.record-container.myresearch-row:last-child {
  margin-bottom: 20px;
  box-shadow: 0px 15px 30px -25px @gray;
}

.myresearch-grid-list {
  margin-bottom: 20px;
  > h2 {
    margin-top: 0;
    border-bottom: none;
    padding: 10px;
    padding-bottom: 0px;
    margin-bottom: 0px;
  }
  > h4 {
    margin-left: 10px;
  }
  .myresearch-row:last-child {
    box-shadow: none;
  }
}

// Custom styles for user account functions
.template-dir-myresearch, .template-dir-search.template-name-history, .template-dir-librarycards {
  padding-bottom: 30px;
  h1 {
    font-weight: 500;
  }
  .my-research-content {
    width: 100%;
    border-radius: @border-radius-base;
  }
  h1 {
    display: inline-block;
  }
  #account-actions {
    margin-bottom: 20px;
    #import-export-buttons {
      margin-right: 20px;
    }
    .btn {
      margin-bottom: 5px;
    }
  }
  .pickup-location {
    margin-top: 3px;
    margin-bottom: 3px;
  }
  .pickup-locations {
    overflow-y: auto;
    max-height: 280px;
    left: auto;
    max-width: 280px;
    overflow-x: hidden;
    position: absolute;
    right: 0;
    @media(max-width: @screen-xs-max) {
      left: -40px;
      right: auto;
    }
    a {
      cursor: pointer;
    }
  }
  #card_name {
    width: 205px;
  }

  .markdown.edit {
    .CodeMirror {
      height: 300px;
    }
    .markdown-preview {
      padding: 10px;
      background: #fafafa;
      height: 300px;
      overflow-y: auto;
      border: 1px solid @gray-lighter;
      .preview {
        position: absolute;
        right: 40px;
        background-color: @body-bg;
        padding: 3px 9px;
      }
    }
  }
  .markdown .editable {
    padding: 5px;
    > p {
      margin: 0;
    }
  }

  .markdown.edit > .fa-pen {
    display: none;
  }

  .resource-note {
    margin-left: -5px;
  }

  .checkboxFilter label.checkbox {
    padding-left: 5px;
    color: @gray-light;
  }
  @media(max-width:@screen-md-max) {
    .paginationSimple {
      margin-top: 0;
    }
  }
  .paginationSimple {
    margin-left: 5px;
  }
  .no-padding-table {
    th, td {
      padding: 8px 0;
      vertical-align: middle;
    }
    th {
      width: 25%;
    }
    td {
      width: 75%;
    }
  }

  p.no-content-message {
    margin-top: 5px;
  }
  .borrowing-block-container {
    p.borrowing-block {
      padding: 0;
      font-weight: bold;
      margin-bottom: 0;
    }
  }
  .support-notice {
    margin: 0;
    margin-top: 5px;
    padding: 10px 15px;
  }

  .library-card-terms {
    background-color: @state-info-bg;
    padding: 2em;
    padding-left: 2.5em;
    margin-bottom: 1em;
  }
}

.useraccount-row {
  line-height: 1.5;
  font-weight: 600;
  margin-top: 5px;
  margin-bottom: 5px;
}

.useraccount-header {
  .useraccount-row();
  font-size:@font-size-h2;
}

.payment-row {
  .online-payment-area {
    display: inline-block;
    .online-payment-form {
      display: inline-block;
      input {
        font-weight: bold;
      }
    }
    margin-bottom: 15px;
  }
  @media (min-width: @screen-sm) {
    > img {
      position: relative;
      bottom: 100px;
      float: right;
    }
  }
  @media (max-width: @screen-sm-min) {
    position: -webkit-sticky;
    position: sticky;
    top: 64px;
    background-color: white;
    width: 100%;
    padding: 12px 0px;
    input[type=submit] {
      margin-top: 10px;
    }
    > img {
      width: 15%;
      min-width: 40px;
      max-width: 60px;
      margin-top: 10px;
    }
  }
}

.fines-info-area {
  margin-bottom: 15px;
  div.card-holder {
    display: flex;
    align-items: center;
    font-weight: bold;
  }
  .amount {
    font-weight: bold;
  }
}

#renewals .toolbar {
  @media (max-width:@screen-xs-max) {
    margin-left: -15px;
  }
  .checkboxFilter.mylist-select-all {
    margin-right: 0;
    float: none;
    span {
      font-size: 11px;
      top: 4px;
      left: ~"-webkit-calc(50% + 10px)";
      left: ~"-moz-calc(50% + 10px)";
      left: ~"calc(50% + 10px)";
      position: absolute;
      width: 70px;
    }
  }
  .checkboxFilter .checkbox label {
    font-size: 13px;
  }
}

.template-dir-myresearch .toolbar {
  margin: 0;
  margin-top: 5px;
  border-bottom: 1px solid @gray-lighter;
  padding: 15px 0px;
  .status-text {
    float: right;
    line-height: 38px;
  }
  &.bottom {
    border-top: 1px solid @gray-lighter;
    border-bottom: none;
    td {
      vertical-align: middle;
      &:first-child {
        vertical-align: top;
        padding-top: 10px;
      }
    }
  }
  .btn-group {
    margin-top: 3px;
  }
}

.online-payment-data {
  font-size: 1.2em;
  margin-bottom: 40px;
  padding-right: 8px;
  @media (min-width: @screen-sm) {
    width: 50%;
    float: right;
  }
  .amount {
    font-weight: bold;
  }
}

.online-payment-note {
  margin-bottom: 40px;
  @media (min-width: @screen-sm) {
    width: 50%;
    float: left;
  }
}

.useraccount-table {
  margin-bottom: 40px;
  border: 1px solid @gray-lighter;
  border-top: none;
  box-shadow: 0 15px 30px -35px @gray;
  border-collapse: separate;
  &.online-payment {
    margin-bottom: 15px;
    td {
      @media (max-width: @screen-xs-max) {
        white-space: normal !important;
      }
    }
  }
  &.library-cards {
    @media (max-width: @screen-xs-max) {
      table-layout: fixed;
    }
  }
  .headers {
    background: @gray-ultralight;
    color: @text-color;
  }
  .headers th {
    background: none;
    border-top: 1px solid #d1d1d1;
    &:last-child {
      border-right: none;
    }
  }
  td {
    border-right: 1px solid @body-bg;
    vertical-align: middle;
    &:last-child {
      border-right: none;
    }
  }
  .user-account-table-title {
    min-width: 25%;
    @media (max-width: @screen-xs-max) {
      white-space: normal !important;
      min-width: 30%;
    }
  }
  .total-balance {
    background: none;
    border-top: 2px solid @gray-lighter;
    text-align: right;
    line-height: 2em;
    font-size: 1.2em;
    .amount {
      font-weight: bold;
    }
  }
  .balance {
    text-align: right;
  }
  .online-payment-remark {
    font-weight: bold;
  }
  tr.payment-data>th {
    background: @body-bg;
  }
  th {
    font-size: 1.1em;
  }
  .history-time {
    width: 20%;
  }
  .history-save {
    text-align: center;
    width: 15%;
    a {
      color: @action-link-color;
    }
  }
  .history-results {
    width: 15%;
  }
  .actions {
    width: 15%;
  }
  .library-card-actions a {
    display: block;
    margin: 4px 0;
  }
  td.history-search-index, td.history-schedule .disable {
    color: @gray-light;
    font-size: .9em;
  }
}

.myresearch-body {
  margin-top: 15px;
  @media (max-width: @screen-sm-max) {
    margin-top: 0px;
    &.mainbody.right {
      padding-left: 0px;
    } 
  }
}

.useraccount-nav-mobile {
  .dropdown-menu {
    left: ~"-webkit-calc(50% - 100px)";
    left: ~"-moz-calc(50% - 100px)";
    left: ~"calc(50% - 100px)";
    width: 200px;
  }
}
.useraccount-nav {
  border: solid 1px @gray-lighter;
  box-shadow: 2px 2px 3px 0 @gray-lighter;
  display: table;

  .dropdown-menu {
    border-left: none;
    border-right: none;
    .box-shadow(none);
    padding: 0;
    > li {
      border: none;
    }
    > li:last-child > a, li:last-child {
      .border-bottom-radius(0);
    }
    > li:first-child > a, li:first-child {
      .border-top-radius(0);
    }
    .active a {
      font-weight: 600;
      text-decoration: none;
      color: @dropdown-link-color;;
      background-color: @gray-ultralight;
    }
  }
  @media (min-width: @screen-md) {
    &.move-list {
      position: -webkit-sticky;
      position: sticky;
      top: 30px;
    }
  }

  display: block;
  z-index: 2;
  margin-top: 15px;
  .subtabs.mylist-nav {
    border-top-width: 0px;
    li.hidden-xs.hidden-sm, li.mylist-menu-favorites {
      max-width: none;
      h4 {
        text-transform: none;
        @media (max-width: @screen-sm-max) {
          text-align: center;
        }
      }
    }
    li:first-child {
      a {
        padding-top: 9px;
      }
    }
  }

  &.list-group {
    border-radius: 4px;
  }
  li {
    border-top: 1px solid @gray-lighter;
    float: left;
    width: 100%;

    &:first-child {
      border-top: none;
    }
    &.menu-logout i {
      position: absolute;
      right: 14px;
      top: 14px;
    }

    &.menu-header {
      background-color: @brand-third;
      > h4 {
        text-transform: none;
        color: @myresearch-menu-header-font-color;
        padding: 15px 12px 15px 10px;
        span {
          float: right;
          > i {
            color: @myresearch-menu-header-font-color;
            font-size: 25px;
            margin-top: -4px;
            cursor: pointer;
          }
        }
      }
    }
    li > a {
      padding-left: 20px;
    }
    a {
      padding: 12px 10px;
      margin-right: 0px;
      &#open-loans {
        display: flex;
        span {
          margin-left: auto;
          display: inline-block;
          cursor: pointer;
        }
      }

      &:not(.collapsed) {
        > .caret {
          transform: rotate(180deg);
          -ms-transform: rotate(180deg);
          -webkit-transform: rotate(180deg);
          -moz-transform: rotate(180deg);   
        }
      }
    }
    @media (max-width: @screen-md-max) {
      font-size: 14px;
      a {
        padding: 10px;
      }
    }
<<<<<<< HEAD
=======
  }
}

.history-holder {
  @media (min-width: @screen-xs-max) {
    h2 {
      margin-top: 9px;
    }
  }
  .table-responsive .table tbody {
    tr, td {
      vertical-align: middle;
    }
>>>>>>> 1b209156
  }
}

.useraccount-cancel > li {
  border-bottom: none;
  &:not(.disabled) {
    float: left;
    width: 45%;
    padding: 10px;
    text-align: center;
    a {
      border-radius: @border-radius-base;
      background: @link-color;
      color: @body-bg;
    }
  }
}
.main.template-dir-myresearch.template-name-unsubscribe {
  .unsubscribe {
    margin-bottom: 20px;
  }
}
.template-dir-librarycards .dropdown-menu.useraccount-cancel {
  left: auto;
  right: 0;
  top: auto;
}
.template-dir-myresearch .toolbar > .btn-group:last-of-type .dropdown-menu.useraccount-cancel {
  @media (max-width: @screen-xs-max) {
    left: auto;
    right: 0;
  }
}

.own-favorite-list-button-area {
  display: block;
  float: left;
  height: 36px;
  width: 100%;
  margin-bottom: 10px;
}

.history-controls {
  @media (min-width: @screen-sm) {
    display: flex;
    flex-direction: row-reverse;
  }
  .right-control {
    @media (max-width: @screen-sm) {
      text-align: right;
      float: right;
      width: 65%;
    }
  }
  .left-control {
    @media (min-width: @screen-sm) {
      flex-grow: 1;
      text-align:left;
    }
    @media (max-width: @screen-sm) {
      text-align: left;
      width: 35%;
    }
    margin-bottom: 10px;
  }
  .pagination-container {
    @media (min-width: @screen-sm) {
      flex-grow: 1;
      text-align:left;
    }
  }
}

@media(max-width: @screen-sm-max) {
  .hidden-print.nav-tabs-personal.list-group {
    position: fixed;
    top: 120%;
    transition: top 0.5s ease;
    background: @body-bg;
    z-index: 1030;
    width: 100%;
    height: 100%;
    overflow-y: scroll;
    padding-left: 0px;
    padding-right: 0px;
    padding-bottom: 40px;
<<<<<<< HEAD

=======
>>>>>>> 1b209156
    &.open {
      top: 0%;
      right: 0;
    }
    .list-group.facet:last-child {
      margin-bottom: 44px;
    }
    .list-group-item.active i.fa.fa-check-square-o:before {
      content: "\f00c" !important;
    }
    .list-group.facet {
      margin: 0 10px;
      margin-bottom: 5px;
    }
  }
}

.template-dir-myresearch.template-name-checkedout .pagination-container {
  padding-top: 15px;
}<|MERGE_RESOLUTION|>--- conflicted
+++ resolved
@@ -664,8 +664,6 @@
         padding: 10px;
       }
     }
-<<<<<<< HEAD
-=======
   }
 }
 
@@ -679,7 +677,6 @@
     tr, td {
       vertical-align: middle;
     }
->>>>>>> 1b209156
   }
 }
 
@@ -766,10 +763,6 @@
     padding-left: 0px;
     padding-right: 0px;
     padding-bottom: 40px;
-<<<<<<< HEAD
-
-=======
->>>>>>> 1b209156
     &.open {
       top: 0%;
       right: 0;
