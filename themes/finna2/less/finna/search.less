--- conflicted
+++ resolved
@@ -437,7 +437,6 @@
   }
 }
 
-<<<<<<< HEAD
 .targeted-informations {
 
   .targeted-element {
@@ -454,10 +453,11 @@
   flex-flow: column nowrap;
   .rights-icons {
     background-color: initial;
-=======
+  }
+}
+
 .learning-material-recommendation {
   a {
     text-decoration: underline;
->>>>>>> 50e00155
   }
 }