--- conflicted
+++ resolved
@@ -437,11 +437,6 @@
   }
 }
 
-<<<<<<< HEAD
-.main:not(.tab-l1) .record-type-lrmi {
-  .available-online-links {
-    display: none;
-=======
 .targeted-informations {
   display: flex;
   flex-flow: row wrap;
@@ -459,6 +454,5 @@
   flex-flow: column nowrap;
   .rights-icons {
     background-color: initial;
->>>>>>> fb3f7cf5
   }
 }