// Thumbnail sizes for media items: search results, list entries, record views
@thumbnail-width-small:  100px;
@thumbnail-width-medium: 150px;
@thumbnail-width-large:  200px;

/* Results */
/* --- Layout --- */
@media (min-width: @screen-sm-min) {
  .mainbody { width: 75%; }
  .sidebar { width: 25%; }
  .sidebar.left { float: left; }
  .sidebar.right { float: right; }
  .mainbody.left{
    float: left;
    padding-right: 15px;
  }
  .mainbody.right{
    float: right;
    padding-left: 15px;
  }
  .empty-list {
    width: 75%;
    .checkboxFilter {
      display: none;
    }
  }
  .record-image-container {
    position: relative;
  }
}
@media (max-width: @screen-sm-max) {
  .template-dir-myresearch .container.main-content > .mainbody,
  .template-dir-librarycards .container.main-content > .mainbody,
  .template-name-mylist .container.main-content > .mainbody,
  .template-name-history .container.main-content > .mainbody {
    width: 100%;
  }
}
@media (max-width: @screen-xs-max) {
  .media-left {
    float: right;
  }
}

.resultListLabeling {
  display: none;
}
.no-results {
  margin-bottom: 30px;
}
mark, .highlight {
  background: none;
  font-weight: bold;
  color: inherit;
  font-size: 1.03em;
  padding: 0;
}
.savedLists.alert {
  margin: 0px;
}
.container.resultListDisplay {
  margin-top: 30px;
}
.resultListBanner h2 {
  margin: 15px 0px;
}
.resultListBanner .alert {
  padding: 0px;
  margin: 0px;
  background: none;
  border: none;
  margin-bottom: 15px;
}
.result {
  padding-top: 15px;
  padding-bottom: 15px;
  &:first-child {
    padding-top: 0px;
  }
  @media (max-width:@screen-xs-max) {
    border-bottom: 1px solid @gray-lighter;
    &#result0, &:first-child {
      border-top: 1px solid @gray-lighter;
    }
  }
  .list-view .publish-year {
    display: block;
  }
  .list-view {
    .more-link, .less-link,  .less-link-top {
      padding-bottom: 0;
    }
  }
  // .media and .media-body code added to fix IE11 display: table-cell issues
  .media {
    display: table;
    table-layout: fixed;
    width: 100%;
    @media(max-width: @screen-sm) {
      display: block;
    }
  }
  .media-body {
    width: auto;
  }
  .record-versions {
    font-size: 0.9em;
    &:not(.loading) {
      text-transform: uppercase;
    }
  }
}
.dateyeartype {
  .date-and-year();
}

.row.result .status .label {
  visibility: hidden;
}

.add-to-favorites {
  @media(max-width: @screen-xxs) {
    padding-right: 5px;
  }
}
.result .save-record,
.result .cart-add,
.result .cart-remove {
  font-size: medium;
  @media(max-width: @screen-xs-max) {
    font-size: 1em;
    float: none;
    margin-top: 10px;
    text-transform: uppercase;
    font-weight: 600;
    color: @action-link-color;
    i {
      color: tint(@action-link-color, 22%);
    }
  }
}
.available-online-links {
  margin: 10px 0px 0px;
  letter-spacing: 0.2px;
  font-weight: 400;
  clear: both;
  word-break: break-all;
  .online-source {
    color: @gray-light;
    font-size: .9em;
  }
  a {
    color: darken(@link-color, 5%);
  }
}
// fix truncate links 1px cutoff on the left
.available-online-links, .recordURLs {
  a {
    padding-left: 1px;
  }
}
.add-to-favorite-col {
  @media(max-width: @screen-xs-max) {
    margin-top: 10px;
  }
  a {
    color: @action-link-color;
  }
}

.bulkActionButtons {
  font-size: 0.9em;
  margin: 0.5em 0;
}

.bulkActionButtons .checkbox,
.bulkActionButtons label { display: inline-block; }
.bulkActionButtons label input { margin-top: 2px; }

.result-body { padding-left: 1rem; }
@media (min-width: 768px) {
  .result-body {
    position: relative;
    float: left;
    width: 100%;
    padding-right: 20px;
  }
}
.savedLists {
  &:extend(.alert);
  &:extend(.alert-info);
  margin-bottom: 0;
  display: none;
  ul {
    margin-bottom: 0;
  }
}
.savedLists.loaded { display: block; }

.bulkActionButtons {
  .checkbox {
    padding-left: 0;
    display: inline-block;
    input[type="checkbox"] {
      float: none;
    }
  }
  label input {
    margin-top: 2px;
  }
}
.main.template-dir-content.template-name-content .public-list-embed .result,
.result {
  .media-left,
  .media-right {
    width: 25%;
    padding-right: 10px;
    padding-left: 10px;
    &.small img,
    &.medium img,
    &.large img {
      max-width: 100%;
    }
    @media (min-width: @screen-sm) {
      a {
        display: inline-block;
        width: 100%;
        text-align: center;
        white-space: nowrap;
        position: relative;
      }
    }
  }

  .record-checkbox {
    flex: 0;
    cursor: pointer;
  }
  &.condensed-list-view .record-checkbox {
    position: relative;
    top: 40px;
    left: -21px;
    display: inline-block;
  }
  .media {
    flex: 1;
  }
  h2.title {
    font-size: 1.333em;
    line-height: 1.1em;
    font-weight: 400;
    margin: 0;
    padding: 0;
  }
  .left img {max-width:100%; height:auto;}
  @media (max-width:767px) {
    .middle,.right {padding:0}
  }
  @media (max-width:530px) {
    .left {width:40%}
    .middle {width:60%}
    .right {display:none}
  }
  .label {
    display: inline-block;
  }
}
.result.embedded {
  .getFull {
    display: block;
    margin-left: 1.5rem;
    padding-right: 30px;
    border-left: 1px solid transparent;
  }
  .getFull.expanded {
    &:extend(.list-group-item);
    margin-top: -11px;
    margin-left: .75rem;
    padding-left: .75rem;
    border-top-left-radius: @border-radius-base;
    border-top-right-radius: @border-radius-base;
    &::before {
      content: '\25BC';
      position: absolute;
      right: 15px;
      color: @gray;
    }
  }
  .loading {
    &:extend(.list-group-item);
    margin-left: .75rem;
    padding: 1rem;
    background: #fff;
  }
  .long-view {
    margin-left: .75rem;
    padding: .5rem;
    border: 1px solid @list-group-border;
    background-color: #fff;
    border-bottom-left-radius: @border-radius-base;
    border-bottom-right-radius: @border-radius-base;
  }
  .long-view .tab-content { padding: 0; }
  .list-tabs { margin-bottom: 0; }
  .list-tab-toggle { cursor: pointer; }
  .list-tab-content { padding: 1rem; }
}

.search-controls {
  margin-top: 0.5em;
  .alert {
    margin-bottom: 0;
  }
  .update-location-button {
    margin-top: 15px;
  }
  @media (min-width: @screen-sm-min){
    display: flex;
    flex-direction: row-reverse;
    align-items: center;
  }
}
.browse-title {
  margin-bottom: 10px;
  margin-top: 10px;
}
.browse-desc {
  margin-bottom: 10px;
}

.cart-controls .btn {
  margin-bottom: 1em;
}

@media(min-width: @screen-md) {
  .search-home-left {
    width: 40%;
    float: left;
    padding-right: 15px;
  }
  .search-home-right {
    width: 60%;
    float: left;
    padding-left: 15px;
  }
}

.spelling-suggestions {
  margin-top: 1em;
  margin-bottom: 1em;
  font-size: 1.2em;
  a {
    margin-right: 5px;
  }
}

.searchtools-background {
  background: @finna-searchtools-background;
}

.main.template-dir-content.template-name-content .public-list-embed h2,
h2 {
  &.search-title {
    font-weight: 400;
    line-height: 1.1em;
    font-size: 1.333em;
    margin: 0;
  }
}

.searchtools {
  padding-top: 20px;
  padding-bottom: 20px;
  a {
    color: @finna-searchtools-color;
    font-size: 1.1em;
    font-weight: 600;
    text-transform: uppercase;
    margin-right: 15px;
    display: inline-block;
    padding: 0 .5rem;
    white-space: nowrap;
  }
}

// mobile toolbar
@media (max-width: @screen-xs-max) {
  .prevent-scroll {
    overflow: hidden;
  }
  .datepicker.datepicker-dropdown {
    margin-top: -340px;
  }
}

.searchContent {
  background-color: @finna-search-background;
  [class^="tooltip-"]>i {
    color: @action-link-color;
  }
}

.template-dir-search.template-name-results {
  .search-form-container {
    //Specific stylings for advanced search form container
    &.advanced-container {
      display: block;
    }
  }
}

.template-dir-search.template-name-home {
  position: relative;
  .search-form-container {
    padding-top: 2em;
    padding-bottom: 2em;
    #gradient.vertical(@background-start-color; @background-end-color; @background-start-percent; @background-end-percent);
  }
  .searchContent {
    -webkit-overflow-scrolling: touch;
    background-size: cover;
    background-position: center top;
    background-color: @background-color;
    background-image: @background-image-url;
    background-repeat: no-repeat;
    @media(max-width:@screen-sm-max) {
      background-size: 150% auto;
      background-position: 50% 0;
      .record-view-header > .container {
        padding-left: 0;
        padding-right: 0;
      }
    }
    @media(max-width:@screen-xs-max) {
      background-size: 350% auto;
    }
  }
}

.search-bg-image-info {
  display: flex;
  justify-content: flex-end;
}
.search-bg-image-info-content {
  background: rgba(255,255,255,0.9);
  color: @gray;
  display: inline-flex;
  font-size: 0.8em;
  padding-left: 0.5em;
  padding-right: 0.5em;
}

<<<<<<< HEAD
.learning-material-recommendation {
  a {
    text-decoration: underline;
=======
.targeted-informations {
  .targeted-element {
    display: inline-block;
    border: 1px solid @link-color;
    border-radius: 4px;
    margin-bottom: 2px;
    padding: 1px 2px;
  }
}

.learning-material > .list-rights {
  display: flex;
  flex-flow: column nowrap;
  .rights-icons {
    background-color: initial;
>>>>>>> d0bee1ff
  }
}<|MERGE_RESOLUTION|>--- conflicted
+++ resolved
@@ -450,11 +450,12 @@
   padding-right: 0.5em;
 }
 
-<<<<<<< HEAD
 .learning-material-recommendation {
   a {
     text-decoration: underline;
-=======
+  }
+}
+
 .targeted-informations {
   .targeted-element {
     display: inline-block;
@@ -470,6 +471,5 @@
   flex-flow: column nowrap;
   .rights-icons {
     background-color: initial;
->>>>>>> d0bee1ff
   }
 }