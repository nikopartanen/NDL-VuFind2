--- conflicted
+++ resolved
@@ -450,26 +450,15 @@
   padding-right: 0.5em;
 }
 
-<<<<<<< HEAD
 .learning-material-recommendation {
   a {
     text-decoration: underline;
   }
 }
 
-.targeted-informations {
-  .targeted-element {
-    display: inline-block;
-    border: 1px solid @link-color;
-    border-radius: 4px;
-    margin-bottom: 2px;
-    padding: 1px 2px;
-  }
-=======
 .lrmi-topic {
   background-color: #F4F4F4;
   color: @gray;
->>>>>>> 52dd7c73
 }
 
 .learning-material > .list-rights {
