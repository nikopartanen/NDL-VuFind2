// Thumbnail sizes for media items: search results, list entries, record views
@thumbnail-width-small:  100px;
@thumbnail-width-medium: 150px;
@thumbnail-width-large:  200px;

/* Results */
/* --- Layout --- */
@media (min-width: @screen-sm-min) {
  .mainbody { width: 75%; }
  .sidebar { width: 25%; }
  .sidebar.left { float: left; }
  .sidebar.right { float: right; }
  .mainbody.left{
    float: left;
    padding-right: 15px;
  }
  .mainbody.right{
    float: right;
    padding-left: 15px;
  }
  .empty-list {
    width: 75%;
    .checkboxFilter {
      display: none;
    }
  }
  .record-image-container {
    position: relative;
  }
}
@media (max-width: @screen-sm-max) {
  .template-dir-myresearch .container.main-content > .mainbody,
  .template-dir-librarycards .container.main-content > .mainbody,
  .template-name-mylist .container.main-content > .mainbody,
  .template-name-history .container.main-content > .mainbody {
    width: 100%;
  }
}
@media (max-width: @screen-xs-max) {
  .media-left {
    float: right;
  }
}

.resultListLabeling {
  display: none;
}
.no-results {
  margin-bottom: 30px;
}
mark, .highlight {
  background: none;
  font-weight: bold;
  color: inherit;
  font-size: 1.03em;
  padding: 0;
}
.savedLists.alert {
  margin: 0px;
}
.container.resultListDisplay {
  margin-top: 30px;
}
.resultListBanner h2 {
  margin: 15px 0px;
}
.resultListBanner .alert {
  padding: 0px;
  margin: 0px;
  background: none;
  border: none;
  margin-bottom: 15px;
}
.result {
  padding-top: 15px;
  padding-bottom: 15px;
  &:first-child {
    padding-top: 0px;
  }
  @media (max-width:@screen-xs-max) {
    border-bottom: 1px solid @gray-lighter;
    &#result0, &:first-child {
      border-top: 1px solid @gray-lighter;
    }
  }
  .list-view .publish-year {
    display: block;
  }
  .list-view {
    .more-link, .less-link,  .less-link-top {
      padding-bottom: 0;
    }
  }
  // .media and .media-body code added to fix IE11 display: table-cell issues
  .media {
    display: table;
    table-layout: fixed;
    width: 100%;
    @media(max-width: @screen-sm) {
      display: block;
    }
  }
  .media-body {
    width: auto;
  }
  .record-versions {
    font-size: 0.9em;
    &:not(.loading) {
      text-transform: uppercase;
    }
  }
}
.dateyeartype {
  .date-and-year();
}

.row.result .status .label {
  visibility: hidden;
}

.add-to-favorites {
  @media(max-width: @screen-xxs) {
    padding-right: 5px;
  }
}
.result .save-record,
.result .cart-add,
.result .cart-remove {
  font-size: medium;
  @media(max-width: @screen-xs-max) {
    font-size: 1em;
    float: none;
    margin-top: 10px;
    text-transform: uppercase;
    font-weight: 600;
    color: @action-link-color;
    i {
      color: tint(@action-link-color, 22%);
    }
  }
}
.available-online-links {
  margin: 10px 0px 0px;
  letter-spacing: 0.2px;
  font-weight: 400;
  clear: both;
  word-break: break-all;
  .online-source {
    color: @gray-light;
    font-size: .9em;
  }
  a {
    color: darken(@link-color, 5%);
  }
}
// fix truncate links 1px cutoff on the left
.available-online-links, .recordURLs {
  a {
    padding-left: 1px;
  }
}
.add-to-favorite-col {
  @media(max-width: @screen-xs-max) {
    margin-top: 10px;
  }
  a {
    color: @action-link-color;
  }
}

.bulkActionButtons {
  font-size: 0.9em;
  margin: 0.5em 0;
}

.bulkActionButtons .checkbox,
.bulkActionButtons label { display: inline-block; }
.bulkActionButtons label input { margin-top: 2px; }

.result-body { padding-left: 1rem; }
@media (min-width: 768px) {
  .result-body {
    position: relative;
    float: left;
    width: 100%;
    padding-right: 20px;
  }
}
.savedLists {
  &:extend(.alert);
  &:extend(.alert-info);
  margin-bottom: 0;
  display: none;
  ul {
    margin-bottom: 0;
  }
}
.savedLists.loaded { display: block; }

.bulkActionButtons {
  .checkbox {
    padding-left: 0;
    display: inline-block;
    input[type="checkbox"] {
      float: none;
    }
  }
  label input {
    margin-top: 2px;
  }
}
.main.template-dir-content.template-name-content .public-list-embed .result,
.result {
  .media-left,
  .media-right {
    width: 25%;
    padding-right: 10px;
    padding-left: 10px;
    &.small img,
    &.medium img,
    &.large img {
      max-width: 100%;
    }
    @media (min-width: @screen-sm) {
      a {
        display: inline-block;
        width: 100%;
        text-align: center;
        white-space: nowrap;
        position: relative;
      }
    }
  }

  .record-checkbox {
    flex: 0;
    cursor: pointer;
  }
  &.condensed-list-view .record-checkbox {
    position: relative;
    top: 40px;
    left: -21px;
    display: inline-block;
  }
  .media {
    flex: 1;
  }
  h2.title {
    font-size: 1.333em;
    line-height: 1.1em;
    font-weight: 400;
    margin: 0;
    padding: 0;
  }
  .left img {max-width:100%; height:auto;}
  @media (max-width:767px) {
    .middle,.right {padding:0}
  }
  @media (max-width:530px) {
    .left {width:40%}
    .middle {width:60%}
    .right {display:none}
  }
  .label {
    display: inline-block;
  }
}
.result.embedded {
  .getFull {
    display: block;
    margin-left: 1.5rem;
    padding-right: 30px;
    border-left: 1px solid transparent;
  }
  .getFull.expanded {
    &:extend(.list-group-item);
    margin-top: -11px;
    margin-left: .75rem;
    padding-left: .75rem;
    border-top-left-radius: @border-radius-base;
    border-top-right-radius: @border-radius-base;
    &::before {
      content: '\25BC';
      position: absolute;
      right: 15px;
      color: @gray;
    }
  }
  .loading {
    &:extend(.list-group-item);
    margin-left: .75rem;
    padding: 1rem;
    background: #fff;
  }
  .long-view {
    margin-left: .75rem;
    padding: .5rem;
    border: 1px solid @list-group-border;
    background-color: #fff;
    border-bottom-left-radius: @border-radius-base;
    border-bottom-right-radius: @border-radius-base;
  }
  .long-view .tab-content { padding: 0; }
  .list-tabs { margin-bottom: 0; }
  .list-tab-toggle { cursor: pointer; }
  .list-tab-content { padding: 1rem; }
}

.search-controls {
  margin-top: 0.5em;
  .alert {
    margin-bottom: 0;
  }
  .update-location-button {
    margin-top: 15px;
  }
  @media (min-width: @screen-sm-min){
    display: flex;
    flex-direction: row-reverse;
    align-items: center;
  }
}
.browse-title {
  margin-bottom: 10px;
  margin-top: 10px;
}
.browse-desc {
  margin-bottom: 10px;
}

.cart-controls .btn {
  margin-bottom: 1em;
}

@media(min-width: @screen-md) {
  .search-home-left {
    width: 40%;
    float: left;
    padding-right: 15px;
  }
  .search-home-right {
    width: 60%;
    float: left;
    padding-left: 15px;
  }
}

.spelling-suggestions {
  margin-top: 1em;
  margin-bottom: 1em;
  font-size: 1.2em;
  a {
    margin-right: 5px;
  }
}

.searchtools-background {
  background: @finna-searchtools-background;
}

.main.template-dir-content.template-name-content .public-list-embed h2,
h2 {
  &.search-title {
    font-weight: 400;
    line-height: 1.1em;
    font-size: 1.333em;
    margin: 0;
  }
}

.searchtools {
  padding-top: 20px;
  padding-bottom: 20px;
  a {
    color: @finna-searchtools-color;
    font-size: 1.1em;
    font-weight: 600;
    text-transform: uppercase;
    margin-right: 15px;
    display: inline-block;
    padding: 0 .5rem;
    white-space: nowrap;
  }
}

// mobile toolbar
@media (max-width: @screen-xs-max) {
  .prevent-scroll {
    overflow: hidden;
  }
  .datepicker.datepicker-dropdown {
    margin-top: -340px;
  }
}

.searchContent {
  background-color: @finna-search-background;
  [class^="tooltip-"]>i {
    color: @action-link-color;
  }
}

.template-dir-search.template-name-results {
  .search-form-container {
    //Specific stylings for advanced search form container
    &.advanced-container {
      display: block;
    }
  }
}

.template-dir-search.template-name-home {
  position: relative;
  .search-form-container {
    padding-top: 2em;
    padding-bottom: 2em;
    #gradient.vertical(@background-start-color; @background-end-color; @background-start-percent; @background-end-percent);
  }
  .searchContent {
    -webkit-overflow-scrolling: touch;
    background-size: cover;
    background-position: center top;
    background-color: @background-color;
    background-image: @background-image-url;
    background-repeat: no-repeat;
    @media(max-width:@screen-sm-max) {
      background-size: 150% auto;
      background-position: 50% 0;
      .record-view-header > .container {
        padding-left: 0;
        padding-right: 0;
      }
    }
    @media(max-width:@screen-xs-max) {
      background-size: 350% auto;
    }
  }
}

<<<<<<< HEAD
.targeted-informations {

  .targeted-element {
    display: inline-block;
    border: 1px solid @link-color;
    border-radius: 4px;
    margin-bottom: 2px;
    padding: 1px 2px;
  }
}

.learning-material > .list-rights {
  display: flex;
  flex-flow: column nowrap;
  .rights-icons {
    background-color: initial;
  }
=======
.search-bg-image-info {
  display: flex;
  justify-content: flex-end;
}
.search-bg-image-info-content {
  background: rgba(255,255,255,0.9);
  color: @gray;
  display: inline-flex;
  font-size: 0.8em;
  padding-left: 0.5em;
  padding-right: 0.5em;
>>>>>>> e1b91a62
}<|MERGE_RESOLUTION|>--- conflicted
+++ resolved
@@ -437,25 +437,6 @@
   }
 }
 
-<<<<<<< HEAD
-.targeted-informations {
-
-  .targeted-element {
-    display: inline-block;
-    border: 1px solid @link-color;
-    border-radius: 4px;
-    margin-bottom: 2px;
-    padding: 1px 2px;
-  }
-}
-
-.learning-material > .list-rights {
-  display: flex;
-  flex-flow: column nowrap;
-  .rights-icons {
-    background-color: initial;
-  }
-=======
 .search-bg-image-info {
   display: flex;
   justify-content: flex-end;
@@ -467,5 +448,22 @@
   font-size: 0.8em;
   padding-left: 0.5em;
   padding-right: 0.5em;
->>>>>>> e1b91a62
+}
+
+.targeted-informations {
+  .targeted-element {
+    display: inline-block;
+    border: 1px solid @link-color;
+    border-radius: 4px;
+    margin-bottom: 2px;
+    padding: 1px 2px;
+  }
+}
+
+.learning-material > .list-rights {
+  display: flex;
+  flex-flow: column nowrap;
+  .rights-icons {
+    background-color: initial;
+  }
 }