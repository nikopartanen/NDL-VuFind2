//== Styling Finna sidebar checkbox filters
#sidebar .checkboxFilter {
  padding: 0px;
  margin: 15px 0px;
  .checkbox {
    margin: 8px 0px;
  }
  label {
    margin-left: 0px;
    line-height: 1em;
  }
  label:before {
    margin-right: 5px;
    margin-left: -22px;
  }
  .badge {
    margin-top: 4px;
    @media(min-width: @screen-sm-min) and (max-width: @screen-md-max) {
      max-width: 56px;
      overflow: hidden;
      text-overflow: ellipsis;
      margin-right: 6px;
    }
  }
}

.checkboxFilter label {
  font-size: 14px;
  font-weight: normal;
}
.checkboxFilter label.checkbox input {
  border: none;
  background: transparent;
  margin-right: 10px;
  margin-top: 4px;
}
.checkboxFilter label.checkbox input:before {
  content: "\f096";
  font-family: 'FontAwesome';
  margin-right: -1px;
  font-size: 21px;
  background: @body-bg;
  margin: -4px;
  position: absolute;
  margin-left: -1px;
}

.sidebar :not(.recordProvidedBy) h4,
.sidebar > h4 {
  padding: 15px;
  background: @sidebar-background;
  color: @sidebar-header-text-color;
  font-size: 1.2em;
  font-weight: 500;
  text-transform: uppercase;
  margin-top: 0px;
  margin-bottom: 0px;
  word-wrap: break-word;
}

.list-group {
  margin-bottom: 5px;
}

.list-group-item,
button.list-group-item {
  position: relative;
  font-size: 1em;
  vertical-align: middle;
  border: none;
  &:first-child {
    .border-top-radius(0px);
  }
  &:last-child {
    .border-bottom-radius(0px);
  }
  // title custom coloring
  &.title {
    background: @facet-header-background;
    color: @facet-text-color;
    &:hover,
    &:focus {
      background: @facet-header-background;
      color: @facet-text-color;
    }
  }
}

.list-group {
  &.record-organisation {
    h3 {
      margin-top: 0;
      margin-bottom: 10px;
    }
    padding: 3px 15px 10px;
    margin-bottom: 0px;
    a {
      font-weight: bold;
    }
  }
  &.organisations {
    padding: 0px;
    margin-bottom: 10px;
    background: @list-group-bg;
    .record-organisation {
      background: @body-bg;
      padding: 5px 10px;
    }
    .other-organisation-links a {
      padding: 5px 10px;
      font-weight: bold;
      display: block;
      white-space: nowrap;
      text-overflow: ellipsis;
      overflow: hidden;
      }
    h5 {
      margin-top: 0px;
      margin-bottom: 0px;
      padding: 10px;
      font-weight: normal;
    }
    a {
      line-height: 1em;
    }
    .open-link a {
      line-height: normal;
      i {
        color: tint(@action-link-color, 22%);
        :before {
          vertical-align: middle;
        }
      }
    }
    .more-link, .less-link, .less-link-top {
      padding-left: 10px;
    }
  }
}

.sidebar .recordProvidedBy {
  border-top: none;
  margin-top: 0px;
}

.feedback-record {
  margin-top: 1em;
}

<<<<<<< HEAD
.similar-records,
.related-records {
=======
.similar-records, .work-expressions {
>>>>>>> fbd6fe05
  .list-group-item {
    border: @sidebar-border;
  }
  .details {
    color: @text-color;
  }
  i {
    margin-right: 0;
    font-style: normal;
    top: 0.35em;
    position: relative;
  }
  @media print {
    display: none;
  }

  .list-group {
    .more-link, .less-link, .show-all-link {
      display: block;
      margin: 0;
      padding-top: 5px;
      color: @gray;

      i {
        top: 0
      }
    }
  }
}

#side-collapse-first_indexed {
  > a {
    display: inline-block;
    min-width: 51%;
  }
}
.form-control.date-picker-field {
  border-bottom-right-radius: 0px;
  border-top-right-radius: 0px;
  cursor: pointer;
}

#first_indexedFilter {
  margin-top: 10px;
  margin-bottom: 10px;
  label {

    @media (min-width:@screen-sm-min) and (max-width: @screen-sm-max) {
      display: block;
    }
  }
  .date-picker-button {
    margin-left: -12px;
    padding: 6px 10px;
    border-bottom-left-radius: 0px;
    border-top-left-radius: 0px;
  }
}

.sidebar {
  margin-bottom: 30px;
  @media (max-width: @screen-xs-max) {
    clear: both;
  }
  .record-type.organisations {
    padding: 15px;
    font-size: 1em;
    margin-bottom: 0;
  }
  .record-organisation-box {
    border: @sidebar-border;
    margin-bottom: 1em;
  }
}<|MERGE_RESOLUTION|>--- conflicted
+++ resolved
@@ -147,12 +147,9 @@
   margin-top: 1em;
 }
 
-<<<<<<< HEAD
 .similar-records,
-.related-records {
-=======
+.related-records,
 .similar-records, .work-expressions {
->>>>>>> fbd6fe05
   .list-group-item {
     border: @sidebar-border;
   }
