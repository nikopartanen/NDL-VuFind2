@import "vendor/bootstrap/bootstrap";   //Bootstrap v3.3.7
@import "finna-variables";

//importing finna extensions
@import "finna/advanced-search";
@import "finna/autocomplete";
@import "finna/facets";
@import "finna/channels";
@import "finna/date-range";
@import "finna/tabs";
@import "finna/image-popup";
@import "finna/finnaicons";
@import "finna/useraccount";
@import "finna/combinedlist";
@import "finna/holdings";
@import "finna/public-favorites";
@import "finna/login";
@import "finna/browse";
@import "finna/feed";
@import "finna/content";
@import "finna/condensed-list";
@import "finna/highlight";
@import "finna/map";
@import "finna/location-service";
@import "finna/organisation-list";
@import "finna/organisation-page";
@import "finna/survey";
@import "finna/terms-of-service";
@import "finna/search";
@import "finna/searchbox";
@import "finna/forms";
@import "finna/search-controls";
@import "finna/result-sidebar";
@import "finna/library-cards";
@import "finna/tooltip";
@import "finna/street-search";
@import "finna/navigation";
@import "finna/myresearch";
@import "finna/toolbar";
@import "finna/page-selectors";
@import "finna/feedback-form";
@import "finna/headings";
@import "finna/lists";
@import "finna/lightbox";
@import "finna/buttons";
@import "finna/common";
@import "finna/tables";
@import "finna/video-player";
@import "finna/record";

::-ms-clear {
    display: none;
}

body {
    -webkit-overflow-scrolling: touch;
    background: @background-image-url;
    background-attachment: @background-image-attachment;
    background-size: 100% auto;
    background-position: 0% 0%;
    @media(max-width:@screen-sm-max) {
        background-size: 150% auto;
        background-position: 50% 0;
        & .record-view-header > .container {
            padding-left: 0;
            padding-right: 0;
        }
    }
    @media(max-width:@screen-xs-max) {
         background-size: 350% auto;
    }
    background-color: @footer-background;
    background-repeat: no-repeat;


    // fine-tune tablet layout
    @media (min-width: @screen-sm-min) and (max-width: @screen-sm-max) {
        & .container {
            width: auto;
        }
        // element-specific adjustments
        & .main {
            & .searchtools-background {
                 margin-left: -15px;
            }
        }
        & .hidden-print.add-to-favorite-col {
            margin-left: -15px;
        }
    }
}
body > .main {
    background: @body-bg;
    &.template-name-home {
        background: @home-content-background;
    }
}
iframe {
    border: none;
}
header {
     @media(min-width:768px) {

     }
     background: @header-background-color;
}
section.main.template-dir-search.template-name-results,
section.main.template-dir-primo.template-name-search,
section.main.template-dir-eds.template-name-search,
section.main.template-dir-feedback.template-name-response {
    & >.container.main-content {
        margin-top: 20px;
        padding-bottom: 25px;
    }
    & .resultItemFormat {
        margin: 3px 0px;
    }
}

section.main.template-dir-content.template-name-content > .container,
section.main.template-dir-feedcontent.template-name-content > .container {
  padding-top: 0;
  padding-bottom: 3.4em;
}
section.main.template-dir-content.template-name-content .container-fluid.finna-main-header > .container,
section.main.template-dir-feedcontent.template-name-content .container-fluid.finna-main-header > .container {
  padding-bottom: 0;
}
.record-row {
    margin-top: 20px;
}
.finna-main-header {
    background: @finna-main-header-background;
    padding: 15px 0 15px 0;
    & .search-result-header, .content-header {
        font-size: @finna-header-font-size;
        margin: 0;
    }
    & .update-location-button {
        margin-top: 15px;
    }
}
.template-name-content .finna-main-header {
    background: @content-heading-background;
}
.record-view-header {
    background: @finna-record-header-background;
}

.spelling-suggestions {
    margin-bottom: 10px;
    a {
        color: darken(@link-color, 7%);
    }
}
.finna-main-header .spelling-suggestions {
    margin: 0;
}
.logo {
    margin:@field-margin-vertical 0px 0px;
}
.logo i.fa-finnalogo {
    font-size: @logo-height;
    color: @logo-color;
}
.logo hr {
    border-bottom: 6px solid @logo-separator-color;
}
.navbar {
    max-width: 1300px; // dont fully scale the navigation bar text
}
.floating-feedback-btn {
    border-radius: 0;
    border-bottom-left-radius: 10px;
    position: absolute;
    right: 0;
    top: auto;
    z-index: 30;
    &.fixed {
        position: fixed;
        top: 0;
    }
}
.searchLayout {
    #gradient.vertical(@background-start-color; @background-end-color; @background-start-percent; @background-end-percent);
    padding-bottom: 10px;
}

.introduction h1, .introduction h3 {
    text-shadow: 2px 3px 0px black;
    padding: 0 5px 1px 7px;
    color: #fff;
    line-height: 1.4em;
    font-weight: bold;
    & .brand-third {
        color: @brand-third;
    }
}
.introduction h1 {
    font-size: @introduction-header;
    line-height: (@introduction-header/2.1);
    @media(max-width:@screen-xs-max) {
        font-size: (@introduction-header/1.5);
    }
}
.searchLayout {
    .introduction {
        position: relative;
    }
}
h1.introductionText, h3.introductionText {
    margin: 0px 50px 5px 0px;
    em {
        font-style: normal;
    }
}
h1.introductionText > em {
    color: @brand-secondary;
}
h3.introductionText > em {
    color: @link-color;
}
.home-1 {
    background: @home-1-background;
}
.home-2 {
    background: @home-2-background;
}
.home-3 {
    background: @home-3-background;
}
.home-4 {
    background: @home-4-background;
}
.document-types {
    li {
        font-size: 1.05em;
        margin-bottom: 10px;
    }
    & a {
        line-height: 1.3em;
    }
    & a.iconlabel {
        color: @link-color;
        &:before {
            color: @gray;
        }
        &:hover {
                text-decoration: none;
        }
    }
}

@media(min-width: @screen-sm) {
    .home-column {
        width: 50%;
        float: left;
        padding-right: 15px;
    }
}

@media(min-width: @screen-md) {
    .info-col {
        width: 33.333%;
        float: left;
        padding: 0 15px;
        &:first-child {
            padding-left: 0;
        }
        &:last-child {
            padding-right: 0;
        }
    }
}

.infobox {
    margin: 20px 0px;
    .box-shadow (@infobox-box-shadow);
    padding: 10px 20px;
    color: @infobox-text-color;
    background: @infobox-background;
    border: @infobox-border;
    & h2 {
        font-size: 1.777em;
        line-height: 1.2em;
    }
    & li {
        list-style-position: inside;
    }
    & p,li {
        font-size: 1.2em;
    }
    & i,a {
        color: @link-color;
        text-shadow: none;
    }
}

i.fa.fa-search.backgrounding {
    position: absolute;
    right: 30px;
    top: 30px;
}
i.fa.fa-search.backgrounding:before {
    font-size: 100px;
    color: rgba(255,255,255,0.5);
}
.searchtools-background {
  background: @brand-fourth;
}
.searchtools {
  padding-top: 20px;
  padding-bottom: 20px;
  & a {
  color: @gray;
  font-size: 1.1em;
  font-weight: bold;
  margin-right: 15px;
  display: inline-block;
  }
}
footer {
    background: @footer-background;
    margin-bottom: -10px;
    padding: 15px 0px;
    & a {
        line-height: 1em;
    }
    & hr {
        border-top: none;
    }
    @media (max-width: @screen-xs-max) {
        text-align: center;
        padding-top: 35px;
        padding-bottom: 50px;
        & hr {
            display: block;
            border-top: 1px solid @gray-light;
        }
        & ul {
            margin-bottom: 35px;
        }
    }
    & a, p, h5 {
        color: @footer-text-color;
    }
    h5 {
        font-size: 1.2em;
    }
    & a:hover {
        color: @footer-text-color;
        text-decoration: underline;
    }
    & li {
        list-style-type:none;
        margin-bottom: 10px;
    }
    & img {
        max-height: 45px;
    }
}
.brand-primary {
    background: @brand-primary;
}
.modal-body.in {
    /* These combat the bootstrap weirdness with trying to compensate for scrollbars */
    padding-left: 20px !important;
    padding-right: 20px !important;
}
/* Input styles */
input[type=number].input-year {
    -moz-appearance:textfield;
    width: 5em;
}
input[type=number].input-year::-webkit-inner-spin-button,
input[type=number].input-year::-webkit-outer-spin-button {
    -webkit-appearance: none;
    margin: 0;
}

@media (min-width: 768px) {
    .footer-container {
        display: flex;
        width: 100%;
    }
    .footer-column {
        flex: 0 1 100%;
    }
}

/* Home custom styles */
.introductionBackground {
    background-color: @brand-third;
}
.introduction p {
    font-size: 1.24em;
    font-weight: bold;
    line-height: 1.6em;
    padding-bottom: 20px;
}
.left-column-content {
    background: @home-left-column-background;
    @media (min-width: @screen-sm){
        width: 60%;
        float: left;
        padding-right: 15px;
    }
}
.right-column-content {
    background: @home-right-column-background;
    @media (min-width: @screen-sm) {
        width: 40%;
        float: left;
        padding-left: 15px;
    }
}

/* --- Image processing --- */

.group [class^=col-] {padding-left:0}
.highlight{&:extend(mark);}
.icon-bar {background-color:#888}
img {max-width:100%}
label.list-group-item {border-radius:0;font-weight:normal;margin-top:0;padding-left:35px}
.list-group-item.title {font-weight:bold}
.tab-content {padding:4px 0px}

/* --- Finna local records --- */
.template-name-view .record .record-title {
    margin:0;
    margin-bottom: 3px;
    font-size: @record-title-font-size;
}

<<<<<<< HEAD
/* --- Record View --- */
.record-uniform-titles {
    font-size: 1.05em;
    margin: 0 0 3px;
}
.record-authors, .record-title-alt-script {
    .date-and-year();
}
.record-details {
    & th {
        width: 30%;
    }
}
.record-alt-titles {
    color: @gray-light;
}
.summary {
    color: @gray-light;
    font-size: 1.05em;
    margin-bottom: 10px;
}
.show-details-button, .hide-details-button {
    margin-top: 5px;
    margin-bottom: 5px;
    cursor: pointer;
    padding-left: 0;
    background: @body-bg;
    color: @link-color;
    width: 100%;
    background-color: whitesmoke;
    text-transform: uppercase;
    font-size: .9em;
    &:hover {
        color: @link-color;
    }
}

.show-details
.record-details {
    margin: 10px 0px;
}
.physical-details {
    color: @gray-light;
}
.access-rights {
    color: @gray-light;
    margin-top: 5px;
    padding-top: 5px;
}
.back-to-search a {
    margin: @line-height-computed 0;
    display: block;
    font-size: 1.1em;
    & i {
        vertical-align: text-top;
        font-size: 1.2em;
    }
    & .btn {
        margin-right: 10px;
    }
    .back-to-search-text {
        vertical-align: middle;
    }
}
.dataTables_wrapper {
	  width: 100%;
}
.part-authors-padded {
	  padding-left: 10px;
}
.rating-symbol-background {
    font-weight: bold;
    margin-right: 1px;
    color: @gray-light;
}
.record .rating-average {
    margin-top: 10px;
    text-align: center;
    .count {
        display: inline-block;
        color: @gray-light;
        &:hover {
            cursor: pointer;
        }
    }
    & .stars {
        display: inline-block;
        &:hover, & .rating-symbol-background:hover {
            cursor: pointer;
        }
    }
    @media(max-width:@screen-sm-max) {
        font-size: .8em;
        & .stars {
            margin-right: -1px;
        }
    }
}
.rating-holder {
    margin-bottom: 5px;
    .info {
        line-height: 2em;
        @media(max-width:@screen-sm-max) {
            line-height: 2.4em;
        }
    }
    .rating-symbol {
        margin-right: 3px;
        font-size: 1.4em;
        @media(max-width:@screen-sm-max) {
            font-size: 1.8em;
        }
    }
}

a.authority {
    float: left;
    clear: left;
}

.record {
    .authority {
        & .fa {
            vertical-align: middle;
        }
        .fa.hide-info {
            display: none;
        }
        
        &.loaded {
            .authority-info {
                display: none;
            }
            & .fa-hide-info {
                display: block;
            }
        }
        &.loaded.open {
            .authority-info {
                display: block;
            }
        }
        & .role {
            color: @gray; 
        }
    }
    
    .authority-info {
        border-top: 1px solid gray;
        border-bottom: 1px solid gray;

        margin: 10px 0;
        padding: 10px 0 10px 10px;

        table {
            margin-bottom: 0;
        }
    }
}

@media(max-width:@screen-xs-max) {
    .cover-wrapper {
        text-align: center;
    }
    .template-name-view .record .record-title {
        margin-top: 10px;
    }
}

=======
>>>>>>> 93b5d388
/* --- Collection view --- */
.template-dir-collection.template-name-view {
    & .collection-title {
        margin-top: 0;
    }
    & .list-group.filters {
        & input {
            max-width: 100%;
            @media (min-width: @screen-sm-min) and (max-width: @screen-md-max) {
                width: 100%;
                margin-bottom: 5px;
            }
            @media (max-width: @screen-xs-max) {
                display: inline-block;
            }
        }
    }
}

/* --- Autocomplete --- */
.form-control.search-query {
    padding-right: 20px;
}

/* --- Badges - blend the links in --- */
.badge a {
    color: #fff;
    border-radius: 50%;
    padding: 2px 3px;
    background: @gray-light;
}

/* --- Browse --- */
.browse.list-group .list-group-item {
  word-wrap:break-word;
  &.view-record {
    border-top:0;
    font-size:85%;
    padding:2px 4px;
    text-align:right;
  }
}

/* --- Icons --- */
// Search Icons
// .fa-grid:before   {content:"\f00a"} // .fa-th
.fa-visual:before {content:"\f008"} // .fa-film
.fa-mobile:before {content:"\f10a"} // .fa-tablet
// Type Icons
.fa-x:before              {content:"\f0f6"} // .fa-file-text-o
.fa-atlas:before          {content:"\f14e"} // .fa-compass
.fa-book:before           {content:"\f02d"} // .fa-book
.fa-braille:before        {content:"\f0a6"} // .fa-hand-o-up
.fa-cdrom                 {content:"\f109"} // .fa-laptop
.fa-chart:before          {content:"\f012"} // .fa-signal
.fa-chipcartridge:before  {content:"\f109"} // .fa-laptop
.fa-collage:before        {content:"\f03e"} // .fa-picture-o
.fa-disccartridge:before  {content:"\f109"} // .fa-laptop
.fa-drawing:before        {content:"\f03e"} // .fa-picture-o
.fa-ebook:before          {content:"\f0f6"} // .fa-file-text-o
.fa-electronic:before     {content:"\f1c6"} // .fa-file-archive-o
.fa-filmstrip:before      {content:"\f008"} // .fa-film
.fa-flashcard:before      {content:"\f0e7"} // .fa-bolt
.fa-floppydisk:before     {content:"\f0c7"} // .fa-save
.fa-globe:before          {content:"\f0ac"} // .fa-globe
.fa-journal:before        {content:"\f0f6"} // .fa-file-text-o
.fa-kit:before            {content:"\f0b1"} // .fa-briefcase
.fa-manuscript:before     {content:"\f0f6"} // .fa-file-text-o
.fa-map:before            {content:"\f14e"} // .fa-compass
.fa-microfilm:before      {content:"\f008"} // .fa-film
.fa.fa-mobile:before      {content:"\f10a"} // .fa-table
.fa-motionpicture:before  {content:"\f03d"} // .fa-video-camera
.fa-musicalscore:before   {content:"\f001"} // .fa-music
.fa-musicrecording:before {content:"\f001"} // .fa-music
.fa-newspaper:before      {content:"\f0f6"} // .fa-file-text-o
.fa-online:before         {content:"\f109"} // .fa-laptop
.fa-painting:before       {content:"\f03e"} // .fa-picture-o
.fa-photo:before          {content:"\f03e"} // .fa-picture-o
.fa-photonegative:before  {content:"\f03e"} // .fa-picture-o
.fa-physicalobject:before {content:"\f187"} // .fa-archive
// .fa-print:before          {content:"\f03e"} // .fa-picture-o
.fa-sensorimage:before    {content:"\f03e"} // .fa-picture-o
.fa-serial:before         {content:"\f0f6"} // .fa-file-text-o
.fa-slide:before          {content:"\f008"} // .fa-film
.fa-software:before       {content:"\f109"} // .fa-laptop
.fa-soundcassette:before  {content:"\f025"} // .fa-headphones
.fa-sounddisc:before      {content:"\f109"} // .fa-laptop
.fa-soundrecording:before {content:"\f025"} // .fa-headphones
.fa-tapecartridge:before  {content:"\f109"} // .fa-laptop
.fa-tapecassette:before   {content:"\f025"} // .fa-headphones
.fa-tapereel:before       {content:"\f008"} // .fa-film
.fa-transparency:before   {content:"\f008"} // .fa-film
.fa-unknown:before        {content:"\f128"} // .fa-question
.fa-video:before          {content:"\f03d"} // .fa-video-camera
.fa-videocartridge:before {content:"\f03d"} // .fa-video-camera
.fa-videocassette:before  {content:"\f03d"} // .fa-video-camera
.fa-videodisc:before      {content:"\f109"} // .fa-laptop
.fa-videoreel:before      {content:"\f03d"} // .fa-video-camera

/* --- Record --- */
.citation {
  .pace-car {
    th,td {
      border:0;
      padding:0;
    }
  }
  th {
    text-align:right;
  }
}
#hierarchyTreeHolder {
    overflow-x: hidden;
    margin-bottom: 20px;
    & .jstree-container-ul {
        padding-left: 0px;
    }
    & .hierarchy-tree .jstree-icon {
        color: @gray-light;
        margin-right: 5px;
        font-size: 1.15em;
    }
    & .hierarchy-tree .jstree-clicked {
        color: @link-color;
        font-weight: bold;
        background: @gray-lighter;
        padding: 5px;
        border-radius: 4px;
    }
    & .jstree-container-ul {
        background: none;

        & > li.jstree-node .jstree-children li {
            @media (min-width: @screen-sm-min) {
                padding-bottom: 0px;
                padding-top: 0px;
            }
        }
        & .jstree-node {
            background: none;
            overflow: hidden;
            white-space: nowrap;
            display: block;
            text-overflow: ellipsis;
            font-size: 1em;
        }
        & > li.jstree-node {
            padding: 0px;
        }
        & .jstree-ocl {
            @media (max-width: @screen-sm-max) {
                font-size: 1.35em;
                vertical-align: middle;
            }
        }
        & .jstree-leaf > .jstree-ocl {
            margin-right: 8px;
        }
    }
}

/* --- Record images--- */
.recordcovers {
    &.list {
        position: absolute;
        left: auto;
        padding: 0;
        width: auto;
        z-index: 3;
        min-height: 20px;
        text-align: center;
        top: 0;
        & a {
            background: @body-bg;
            text-decoration: none;
            .opacity(.5);
            font-size: 1em;
            display: inline-block;
            width: auto;
            padding: 1px 5px;
            margin: 0 4px 4px 0;
            text-align: center;
            transition: .2s linear;
            &:hover {
                .opacity(1);
            }
        }
    }

    &.record a {
        margin: 0 5px 5px 0;
        background-position: 50% 50%;
        background-size: cover;
        display: inline-block;
        height: 32px;
        margin: 0 5px 5px 0;
        overflow: hidden;
        width: 32px;
        &.truncate-change {
            opacity: 0;
        }
    }
}

/* --- OpenURLs --- */
.template-dir-combined, #search-tabs-recommendations-holder, .local-available-online-record {
    .openurls.more-options {
        .hidden();
    }
}
.openUrlControls.openUrlEmbed {
    display: block;
    visibility: hidden;
}
.openurls {
    margin-top: 5px;
    & .coverage {
        font-size: 0.9em;
        color: @gray-light;
    }
}


/* --- Sidebar --- */
.sidebar {
    & .list-group-item.usage-rights-info {
        margin-top: 5px;
        margin-left: 20px;
        & .fa {
            font-size: 1.1em;
            float: left;
            margin-left: -20px;
            color: @brand-primary;
        }
        & .info {
            margin-left: 5px;
            margin-top: -3px;
        }
        & .more-info {
            text-align: right;
            display: block;
            margin-top: 3px;
        }
    }
}

/* --- Slider accessibility --- */
.slider {
  .slider-track {
    background: @gray-lighter;
    box-shadow: inset 0 1px 0 rgba(0, 0, 0, 0.4);

    .slider-selection {
      background: @link-color;
      box-shadow:inset 0 -1px 0 rgba(0,0,0,0.3);
    }
  }
  .slider-handle {
    background: @brand-primary;
    background-image:none;
    border:1px solid @gray-light;
    box-shadow:none;
    background: #fff;
    box-shadow: 0px 0px 10px -4px grey inset, 0px 2px 8px -4px black;
    border-radius: 50%;
    .opacity(1);
    &:hover,&:active,&:focus {
      background:#FFF;
      border-color: @gray-light;
    }
  }
  & .tooltip .tooltip-inner {
    min-width: 10px;
  }
}

/* --- Table wrapping to prevent horizontal overflow --- */
.table {word-wrap:break-word;}

/* --- Visualization View --- */
.node {
  border:1px solid white;
  box-sizing:content-box;
  font: 10px sans-serif;
  line-height: 12px;
  overflow: hidden;
  position: absolute;
  margin:-1px;
}
.node div {
  margin-top: 0px;
}
.toplevel {
  border: 2px solid black;
}
.node .label {
  background:rgba(0,0,0,.5);
  border-radius:0;
  font-size:85%;
  position: absolute;
  bottom: 0;
  left: 0;
  text-shadow:none;
  min-height:1px;
  padding:2px 4px;
}
.notalabel {
  color: #000000;
}
#viz-instructions {
  padding-top:600px;
}

/* --- Hierarchy tree --- */
/* jsTree arrows */
.hierarchy-tree {
  .jstree-ocl:before {
    font-family:'icomoon';
    float:left;
    speak:none;
    font-weight:normal;
    font-style:normal;
    text-decoration:inherit;
    cursor:pointer;
    padding:0;
    width:10px;
  }
  .jstree-open > .jstree-ocl:before {
    content: "\e027";
  }
  .jstree-closed > .jstree-ocl:before {
    content: "\e025";
  }
  .jstree-leaf > .jstree-ocl:before {
    content:"";
  }
  .jstree-icon {
    color:#000;
    width: 20px;
  }
  .jstree-anchor {
    white-space:nowrap;
    padding:2px 5px;
  }
  .jstree-container-ul, .jstree-children {
    padding-left:16px;
  }
  .jstree-initial-node {
    display:none;
  }
  .jstree-clicked {
    color:@list-group-active-color;
    background-color:@list-group-active-bg;
    .jstree-icon {
      color:#FFF;
    }
  }
}
.back-to-up {
    text-align: center;
    padding: 10px;
    margin-top: 30px;
    font-size: 1.1em;
    color: @link-color;
    background-color: #f5f5f5;
    &:hover {
        cursor: pointer;
    }
}

//== PCI

.summary {
    color: @gray-light;
    font-size: 1.05em;
    line-height: 1.35em;
    margin-bottom: 10px;
}
.primo-available-online {
    & p {
        margin: 0px;
    }
    & a {
        display: inline-block;
    }
}
.primo-available-online {
    & .host {
        font-size: 0.9em;
        color: @gray-light;
    }
    & .fulltext-available .more-options {
        display: none;
    }
}
.primo-available-online-record,
.local-available-online-record {
    margin: 0px 0px 10px;
    padding-bottom: 10px;
    & .online-source {
        font-size: 0.9em;
        color: @gray-light;
    }
}
.primo-available-online-record {
    & .more-options {
        display: none;
        margin: 5px 0px;
        font-size: 1.08em;
    }

    & .online-source {
        color: @gray-light;
        font-size: .9em;
    }
}
//== PCI FACETS
#creationdateFilter, #publishDateFilter, #PublicationDateFilter {
    & input[type="text"] {
        width: 40%;
        max-width: 50px;
        padding: 0px 5px;
        display: inline-block;
    }
    .slider.slider-horizontal {
        width: 95%;
        margin: 20px 0px;
    }
}

//Finna mixins
.truncate-field {
    overflow: hidden;
}

.more-link, .less-link {
    padding: 2px 0px 5px;
    display: inline-block;
    color: @link-color;
    text-transform: uppercase;
    font-size: .9em;
    &:hover {
        cursor:pointer;
    }
    &.wide {
        width: 100%;
        text-align: center;
        font-size: 30px;
        color: @gray-light;
        padding: 0px;
        &:hover i {
             background: @gray;
        }
        & i {
            background: @gray-light;
            color:  #fff;
            border-radius: @border-radius-base;
            padding: 0px 4px;
            transition: background 0.08s linear;

        }
        &:after {
            border-top: 1px solid @gray-lighter;
            content: '';
            display: block;
            margin-top: -25px;
        }
    }
    & .cnt {
        float: right;
        margin-right: 2px;
        color: @gray-light;
    }
}
.description.too-long {

    & .more-link.wide {
        margin-top: 10px;
        height: 1px;
        .box-shadow(1px 3px 58px 18px @body-bg);
        & i {
            display: none;
        }
        &:after {
            border: none;
        }
    }
    & .less-link.wide {
        display: none !important;
    }
}
.less-link i {
    padding-top: 2px;
    vertical-align: middle;
}
.record .recordcover-holder .more-link {
    width: 100%;
}
.resetMarginsPaddings {
    margin: 0px;
    padding: 0px;
}
.mobileMargin {
    margin: 15px -8.333% 0px -23%;
}
// mobile toolbar

@media (max-width: @screen-xs-max) {
    .mobile-toolbar {
        border-top: 1px solid @body-bg;
        position: fixed;
        height: 44px;
        bottom: 0;
        z-index: 2;
        width: 100%;
        background: @sidebar-background;
        & img.qrcode {
            max-width: initial;
            margin-left: -36px;
            border: 2px solid @gray;
        }
        & .nav-pills.mobile-actions, .nav-pills.mobile-sharing {
            float: left;
            &>li {
                padding-top: 0px;
                padding: 0;
                height: 44px;
                margin: 0;
                & .fa {
                    font-size: 20px;
                }
                &>a {
                    padding: 11px 9px 0px 9px;
                    height: 44px;
                    margin-top: 0px;
                    border-radius: 0px !important;
                    color: @sidebar-header-text-color;
                }
            }
            & li.whatsapp {
                margin: 0;
            }
            & .addthis-share-buttons {
                margin-right: 0 !important;
            }
        }
        & .nav-pills.mobile-sharing .whatsapp a, .addthis_toolbox.addthis_default_style a, .nav-pills.mobile-sharing .mail-record a {
            padding: 12px 10px !important;
            display: block;
            &:hover {
                background: rgba(255,255,255,0.2);
            }
            & .fa {
                padding: 6px;
            }
            & i {
                margin: 0;
            }
        }
        & .nav-pills.mobile-sharing .whatsapp a, .nav-pills.mobile-sharing .mail-record a {
            padding: 6px 10px !important;
        }
        & .dropdown-toggle {
            color: @btn-primary-color;
            background: @btn-primary-bg;
            border-radius: 0;
            & .fa {
                font-size: 20px;
            }
        }
        & .dropdown-menu {
              position: absolute;
              z-index: 1000;
              float: none;
              min-width: initial;
              padding: 0;
              margin: 0;
              list-style: none;
              font-size: 13px;
              background-color: @sidebar-background;
              border: none;
              border-radius: 0 !important;
              bottom: 44px;
              box-shadow: 10px 2px 20px -10px;
            & > li {
                border:none;
                & > a {
                    color: @body-bg;
                    padding: 6px 10px 2px 4px;
                    line-height: 2em;
                }
            }
            & .export-list>a {
                padding: 5px 10px;
                color: @sidebar-header-text-color;
            }
        }
        & .nav-pills.library-link {
            color: @body-bg;
            float: right;
            font-size: 1.2em;
            padding-top: 5px;
            padding-right: 5px;
            padding-left: 5px;
            font-size: .95em;
            &>li {
                padding-top: 0px;

                margin: 3px 0px;
            }
            & span {
                margin: 0;
                text-align: right;
                display: block;
                line-height: 1.2em;
            }
            &:hover {
                cursor: pointer;
                background-color: rgba(255,255,255,0.2);
            }
        }
    }
    section.template-name-results .sidebar, section.template-name-search .sidebar {
        position: fixed;
        top: 120%;
        transition: top 0.5s ease;
        background: @body-bg;
        z-index: 11;
        width: 100%;
        height: 100%;
        overflow-y: scroll;
        padding-left: 0px;
        padding-right: 0px;
        padding-bottom: 40px;
        &.open {
            top: 0%;
            right: 0;
        }
        & .list-group.facet:last-child {
            margin-bottom: 44px;
        }
        & .list-group-item.active i.fa.fa-check-square-o:before {
              content: "\f00c" !important;
        }
    }
    .mobile-navigation {
        .mobile-toolbar();
        left: 0;
        z-index: 60;
        & i {
            font-size: 15px;
            vertical-align: -2px;
        }
        li.sidebar-navigation {
            padding: 11px;
            color: @sidebar-header-text-color;
            font-size: 1.1em;
            &:hover {
                cursor: pointer;
            }
        }
        span.active-filters {
            float: right;
            max-width: 55%;
        }
    }
    .prevent-scroll {
        overflow: hidden;
    }
    .datepicker.datepicker-dropdown {
        margin-top: -340px;
    }
}

//== SYSTEM MESSAGES
.system-messages {
    background-color: @brand-warning;
    padding-top: 0.6em;
    padding-bottom: 0.6em;
    text-align: center;
}

// Popular searches
.popular-searches {
    & ul {
        margin-bottom: 0;
    }
    & li {
        margin-bottom: 10px;
        white-space: nowrap;
        text-overflow: ellipsis;
        overflow: hidden;
    }
    & .position {
        color: @btn-primary-color;
        background: @btn-primary-bg;
        border-radius: 50%;
        display: inline-block;
        height: 30px;
        line-height: 30px;
        margin-right: 6px;
        padding: 0;
        text-align: center;
        width: 30px;
    }
    & a {
        text-decoration: none;
    }
}
.popular-search-col {
    width: 100%;
    @media (min-width: @screen-sm) {
        width: 50%;
        float: left
    }
}

// ipad ios 6 fix
 .ipad-six {
    & header, .nav-tabs, .search-controls, nav, .mylist-functions {
        position: relative;
    }
    & header {
        z-index: 4;
    }
    & .nav {
        z-index: 3;
    }
    & .nav-tabs, .template-dir-myresearch .search-controls {
        z-index: 2;
    }
    & .search-controls, .mylist-functions {
        z-index: 1;
    }
    & .tooltip-facet {
        position: absolute;
    }

}

.content-404 {
    padding-top: 20px;
    padding-bottom: 20px;
    & .links-404 {
        margin-top: 10px;
        & li {
            font-size: 1.1em;
        }
    }
}

// External Authentication
.main.template-dir-externalauth {
    & .external-content-access {
        margin-top: 20px;
        margin-bottom: 20px;

        & .unauthorized-description {
            margin-bottom: 20px;
        }
    }
}<|MERGE_RESOLUTION|>--- conflicted
+++ resolved
@@ -432,178 +432,6 @@
     font-size: @record-title-font-size;
 }
 
-<<<<<<< HEAD
-/* --- Record View --- */
-.record-uniform-titles {
-    font-size: 1.05em;
-    margin: 0 0 3px;
-}
-.record-authors, .record-title-alt-script {
-    .date-and-year();
-}
-.record-details {
-    & th {
-        width: 30%;
-    }
-}
-.record-alt-titles {
-    color: @gray-light;
-}
-.summary {
-    color: @gray-light;
-    font-size: 1.05em;
-    margin-bottom: 10px;
-}
-.show-details-button, .hide-details-button {
-    margin-top: 5px;
-    margin-bottom: 5px;
-    cursor: pointer;
-    padding-left: 0;
-    background: @body-bg;
-    color: @link-color;
-    width: 100%;
-    background-color: whitesmoke;
-    text-transform: uppercase;
-    font-size: .9em;
-    &:hover {
-        color: @link-color;
-    }
-}
-
-.show-details
-.record-details {
-    margin: 10px 0px;
-}
-.physical-details {
-    color: @gray-light;
-}
-.access-rights {
-    color: @gray-light;
-    margin-top: 5px;
-    padding-top: 5px;
-}
-.back-to-search a {
-    margin: @line-height-computed 0;
-    display: block;
-    font-size: 1.1em;
-    & i {
-        vertical-align: text-top;
-        font-size: 1.2em;
-    }
-    & .btn {
-        margin-right: 10px;
-    }
-    .back-to-search-text {
-        vertical-align: middle;
-    }
-}
-.dataTables_wrapper {
-	  width: 100%;
-}
-.part-authors-padded {
-	  padding-left: 10px;
-}
-.rating-symbol-background {
-    font-weight: bold;
-    margin-right: 1px;
-    color: @gray-light;
-}
-.record .rating-average {
-    margin-top: 10px;
-    text-align: center;
-    .count {
-        display: inline-block;
-        color: @gray-light;
-        &:hover {
-            cursor: pointer;
-        }
-    }
-    & .stars {
-        display: inline-block;
-        &:hover, & .rating-symbol-background:hover {
-            cursor: pointer;
-        }
-    }
-    @media(max-width:@screen-sm-max) {
-        font-size: .8em;
-        & .stars {
-            margin-right: -1px;
-        }
-    }
-}
-.rating-holder {
-    margin-bottom: 5px;
-    .info {
-        line-height: 2em;
-        @media(max-width:@screen-sm-max) {
-            line-height: 2.4em;
-        }
-    }
-    .rating-symbol {
-        margin-right: 3px;
-        font-size: 1.4em;
-        @media(max-width:@screen-sm-max) {
-            font-size: 1.8em;
-        }
-    }
-}
-
-a.authority {
-    float: left;
-    clear: left;
-}
-
-.record {
-    .authority {
-        & .fa {
-            vertical-align: middle;
-        }
-        .fa.hide-info {
-            display: none;
-        }
-        
-        &.loaded {
-            .authority-info {
-                display: none;
-            }
-            & .fa-hide-info {
-                display: block;
-            }
-        }
-        &.loaded.open {
-            .authority-info {
-                display: block;
-            }
-        }
-        & .role {
-            color: @gray; 
-        }
-    }
-    
-    .authority-info {
-        border-top: 1px solid gray;
-        border-bottom: 1px solid gray;
-
-        margin: 10px 0;
-        padding: 10px 0 10px 10px;
-
-        table {
-            margin-bottom: 0;
-        }
-    }
-}
-
-@media(max-width:@screen-xs-max) {
-    .cover-wrapper {
-        text-align: center;
-    }
-    .template-name-view .record .record-title {
-        margin-top: 10px;
-    }
-}
-
-=======
->>>>>>> 93b5d388
 /* --- Collection view --- */
 .template-dir-collection.template-name-view {
     & .collection-title {
