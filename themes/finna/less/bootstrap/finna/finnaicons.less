--- conflicted
+++ resolved
@@ -159,7 +159,6 @@
     display: inline-block;
     width: 250px;
     height: 63px;
-<<<<<<< HEAD
     background: url('../images/finnafi-logo.png'); // fallback if no svg support
     background: url('../images/finnafi-logo.svg');
     background-repeat: no-repeat;
@@ -167,15 +166,6 @@
     @media (max-width: @screen-xs-max) {
            width: (250px*0.8);
            height: (63px*0.8);
-=======
-    background: url('../images/finna-logo.png'); // fallback if no svg support
-    background: url('../images/finna-logo.svg');
-    background-repeat: no-repeat;
-    @media (max-width: @screen-xs-max) {
-        background-size: 100%;
-        width: (250px * 0.8);
-        height: (63px * 0.8);
->>>>>>> b2b717a3
     }
     &:hover {
         cursor: pointer;    
