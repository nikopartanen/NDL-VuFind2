--- conflicted
+++ resolved
@@ -1,90 +1,3 @@
-<<<<<<< HEAD
-/*global VuFind,checkSaveStatuses*/
-finna.record = (function() {
-    var initAuthorityInfo = function() {
-        $('.authority').each(function(ind, el) {
-            var element = $(el);
-            var openBtn = element.find('.show-info');
-            var closeBtn = element.find('.hide-info');
-            var info = element.nextAll('.authority-info').first();
-            var contentTrigger = element.data('content-updated-trigger');
-
-            var contentUpdatedCallback = function() {
-                if (contentTrigger.length) {
-                    element.trigger(contentTrigger);
-                }
-            };
-            openBtn.click(function() {
-                element.toggleClass('open', true);
-                info.toggleClass('hidden', false);
-
-                openBtn.hide();
-                closeBtn.show();
-
-                if (!element.hasClass('loaded')) {
-                    var data = element.data();
-                    var url = VuFind.path + '/AJAX/JSON?method=getAuthorityInfo';
-                    url += '&type=' + data.type + '&source=' + data.source;
-                    url += '&id=' + data.authority;
- 
-                    var callback = function(response) {
-                        info.html(
-                            response.data.length ? response.data : VuFind.translate('error_occurred')
-                        );
-
-                        closeBtn.click(function() {
-                            element.toggleClass('open', false);
-                            openBtn.show();
-                            closeBtn.hide();
-                            info.toggleClass('hidden', true);
-                            return false;
-                        });
-                        closeBtn.show();
-                        element.addClass('loaded');
-                        contentUpdatedCallback();
-                    };
-                    element.toggleClass('open', true);
-
-                    $.getJSON(url, callback).fail(function() {
-                        element.hide();
-                    });
-                } else {
-                    contentUpdatedCallback();
-                }
-                
-                return false;
-            });   
-        });
-    }
-
-    var initDescription = function() {
-        var description = $('#description_text');
-        if (description.length) {
-            var id = description.data('id');
-            var url = VuFind.path + '/AJAX/JSON?method=getDescription&id=' + id;
-            $.getJSON(url)
-            .done(function(response) {
-                if (response.data.length > 0) {
-                    description.html(response.data);
-
-                    // Make sure any links open in a new window
-                    description.find('a').attr('target', '_blank');
-
-                    description.wrapInner('<div class="truncate-field wide"><p class="summary"></p></div>');
-                    finna.layout.initTruncate(description);
-                    if (!$('.hide-details-button').hasClass('hidden')) {
-                        $('.record .description').addClass('too-long');
-                        $('.record .description .more-link.wide').click();
-                    }
-                } else {
-                    description.hide();
-                }
-            })
-            .fail(function() {
-                description.hide();
-            });
-        }
-=======
 /*global VuFind, finna */
 finna.record = (function finnaRecord() {
   function initDescription() {
@@ -113,7 +26,6 @@
         .fail(function onGetDescriptionFail() {
           description.hide();
         });
->>>>>>> 98e1755b
     }
   }
 
@@ -195,23 +107,6 @@
     checkRequestsAreValid($('.expandedCheckILLRequest').removeClass('expandedCheckILLRequest'), 'ILLRequest');
   }
 
-<<<<<<< HEAD
-    var init = function() {
-        initHideDetails();
-        initAuthorityInfo();
-        initDescription();
-        initRecordNaviHashUpdate();
-    };
-
-    var my = {
-        checkRequestsAreValid: checkRequestsAreValid,
-        init: init,
-        setupHoldingsTab: setupHoldingsTab
-    };
-
-    return my;
-})(finna);
-=======
   function initHoldingsControls() {
     $('.holdings-container-heading').click(function onClickHeading(e) {
       if ($(e.target).hasClass('location-service') || $(e.target).parents().hasClass('location-service')) {
@@ -263,5 +158,4 @@
   };
 
   return my;
-})();
->>>>>>> 98e1755b
+})();