/*global VuFind*/
finna.contentFeed = (function() {
    var loadFeed = function(container, modal) {
        var id = container.data('feed');
<<<<<<< HEAD
        var num = container.data('num');
=======
        var element = container.data('element');
>>>>>>> c937cdae
        var feedUrl = container.data('feed-url');

        var contentHolder = container.find('.holder');
        // Append spinner
        contentHolder.append('<i class="fa fa-spin fa-spinner"></i>');
        contentHolder.find('.fa-spin').fadeOut(0).delay(1000).fadeIn(100);

        var url = VuFind.path + '/AJAX/JSON';
<<<<<<< HEAD
        var params = {method: 'getContentFeed', id: id, num: num};
=======
        var params = {method: 'getContentFeed', id: id, element: element};
>>>>>>> c937cdae
        if (feedUrl) {
            params['feedUrl'] = feedUrl;
        }

        $.getJSON(url, params)
        .done(function(response) {
            if (response.data) {
                var data = response.data;
                if (typeof data.item != 'undefined' && typeof data.item.html != 'undefined') {
                    var item = data.item;
                    contentHolder.html(item.html);
                    var title = item.title;
                    if (!modal) {
                        $('.content-header').text(title);
                        document.title = title + ' | ' + document.title;
                   }
                    if (typeof item.contentDate != 'undefined') {
                        container.find('.date span').text(item.contentDate);
                        container.find('.date').css('display', 'inline-block');
                    }
                } else {
                    var err = $('<div/>').addClass('alert alert-danger');
                    err.append($('<p/>').text(VuFind.translate('rss_article_not_found')));
                    err.append($('<a/>')
                       .attr('href', data.channel.link)
                       .text(VuFind.translate('rss_article_channel_link').replace('%title%', data.channel.title)));
                    contentHolder.empty().append(err);
                }

                if (!modal) {
                    if (typeof data.navigation != 'undefined') {
                        $('.article-navigation-wrapper').html(data.navigation);
                        $('.article-navigation-header').show();
                    }
                }
            }
        })
        .fail(function(response, textStatus, err) {
            var err = '<!-- Feed could not be loaded';
            if (typeof response.responseJSON != 'undefined') {
                err += ': ' + response.responseJSON.data;
            }
            err += ' -->';
            contentHolder.html(err);
        });

        $('#modal').one('hidden.bs.modal', function() {
            $(this).removeClass('feed-content');
        });
    };

    var my = {
        loadFeed: loadFeed,
        init: function() {
            loadFeed($('.feed-content'), false);
        }
    };

    return my;
})(finna);<|MERGE_RESOLUTION|>--- conflicted
+++ resolved
@@ -2,11 +2,7 @@
 finna.contentFeed = (function() {
     var loadFeed = function(container, modal) {
         var id = container.data('feed');
-<<<<<<< HEAD
-        var num = container.data('num');
-=======
         var element = container.data('element');
->>>>>>> c937cdae
         var feedUrl = container.data('feed-url');
 
         var contentHolder = container.find('.holder');
@@ -15,11 +11,7 @@
         contentHolder.find('.fa-spin').fadeOut(0).delay(1000).fadeIn(100);
 
         var url = VuFind.path + '/AJAX/JSON';
-<<<<<<< HEAD
-        var params = {method: 'getContentFeed', id: id, num: num};
-=======
         var params = {method: 'getContentFeed', id: id, element: element};
->>>>>>> c937cdae
         if (feedUrl) {
             params['feedUrl'] = feedUrl;
         }
