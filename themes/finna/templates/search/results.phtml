--- conflicted
+++ resolved
@@ -111,13 +111,8 @@
         <? endif; ?>
         <? $this->layout()->srmessage = strip_tags($resultsStr); ?>
         <? if ($this->fromStreetSearch): ?>
-<<<<<<< HEAD
-          <div class="col-xs-12 hidden-sm hidden-md hidden-lg hidden-print">
-            <?=$this->render('search/street-search-header.phtml');?>
-=======
           <div class="text-right hidden-sm hidden-md hidden-lg hidden-print">
               <?=$this->render('search/street-search-header.phtml');?>
->>>>>>> 01bf701e
           </div>
         <? endif; ?>
       </div>
