--- conflicted
+++ resolved
@@ -46,11 +46,7 @@
 </div>
 
 <? if ($searchType == 'advanced'): ?>
-<<<<<<< HEAD
-<div class="col-xs-12">
-=======
 <div>
->>>>>>> 01bf701e
   <div id="searchForm" class="hidden-print">
     <div class="adv_search_links">
       <a href="<?=$this->url($advSearch)?>?edit=<?=$this->escapeHtmlAttr($searchId)?>"><i class="fa fa-pen"></i> <?=$this->transEsc("Edit this Advanced Search")?></a>
@@ -60,11 +56,7 @@
   </div>
 </div>
 <? elseif ($this->fromStreetSearch): ?>
-<<<<<<< HEAD
-<div class="col-xs-12">
-=======
 <div>
->>>>>>> 01bf701e
   <div id="searchForm" class="hidden-print">
     <?=$this->render('search/street-search-header.phtml');?>
   </div>
