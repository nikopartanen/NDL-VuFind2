<<<<<<< HEAD
<?
  $comments = $this->driver->getComments();
  $user = $this->auth()->isLoggedIn();
  $ratings = $this->record($this->driver)->ratingAllowed();
  $allowCommenting = $user && $this->record($this->driver)->commentingAllowed($user);
?>
=======
<!-- START of: finna - RecordTab/usercomments.phtml -->
>>>>>>> 7a00d5d0
<div id="commentList">
  <?=$this->render('record/comments-list.phtml', ['driver' => $this->driver])?>
</div>
<form class="comment row" name="commentRecord" id="commentRecord" action="<?=$this->recordLink()->getActionUrl($this->driver, 'AddComment')?>" method="post"">
  <div class="">
    <input type="hidden" name="id" value="<?=$this->escapeHtmlAttr($this->driver->getUniqueId())?>"/>
    <input type="hidden" name="source" value="<?=$this->escapeHtmlAttr($this->driver->getResourceSource())?>"/>
    <input type="hidden" name="commentId" />
    <input type="hidden" name="type" value="<?= $ratings ? '1' : '0' ?>" />
  </div>
  <div class="col-sm-12">
    <? $user = $this->auth()->isLoggedIn() ?>
    <? if($user): ?>
      <? if ($ratings): ?>
      <div class="rating-holder">
        <div class="info"><?= $this->translate('Rating by stars') ?>:</div>
        <div>
          <?= $this->partial('Helpers/rating-stars.phtml', ['value' => 5])?>
        </div>
      </div>
      <? endif; ?>
      <textarea id="comment" name="comment" class="form-control" rows="3" cols="35" required></textarea><br/>
      <input class="btn btn-primary save" data-label-new="<?=$this->transEsc('Add your comment') ?>" data-label-edit="<?=$this->transEsc('Save') ?>" data-loading-text="<?=$this->transEsc('Submitting') ?>..." type="submit" value="<?=$this->transEsc($ratings ? 'Add your rating' : 'Add your comment')?>"/>
      <input class="btn btn-primary cancel hide" type="submit" value="<?=$this->transEsc("Reset")?>"/>
    <? else: ?>
      <p><a onClick="Lightbox.get('MyResearch', 'UserLogin'); return false;" title="<?=$this->transEsc("Login")?>" class="modal-link"><?=$this->transEsc("Login")?></a> <?=$this->transEsc("Post Comment")?></p>
    <? endif; ?>
  </div>
</form>
<!-- END of: finna - RecordTab/usercomments.phtml --><|MERGE_RESOLUTION|>--- conflicted
+++ resolved
@@ -1,13 +1,10 @@
-<<<<<<< HEAD
+<!-- START of: finna - RecordTab/usercomments.phtml -->
 <?
   $comments = $this->driver->getComments();
   $user = $this->auth()->isLoggedIn();
   $ratings = $this->record($this->driver)->ratingAllowed();
   $allowCommenting = $user && $this->record($this->driver)->commentingAllowed($user);
 ?>
-=======
-<!-- START of: finna - RecordTab/usercomments.phtml -->
->>>>>>> 7a00d5d0
 <div id="commentList">
   <?=$this->render('record/comments-list.phtml', ['driver' => $this->driver])?>
 </div>
