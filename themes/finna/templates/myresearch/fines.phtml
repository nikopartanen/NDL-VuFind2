<!-- START of: finna - myresearch/fines.phtml -->
<?
    // Set up page title:
    $this->headTitle($this->translate('My Fines'));

    // Set up myresearch menu
    $this->layout()->finnaMainTabs = $this->context($this)->renderInContext("myresearch/menu.phtml", array('active' => 'fines'));

    // Set up breadcrumbs:
    $this->layout()->breadcrumbs = '<li><a href="' . $this->url('myresearch-home') . '">' . $this->transEsc('Your Account') . '</a></li> <li class="active">' . $this->transEsc('Fines') . '</li>';

    $user = $this->auth()->isLoggedIn();
?>
<div class="row">
  <div class="col-md-10 col-lg-9">
    <? if ($user): ?>
      <? if (!empty($this->registerPayment)): ?>
        <div class="alert alert-info">
          <span class="register-payment-spinner"><i class="fa fa-spinner fa-spin"></i> <?=$this->translate('Registering Payment');?></span>
          <div id="online-payment-status" class="info hide"></div>
        </div>
      <? endif; ?>
    <? endif; ?>

    <? if (!$this->translationEmpty('fines_instructions')): ?><p class="no-content-message"><?=$this->transEsc('fines_instructions')?></p><? endif; ?>
    <?=$this->flashmessages()?>
    <?=$this->partial('myresearch/borrowing-block.phtml', array('profile' => $this->profile)); ?>
    <div class="useraccount-header"><?=$this->transEsc('Your Fines')?>  <?=$this->context($this)->renderInContext('librarycards/selectcard.phtml', array('user' => $user))?></div>
    <br>
    <? if (isset($this->noSupport)): ?>
      <? if ($user->getLibraryCards()->count() > 1): ?>
        <div class="support-notice">
          <p><?=$this->transEsc("no_ils_support_description") ?></p>
        </div>
      <? endif; ?>
    <? else: ?>
    <? if (empty($this->fines)): ?>
    <h4><?=$this->transEsc('You do not have any fines')?></h4>
    <? else: ?>
    <table class="table table-striped useraccount-table<?=$this->onlinePayment ? ' online-payment' : ''?>">
    <tr class="headers">
      <th class="user-account-table-title"><?=$this->transEsc('Title')?></th>
      <th><?=$this->transEsc('fine_checkout_date')?></th>
      <th><?=$this->transEsc('Due Date')?></th>
      <th><?=$this->transEsc('fine_description')?></th>
      <th class="balance"><?=$this->transEsc('Balance')?></th>
    </tr>
    <? $totalDue = 0; ?>
    <? foreach ($this->fines as $record): ?>
    <?
      $showNonPayable = $this->onlinePayment && !$record['payableOnline'];
      $fine = null;
      if (isset($record['fine'])) {
        $fine = $record['fine'];
        if (!$this->translationEmpty("status_$fine")) {
          $fine = "status_$fine";
        }
      }
    ?>
    <tr>
      <td class="user-account-table-title">
        <? if (empty($record['title'])): ?>
          <?=$this->transEsc('not_applicable')?>
        <? elseif (!is_object($record['driver'])): ?>
          <?=$this->escapeHtml(trim($record['title'], '/:'))?>
        <? else: ?>
          <a href="<?=$this->recordLink()->getUrl($record['driver'])?>"><?=$this->escapeHtml(trim($record['title'], '/:'))?></a>
        <? endif; ?>
      </td>
      <td><?=isset($record['checkout']) ? $this->escapeHtml($record['checkout']) : ''?></td>
      <td><?=isset($record['duedate']) ? $this->escapeHtml($record['duedate']) : ''?></td>
      <td><?=isset($fine) ? $this->transEsc($fine) : ''?></td>
      <td class="balance">
        <? if ($showNonPayable): ?>
        <span class="online-payment-nonpayable">
        <? endif; ?>
        <?=isset($record['balance']) ? $this->safeMoneyFormat($record['balance']/100.00) : ''?>
        <? if ($showNonPayable): ?>
        </span>
        <? endif; ?>
        <? if ($showNonPayable): ?>
        <div class="online-payment-remark"><?=$this->translate('online_payment_nonpayable_fees');?></div>
        <? endif; ?>
      </td>
    </tr>
      <? $totalDue += $record['balance']; ?>
    <? endforeach; ?>

      <tr>
        <td colspan="5" class="total-balance"><?=$this->transEsc('Total Balance Due')?> (<?=count($this->fines);?>): <span class="amount"><?=$this->safeMoneyFormat($totalDue/100.00) ?></span></td>
      </tr>
  </table>
  <div class="row">
      <? if ($this->onlinePayment): ?>
        <div class="col-sm-6 col-sm-push-6 text-right online-payment-data">
<<<<<<< HEAD
          <p><?=$this->transEsc('online_payment_payable_online'); ?> (<?=$payableOnlineCnt ?>): <span class="amount"><?=$this->safeMoneyFormat($payableOnline/100.00);?></span></p>
          <p><?=$this->transEsc('online_payment_transaction_fee'); ?>: <span class="amount"><?=$this->safeMoneyFormat($transactionFee/100.00);?></span></p>

=======
          <p><?=$this->transEsc('online_payment_payable_online'); ?> (<?= $payableOnlineCnt ?>): <span class="amount"><?= $this->safeMoneyFormat($payableOnline/100.00); ?></span></p>
          <? if (!empty($transactionFee)): ?>
          <p><?=$this->transEsc('online_payment_transaction_fee'); ?>: <span class="amount"><?= $this->safeMoneyFormat($transactionFee/100.00) ?></span></p>
          <? endif; ?>
>>>>>>> 604d5a4d
          <? if ($this->onlinePaymentEnabled): ?>
            <?=$this->onlinePayment($paymentHandler, $transactionId, $payableTotal);?>
          <? elseif (!empty($this->nonPayableReason)): ?>
            <p><?=$this->transEsc($this->nonPayableReason); ?><?=$this->nonPayableReason == 'online_payment_minimum_fee' ?  (': <span class="amount">' . $this->safeMoneyFormat($this->minimumFee/100.00)) . '</span>' : '';?>
          <? endif; ?>
       </div>
       <? if ($template = $this->content()->findTemplateForLng("layout/Additions/online-payment")): ?>
       <div class="col-sm-6 col-sm-pull-6 online-payment-note"><?=$this->render($template)?></div>
       <? endif; ?>
      <? endif; ?>
      <? if (isset($this->registerPayment) && $this->registerPayment): ?>
        <? $this->headScript()->appendFile("finna-online-payment.js"); ?>
        <?=
        $this->inlineScript(
          \Zend\View\Helper\HeadScript::SCRIPT,
          '$(document).ready(function() {'
              . "finna.onlinePayment.registerPayment('" . $this->json($registerPaymentParams) . "');" . '
          });',
          'SET'
        );
        ?>
      <? endif; ?>
  </div>
    <? endif; ?>
    <? endif; ?>
  </div>
</div>
<!-- END of: finna - myresearch/fines.phtml --><|MERGE_RESOLUTION|>--- conflicted
+++ resolved
@@ -93,16 +93,10 @@
   <div class="row">
       <? if ($this->onlinePayment): ?>
         <div class="col-sm-6 col-sm-push-6 text-right online-payment-data">
-<<<<<<< HEAD
           <p><?=$this->transEsc('online_payment_payable_online'); ?> (<?=$payableOnlineCnt ?>): <span class="amount"><?=$this->safeMoneyFormat($payableOnline/100.00);?></span></p>
+          <? if (!empty($transactionFee)): ?>
           <p><?=$this->transEsc('online_payment_transaction_fee'); ?>: <span class="amount"><?=$this->safeMoneyFormat($transactionFee/100.00);?></span></p>
-
-=======
-          <p><?=$this->transEsc('online_payment_payable_online'); ?> (<?= $payableOnlineCnt ?>): <span class="amount"><?= $this->safeMoneyFormat($payableOnline/100.00); ?></span></p>
-          <? if (!empty($transactionFee)): ?>
-          <p><?=$this->transEsc('online_payment_transaction_fee'); ?>: <span class="amount"><?= $this->safeMoneyFormat($transactionFee/100.00) ?></span></p>
           <? endif; ?>
->>>>>>> 604d5a4d
           <? if ($this->onlinePaymentEnabled): ?>
             <?=$this->onlinePayment($paymentHandler, $transactionId, $payableTotal);?>
           <? elseif (!empty($this->nonPayableReason)): ?>
