<<<<<<< HEAD
<?
  $comments = $this->driver->getComments();
  $inappropriateComments = [];
  $user = $this->auth()->isLoggedIn();
  if ($comments && $user) {
     $inappropriateComments = $this->driver->tryMethod('getInappropriateComments', [$user->id]);
  }
  $ratings = $this->record($this->driver)->ratingAllowed();
  $comments = $this->driver->getComments();
  $allowCommenting = $user && $this->record($this->driver)->commentingAllowed($user);
  $allowRating = $this->record($this->driver)->ratingAllowed();
?>
=======
<!-- START of: finna - record/comments-list.phtml -->
<? $comments = $this->driver->getComments(); ?>

>>>>>>> 7a00d5d0
<? if (count($comments) == 0): ?>
  <div class="alert alert-info"><?=$this->transEsc($allowRating ? 'Be the first to leave a rating' : 'Be the first to leave a comment')?></div>
<? else: ?>
  <?
    foreach ($comments as $comment):
      $reported = $inappropriateComments && in_array($comment->id, $inappropriateComments);
      $own = $user && $comment->user_id === $user->id;
  ?>
  
  <div class="comment-wrapper comment" data-id="<?=$comment->id?>">
    <div class="name text-right">
      <? if ($comment->finna_rating !== null): ?>
      <div class="comment-rating">
        <?= $this->partial('Helpers/rating-stars.phtml', ['value' => $comment->finna_rating ?: 0, 'disabled' => true])?>
      </div>
      <? endif; ?>
      <div class="comment-info">
        <small>
          <strong><?=$this->escapeHtml(trim($this->userPublicName($comment)))?></strong>
          <?=$this->escapeHtml($comment->created)?>
          <? if ($own): ?>
          <a href="#" class="edit"><?=$this->transEsc('Edit')?></a>
          <a href="<?=$this->recordLink()->getActionUrl($this->driver, 'DeleteComment')?>?delete=<?=urlencode($comment->id)?>" id="recordComment<?=$this->escapeHtml($comment->id)?>" class="delete text-danger"><?=$this->transEsc('Delete')?></a>
          <? endif; ?>
        </small>
      </div>
    </div>
    <div class="comment-text"><?=$this->escapeHtml($comment->comment)?></div>
    <? if (!$own): ?>
    <div class="comment-inappropriate<?= $reported ? '-reported' : ''?> text-right">
      <small>
        <? if (!$reported): ?>
        <a class="modal-link" title="<?= $this->escapeHtmlAttr($this->translate('Report inappropriate')) ?>" href="#"><?=$this->translate('Report inappropriate')?></a>
        <? else: ?>
        <?= $this->translate('Reported inappropriate'); ?>
        <? endif; ?>
      </small>
    </div>
    <? endif; ?>
  </div>
  <? endforeach; ?>
<? endif; ?>
<<<<<<< HEAD
<?=
  $this->inlineScript(
    \Zend\View\Helper\HeadScript::SCRIPT,
    '$(document).ready(function() {
        finna.comments.initCommentList('
        . ($allowCommenting ? 'true' : 'false') . ','
        . ($allowRating ? 'true' : 'false') . ','
        . count($comments)
        . ');
     });',
    'SET'
  );
?>
=======
<!-- END of: finna - record/comments-list.phtml -->
>>>>>>> 7a00d5d0
<|MERGE_RESOLUTION|>--- conflicted
+++ resolved
@@ -1,4 +1,4 @@
-<<<<<<< HEAD
+<!-- START of: finna - record/comments-list.phtml -->
 <?
   $comments = $this->driver->getComments();
   $inappropriateComments = [];
@@ -11,11 +11,7 @@
   $allowCommenting = $user && $this->record($this->driver)->commentingAllowed($user);
   $allowRating = $this->record($this->driver)->ratingAllowed();
 ?>
-=======
-<!-- START of: finna - record/comments-list.phtml -->
 <? $comments = $this->driver->getComments(); ?>
-
->>>>>>> 7a00d5d0
 <? if (count($comments) == 0): ?>
   <div class="alert alert-info"><?=$this->transEsc($allowRating ? 'Be the first to leave a rating' : 'Be the first to leave a comment')?></div>
 <? else: ?>
@@ -58,7 +54,6 @@
   </div>
   <? endforeach; ?>
 <? endif; ?>
-<<<<<<< HEAD
 <?=
   $this->inlineScript(
     \Zend\View\Helper\HeadScript::SCRIPT,
@@ -72,6 +67,4 @@
     'SET'
   );
 ?>
-=======
 <!-- END of: finna - record/comments-list.phtml -->
->>>>>>> 7a00d5d0
