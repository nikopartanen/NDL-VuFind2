<?
  // Set up standard record scripts:
  $this->headScript()->appendFile("record.js");
  $this->headScript()->appendFile("check_save_statuses.js");
  // Activate Syndetics Plus if necessary:
  if ($this->syndeticsPlus()->isActive()) {
    echo $this->headScript()->appendFile($this->syndeticsPlus()->getScript());
  }

  // Add RDF header link if applicable:
  if ($this->export()->recordSupportsFormat($this->driver, 'RDF')) {
    $this->headLink()->appendAlternate($this->recordLink()->getActionUrl($this->driver, 'RDF'), 'application/rdf+xml', 'RDF Representation');
  }

  // Set up breadcrumbs:
  $this->layout()->breadcrumbs = '<li>' . $this->getLastSearchLink($this->transEsc('Search'), '', '</li> ') .
    '<li class="active">' . $this->recordLink()->getBreadcrumb($this->driver) . '</li> ';

  $this->layout()->title = $this->driver->getShortTitle();
?>

</div>
<div class="container-fluid record-view-header">
 <div class="container">
  <div class="row">
<<<<<<< HEAD
    <div class="col-xs-5">    
    <?
      $html = '<button class="btn btn-primary"><i class="fa fa-arrow-left"></i> <i class="fa fa-search"></i></button>';
      $html .= $this->transEsc('Back to search results');
      $previousSearch = $this->getLastSearchLink($html);
      if ($previousSearch !== ''):
    ?>
      <div class="back-to-search"><?=$previousSearch?></div>
=======
    <div class="col-xs-5">
     <!-- TODO Back to search results buttons here if available.
    <? $previousSearch = $this->getLastSearchLink('')?>
    <? if (isset($previousSearch)): ?>
    <? $previousSearch = explode('"',$previousSearch);?>
      <a href=" class="back-to-search"><button class="btn btn-primary"><i class="fa fa-arrow-left"></i> <i class="fa fa-search"></i></button> <?=$this->transEsc('Back to search results')?></a>
>>>>>>> a0d56a1c
    <? endif; ?>
    </div>
    <div class="col-xs-7">
    <? if (isset($this->scrollData) && ($this->scrollData['previousRecord'] || $this->scrollData['nextRecord'])): ?>
      <ul class="pager hidden-print" id="view-pager">
      <? if ($this->scrollData['previousRecord']): ?>
        <li>
          <a href="<?=$this->recordLink()->getUrl($this->scrollData['previousRecord'])?>#searchForm" title="<?=$this->transEsc('Previous Record')?>"><i class="fa fa-arrow-left"></i></a>
        </li>
        <? else: ?>
        <li class="disabled" title="<?=$this->transEsc('First Record')?>"><a href="#searchform"><i class="fa fa-arrow-left"></i></a></li>
      <? endif; ?>
        <span class="pager-text"><?=$this->localizedNumber($this->scrollData['currentPosition']) . ' / ' . $this->localizedNumber($this->scrollData['resultTotal']) ?></span>
      <? if ($this->scrollData['nextRecord']): ?>
        <li>
          <a href="<?=$this->recordLink()->getUrl($this->scrollData['nextRecord'])?>#searchForm" title="<?=$this->transEsc('Next Record')?>"><i class="fa fa-arrow-right"></i></a>
        </li>
      <? else: ?>
        <li class="disabled" title="<?=$this->transEsc('Last Record')?>"><a href="#"><i class="fa fa-arrow-right"></i></a></li>
      </ul>
      <? endif; ?>
    <? endif; ?>
    </div>
  </div>
 </div>
</div>
<div class="container">
<div class="row record-row">
  <div class="<?=$this->layoutClass('mainbody')?>">
    <div class="record recordId source<?=$this->escapeHtmlAttr($this->driver->getResourceSource())?>" id="record">
      <input type="hidden" value="<?=$this->escapeHtmlAttr($this->driver->getUniqueId())?>" class="hiddenId" id="record_id" />
      <input type="hidden" value="<?=$this->escapeHtmlAttr($this->driver->getResourceSource()) ?>" class="hiddenSource" />
      <?=$this->flashmessages()?>
      <?=$this->record($this->driver)->getCoreMetadata()?>
      <?=$this->record($this->driver)->getToolbar()?>
    </div>

    <? if (count($this->tabs) > 0): ?>
      <a name="tabnav"></a>
      <ul class="recordTabs nav nav-tabs">
        <? foreach ($this->tabs as $tab => $obj): ?>
        <? // add current tab to breadcrumbs if applicable:
          $desc = $obj->getDescription();
          $isCurrent = (strtolower($this->activeTab) == strtolower($tab));
          if ($isCurrent) {
            $this->layout()->breadcrumbs .= '<li class="active">' . $this->transEsc($desc) . '</li>';
            $activeTabObj = $obj;
          }
          $tab_classes = array();
          if ($isCurrent) $tab_classes[] = 'active';
          if (!$obj->isVisible()) $tab_classes[] = 'hidden';
        ?>
        <li<?=count($tab_classes) > 0 ? ' class="' . implode(' ', $tab_classes) . '"' : ''?>>
          <a id="<?=strtolower($tab) ?>" href="<?=$this->recordLink()->getTabUrl($this->driver, $tab)?>#tabnav"><i class="fa fa-<?=$this->escapeHtmlAttr($tab)?>"></i> <?=$this->transEsc($desc)?></a>
        </li>
        <? endforeach; ?>
      </ul>
    <? endif; ?>

    <div class="tab-content" id="record-tabs">
      <div class="tab-pane active" id="<?=$this->activeTab ?>-tab">
        <?=isset($activeTabObj) ? $this->record($this->driver)->getTab($activeTabObj) : '' ?>
      </div>
    </div>

    <span class="Z3988" title="<?=$this->escapeHtmlAttr($this->driver->getOpenURL())?>"></span>
  </div>

  <div class="<?=$this->layoutClass('sidebar')?>">
    <? foreach ($this->related()->getList($this->driver) as $current): ?>
      <?=$this->related()->render($current)?>
    <? endforeach; ?>
  </div>
</div>
<div><|MERGE_RESOLUTION|>--- conflicted
+++ resolved
@@ -23,7 +23,6 @@
 <div class="container-fluid record-view-header">
  <div class="container">
   <div class="row">
-<<<<<<< HEAD
     <div class="col-xs-5">    
     <?
       $html = '<button class="btn btn-primary"><i class="fa fa-arrow-left"></i> <i class="fa fa-search"></i></button>';
@@ -32,14 +31,6 @@
       if ($previousSearch !== ''):
     ?>
       <div class="back-to-search"><?=$previousSearch?></div>
-=======
-    <div class="col-xs-5">
-     <!-- TODO Back to search results buttons here if available.
-    <? $previousSearch = $this->getLastSearchLink('')?>
-    <? if (isset($previousSearch)): ?>
-    <? $previousSearch = explode('"',$previousSearch);?>
-      <a href=" class="back-to-search"><button class="btn btn-primary"><i class="fa fa-arrow-left"></i> <i class="fa fa-search"></i></button> <?=$this->transEsc('Back to search results')?></a>
->>>>>>> a0d56a1c
     <? endif; ?>
     </div>
     <div class="col-xs-7">
