  <? foreach ($cluster['list'] as $i=>$thisFacet): ?>
     <?
      if(strlen($thisFacet['displayText']) == 0) {
        $thisFacet['displayText'] = "-";
      }
    ?>
    <? $moreClass = 'narrowGroupHidden-'.$this->escapeHtmlAttr($title).' hidden'; ?>
    <? if ($i == $facets_before_more): ?>
      <? $idAndClass = 'id="more-narrowGroupHidden-'.$this->escapeHtmlAttr($title).'" class="list-group-item less-narrow-toggle"'; ?>
      <? if ($facetLightbox = $options->getFacetListAction()): ?>
        <? $moreUrl = $this->url($facetLightbox) . $results->getUrlQuery()->getParams().'&facet='.$title.'&facetop='.$thisFacet['operator'].'&facetexclude='.($allowExclude ? 1 : 0); ?>
      <? else: ?>
        <? $moreUrl = '#'; ?>
      <? endif; ?>
      <? if (($showMoreInLightbox && $showMoreInLightbox !== 'more') && $facetLightbox): ?>
        <a <?=$idAndClass ?> data-lightbox href="<?=$moreUrl ?>" rel="nofollow"><?=$this->transEsc('more')?>...</a>
        <? break; ?>
      <? else: ?>
        <a <?=$idAndClass ?> href="<?=$moreUrl ?>" onclick="return moreFacets('narrowGroupHidden-<?=$this->escapeHtmlAttr($title) ?>')" rel="nofollow"><?=$this->transEsc('more')?>... <i class="fa fa-handle-open"></i></a>
      <? endif; ?>
    <? endif; ?>
    <? if ($thisFacet['isApplied']): ?>
<<<<<<< HEAD
    <a class="list-group-item active<? if ($i >= $facets_before_more): ?><?=$moreClass ?><?endif ?><? if ($thisFacet['operator'] == 'OR'): ?> facetOR applied<? endif ?>" href="<?=$results->getUrlQuery()->removeFacet($title, $thisFacet['value'], $thisFacet['operator']) ?>" title="<?=$this->transEsc('applied_filter') ?>">
=======
      <a class="list-group-item active<? if ($i >= $facets_before_more): ?><?=$moreClass ?><?endif ?><? if ($thisFacet['operator'] == 'OR'): ?> facetOR applied<? endif ?>" href="<?=$results->getUrlQuery()->removeFacet($title, $thisFacet['value'], $thisFacet['operator']) ?>" title="<?=$this->transEsc('applied_filter') ?>">
>>>>>>> 4ec0baaf
        <? if ($thisFacet['operator'] == 'OR'): ?>
          <i class="fa fa-check-square-o" aria-hidden="true"></i>
        <? else: ?>
          <span class="pull-right"><i class="fa fa-check" aria-hidden="true"></i></span>
        <? endif; ?>
        <?=$this->escapeHtml($thisFacet['displayText'])?>
      </a>
    <? else: ?>
      <? $addURL = $results->getUrlQuery()->addFacet($title, $thisFacet['value'], $thisFacet['operator']); ?>
      <? if ($allowExclude): ?>
        <div class="list-group-item facet<?=$thisFacet['operator'] ?><? if ($i >= $facets_before_more): ?> <?=$moreClass ?><?endif ?>">
      <? else: ?>
        <a href="<?=$addURL ?>" class="list-group-item facet<?=$thisFacet['operator'] ?><? if ($i >= $facets_before_more): ?> <?=$moreClass ?><?endif ?>">
      <? endif; ?>
      <span class="badge">
        <?=$this->localizedNumber($thisFacet['count'])?>
        <? if ($allowExclude): ?>
          <a href="<?=$results->getUrlQuery()->addFacet($title, $thisFacet['value'], 'NOT') ?>" title="<?=$this->transEsc('exclude_facet') ?>"><i class="fa fa-times" aria-hidden="true"></i></a>
        <? endif; ?>
      </span>
      <? if ($allowExclude): ?>
        <a href="<?=$addURL ?>">
      <? endif; ?>
      <? if($thisFacet['operator'] == 'OR'): ?>
        <i class="fa fa-square-o" aria-hidden="true"></i>
      <? endif; ?>
      <?=$this->escapeHtml($thisFacet['displayText'])?>
      <? if ($allowExclude): ?>
          </a>
        </div>
      <? else: ?>
        </a>
      <? endif; ?>
    <? endif; ?>
  <? endforeach; ?>
  <? if ($showMoreInLightbox === 'more' && $facetLightbox = $options->getFacetListAction()): ?>
      <? $moreUrl = $this->url($facetLightbox) . $results->getUrlQuery()->getParams().'&facet='.$title.'&facetop='.$thisFacet['operator'].'&facetexclude='.($allowExclude ? 1 : 0); ?>
    <a class="list-group-item less-narrow-toggle <?=$moreClass ?>" data-lightbox href="<?=$moreUrl ?>" rel="nofollow"><?=$this->transEsc('see all')?>... <i class="fa fa-list"></i></a>
  <? endif; ?>
  <? if ($i >= $facets_before_more): ?><a class="list-group-item less-narrow-toggle <?=$moreClass ?>" href="#" onclick="return lessFacets('narrowGroupHidden-<?=$this->escapeHtmlAttr($title) ?>')"><?=$this->transEsc('less')?>... <i class="fa fa-handle-close"></i></a><? endif; ?><|MERGE_RESOLUTION|>--- conflicted
+++ resolved
@@ -20,11 +20,7 @@
       <? endif; ?>
     <? endif; ?>
     <? if ($thisFacet['isApplied']): ?>
-<<<<<<< HEAD
-    <a class="list-group-item active<? if ($i >= $facets_before_more): ?><?=$moreClass ?><?endif ?><? if ($thisFacet['operator'] == 'OR'): ?> facetOR applied<? endif ?>" href="<?=$results->getUrlQuery()->removeFacet($title, $thisFacet['value'], $thisFacet['operator']) ?>" title="<?=$this->transEsc('applied_filter') ?>">
-=======
       <a class="list-group-item active<? if ($i >= $facets_before_more): ?><?=$moreClass ?><?endif ?><? if ($thisFacet['operator'] == 'OR'): ?> facetOR applied<? endif ?>" href="<?=$results->getUrlQuery()->removeFacet($title, $thisFacet['value'], $thisFacet['operator']) ?>" title="<?=$this->transEsc('applied_filter') ?>">
->>>>>>> 4ec0baaf
         <? if ($thisFacet['operator'] == 'OR'): ?>
           <i class="fa fa-check-square-o" aria-hidden="true"></i>
         <? else: ?>
