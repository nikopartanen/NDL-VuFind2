<<<<<<< HEAD
/*global hierarchySettings, html_entity_decode, jqEscape, path, vufindString*/

var hierarchyID, recordID;
var baseTreeSearchFullURL;

function getRecord(recordID)
{
  $.ajax({
    url: path + '/Hierarchy/GetRecord?' + $.param({id: recordID}),
    dataType: 'html',
    success: function(response) {
      if (response) {
        $('#hierarchyRecord').html(html_entity_decode(response));
        // Remove the old path highlighting
        $('#hierarchyTree a').removeClass("jstree-highlight");
        // Add Current path highlighting
        var jsTreeNode = $(":input[value='"+recordID+"']").parent();
        jsTreeNode.children("a").addClass("jstree-highlight");
        jsTreeNode.parents("li").children("a").addClass("jstree-highlight");
      }
    }
  });
}

function changeNoResultLabel(display)
{
  if (display) {
    $("#treeSearchNoResults").show();
  } else {
    $("#treeSearchNoResults").hide();
  }
}

function changeLimitReachedLabel(display)
{
  if (display) {
    $("#treeSearchLimitReached").removeClass('hidden');
  } else {
    $("#treeSearchLimitReached").addClass('hidden');
  }
}

var searchAjax = false;
function doTreeSearch()
{
  $('#treeSearchLoadingImg').removeClass('hidden');
  var keyword = $("#treeSearchText").val();
  var type = $("#treeSearchType").val();
  if(keyword.length == 0) {
    $('#hierarchyTree').find('.jstree-search').removeClass('jstree-search');
    var tree = $('#hierarchyTree').jstree(true);
    tree.close_all();
    tree._open_to(recordID.replace(':', '-'));
    $('#treeSearchLoadingImg').addClass('hidden');
  } else {
    if(searchAjax) {
      searchAjax.abort();
    }
    searchAjax = $.ajax({
      "url" : path + '/Hierarchy/SearchTree?' + $.param({
        'hierarchyID': hierarchyID,
        'type': $("#treeSearchType").val()
      }) + "&format=true",
      'success': function(data) {
        $('#hierarchyTree').find('.jstree-search').removeClass('jstree-search');
        var tree = $('#hierarchyTree').jstree(true);
        tree.close_all();
        for(var i=data.results.length;i--;) {
          var id = data.results[i].replace(':', '-');
          $('#hierarchyTree').find('#'+id).addClass('jstree-search');
          tree._open_to(id);
        }
        $('#treeSearchLoadingImg').addClass('hidden');
      }
    });
  }
}

function buildJSONNodes(xml)
{
  var jsonNode = [];
  $(xml).children('item').each(function() {
     var content = $(this).children('content');
     var id = content.children("name[class='JSTreeID']");
     var name = content.children('name[href]');
     jsonNode.push({
       'id': id.text().replace(':', '-'),
       'text': name.text(),
       'a_attr': {
         'href': name.attr('href')
       },
       children: buildJSONNodes(this)
     });
  });
  return jsonNode;
}

$(document).ready(function()
{
  // Code for the search button
  hierarchyID = $("#hierarchyTree").find(".hiddenHierarchyId")[0].value;
  recordID = $("#hierarchyTree").find(".hiddenRecordId")[0].value;
  var parentElement = hierarchySettings.lightboxMode ? '#modal .modal-body' : '#hierarchyTree';
  var context = $("#hierarchyTree").find(".hiddenContext")[0].value;

  $("#hierarchyTree")
    .bind("ready.jstree", function (event, data) {
      var tree = $("#hierarchyTree").jstree(true);
      tree.select_node(recordID.replace(':', '-'));
      tree._open_to(recordID.replace(':', '-'));

      if (context == "Collection") {
        getRecord(recordID.replace('-', ':'));
      }

      $("#hierarchyTree").bind('select_node.jstree', function(e, data) {
        if (context == "Record") {
          window.location.href = data.node.a_attr.href;
        } else {
          getRecord(data.node.id.replace('-', ':'));
        }
      });

      // Scroll to the current record
      if (hierarchySettings.lightboxMode) {
        var offsetTop = $(parentElement).offset().top;
        $(parentElement).animate({
          scrollTop: $('.jstree-clicked').offset().top - offsetTop + $(parentElement).scrollTop() - 50
        }, 1500);
      }
    })
    .jstree({
      'plugins': ['search'],
      'core' : {
        'data' : function (obj, cb) {
          $.ajax({
            'url': path + '/Hierarchy/GetTree',
            'data': {
              'hierarchyID': hierarchyID,
              'id': recordID,
              'context': context,
              'mode': 'Tree'
            },
            'success': function(xml) {
              var nodes = buildJSONNodes($(xml).find('root'));
              cb.call(this, nodes);
            }
          })
        },
        "themes" : {
          "url": path + '/themes/bootstrap3/js/vendor/jsTree/themes/default/style.css'
        }
      }
    });

  $('#treeSearch').removeClass('hidden');
  $('#treeSearchText').keyup(function (e) {
    var code = (e.keyCode ? e.keyCode : e.which);
    if(code == 13 || $(this).val().length == 0) {
      doTreeSearch();
    }
  });
});
=======
/*global hierarchySettings, html_entity_decode, jqEscape, path, vufindString*/

var hierarchyID, recordID;
var baseTreeSearchFullURL;

function getRecord(recordID)
{
  $.ajax({
    url: path + '/Hierarchy/GetRecord?' + $.param({id: recordID}),
    dataType: 'html',
    success: function(response) {
      if (response) {
        $('#hierarchyRecord').html(html_entity_decode(response));
        // Remove the old path highlighting
        $('#hierarchyTree a').removeClass("jstree-highlight");
        // Add Current path highlighting
        var jsTreeNode = $(":input[value='"+recordID+"']").parent();
        jsTreeNode.children("a").addClass("jstree-highlight");
        jsTreeNode.parents("li").children("a").addClass("jstree-highlight");
      }
    }
  });
}

function changeNoResultLabel(display)
{
  if (display) {
    $("#treeSearchNoResults").removeClass('hidden');
  } else {
    $("#treeSearchNoResults").addClass('hidden');
  }
}

function changeLimitReachedLabel(display)
{
  if (display) {
    $("#treeSearchLimitReached").removeClass('hidden');
  } else {
    $("#treeSearchLimitReached").addClass('hidden');
  }
}

var searchAjax = false;
function doTreeSearch()
{
  $('#treeSearchLoadingImg').removeClass('hidden');
  var keyword = $("#treeSearchText").val();
  var type = $("#treeSearchType").val();
  if(keyword.length == 0) {
    $('#hierarchyTree').find('.jstree-search').removeClass('jstree-search');
    var tree = $('#hierarchyTree').jstree(true);
    tree.close_all();
    tree._open_to(recordID.replace(':', '-'));
    $('#treeSearchLoadingImg').addClass('hidden');
  } else {
    if(searchAjax) {
      searchAjax.abort();
    }
    searchAjax = $.ajax({
      "url" : path + '/Hierarchy/SearchTree?' + $.param({
        'lookfor': keyword,
        'hierarchyID': hierarchyID,
        'type': $("#treeSearchType").val()
      }) + "&format=true",
      'success': function(data) {
        if(data.results.length > 0) {
          $('#hierarchyTree').find('.jstree-search').removeClass('jstree-search');
          var tree = $('#hierarchyTree').jstree(true);
          tree.close_all();
          for(var i=data.results.length;i--;) {
            var id = data.results[i].replace(':', '-');
            tree._open_to(id);
          }
          for(var i=data.results.length;i--;) {
            var id = data.results[i].replace(':', '-');
            $('#hierarchyTree').find('#'+id).addClass('jstree-search');
          }
          changeNoResultLabel(false);
          changeLimitReachedLabel(data.limitReached);
        } else {
          changeNoResultLabel(true);
        }
        $('#treeSearchLoadingImg').addClass('hidden');
      }
    });
  }
}

function buildJSONNodes(xml)
{
  var jsonNode = [];
  $(xml).children('item').each(function() {
     var content = $(this).children('content');
     var id = content.children("name[class='JSTreeID']");
     var name = content.children('name[href]');
     jsonNode.push({
       'id': id.text().replace(':', '-'),
       'text': name.text(),
       'a_attr': {
         'href': name.attr('href')
       },
      'type': name.attr('href').match(/\/Collection\//) ? 'collection' : 'record',
       children: buildJSONNodes(this)
     });
  });
  return jsonNode;
}

$(document).ready(function()
{
  // Code for the search button
  hierarchyID = $("#hierarchyTree").find(".hiddenHierarchyId")[0].value;
  recordID = $("#hierarchyTree").find(".hiddenRecordId")[0].value;
  var parentElement = hierarchySettings.lightboxMode ? '#modal .modal-body' : '#hierarchyTree';
  var context = $("#hierarchyTree").find(".hiddenContext")[0].value;

  $("#hierarchyTree")
    .bind("ready.jstree", function (event, data) {
      var tree = $("#hierarchyTree").jstree(true);
      tree.select_node(recordID.replace(':', '-'));
      tree._open_to(recordID.replace(':', '-'));

      if (context == "Collection") {
        getRecord(recordID.replace('-', ':'));
      }

      $("#hierarchyTree").bind('select_node.jstree', function(e, data) {
        if (context == "Record") {
          window.location.href = data.node.a_attr.href;
        } else {
          getRecord(data.node.id.replace('-', ':'));
        }
      });

      // Scroll to the current record
      if (hierarchySettings.lightboxMode) {
        var offsetTop = $(parentElement).offset().top;
        $(parentElement).animate({
          scrollTop: $('.jstree-clicked').offset().top - offsetTop + $(parentElement).scrollTop() - 50
        }, 1500);
      }
    })
    .jstree({
      'plugins': ['search','types'],
      'core' : {
        'data' : function (obj, cb) {
          $.ajax({
            'url': path + '/Hierarchy/GetTree',
            'data': {
              'hierarchyID': hierarchyID,
              'id': recordID,
              'context': context,
              'mode': 'Tree'
            },
            'success': function(xml) {
              var nodes = buildJSONNodes($(xml).find('root'));
              cb.call(this, nodes);
            }
          })
        },
        'themes' : {
          'url': path + '/themes/bootstrap3/js/vendor/jsTree/themes/default/style.css'
        }
      },
      'types' : {
        'record': {
          'icon':'icon icon-file'
        },
        'collection': {
          'icon':'icon icon-folder-open'
        }
      }
    });

  $('#treeSearch').removeClass('hidden');
  $('#treeSearch [type=submit]').click(doTreeSearch);
  $('#treeSearchText').keyup(function (e) {
    var code = (e.keyCode ? e.keyCode : e.which);
    if(code == 13 || $(this).val().length == 0) {
      doTreeSearch();
    }
  });
});
>>>>>>> bc8a4b5c
<|MERGE_RESOLUTION|>--- conflicted
+++ resolved
@@ -1,168 +1,3 @@
-<<<<<<< HEAD
-/*global hierarchySettings, html_entity_decode, jqEscape, path, vufindString*/
-
-var hierarchyID, recordID;
-var baseTreeSearchFullURL;
-
-function getRecord(recordID)
-{
-  $.ajax({
-    url: path + '/Hierarchy/GetRecord?' + $.param({id: recordID}),
-    dataType: 'html',
-    success: function(response) {
-      if (response) {
-        $('#hierarchyRecord').html(html_entity_decode(response));
-        // Remove the old path highlighting
-        $('#hierarchyTree a').removeClass("jstree-highlight");
-        // Add Current path highlighting
-        var jsTreeNode = $(":input[value='"+recordID+"']").parent();
-        jsTreeNode.children("a").addClass("jstree-highlight");
-        jsTreeNode.parents("li").children("a").addClass("jstree-highlight");
-      }
-    }
-  });
-}
-
-function changeNoResultLabel(display)
-{
-  if (display) {
-    $("#treeSearchNoResults").show();
-  } else {
-    $("#treeSearchNoResults").hide();
-  }
-}
-
-function changeLimitReachedLabel(display)
-{
-  if (display) {
-    $("#treeSearchLimitReached").removeClass('hidden');
-  } else {
-    $("#treeSearchLimitReached").addClass('hidden');
-  }
-}
-
-var searchAjax = false;
-function doTreeSearch()
-{
-  $('#treeSearchLoadingImg').removeClass('hidden');
-  var keyword = $("#treeSearchText").val();
-  var type = $("#treeSearchType").val();
-  if(keyword.length == 0) {
-    $('#hierarchyTree').find('.jstree-search').removeClass('jstree-search');
-    var tree = $('#hierarchyTree').jstree(true);
-    tree.close_all();
-    tree._open_to(recordID.replace(':', '-'));
-    $('#treeSearchLoadingImg').addClass('hidden');
-  } else {
-    if(searchAjax) {
-      searchAjax.abort();
-    }
-    searchAjax = $.ajax({
-      "url" : path + '/Hierarchy/SearchTree?' + $.param({
-        'hierarchyID': hierarchyID,
-        'type': $("#treeSearchType").val()
-      }) + "&format=true",
-      'success': function(data) {
-        $('#hierarchyTree').find('.jstree-search').removeClass('jstree-search');
-        var tree = $('#hierarchyTree').jstree(true);
-        tree.close_all();
-        for(var i=data.results.length;i--;) {
-          var id = data.results[i].replace(':', '-');
-          $('#hierarchyTree').find('#'+id).addClass('jstree-search');
-          tree._open_to(id);
-        }
-        $('#treeSearchLoadingImg').addClass('hidden');
-      }
-    });
-  }
-}
-
-function buildJSONNodes(xml)
-{
-  var jsonNode = [];
-  $(xml).children('item').each(function() {
-     var content = $(this).children('content');
-     var id = content.children("name[class='JSTreeID']");
-     var name = content.children('name[href]');
-     jsonNode.push({
-       'id': id.text().replace(':', '-'),
-       'text': name.text(),
-       'a_attr': {
-         'href': name.attr('href')
-       },
-       children: buildJSONNodes(this)
-     });
-  });
-  return jsonNode;
-}
-
-$(document).ready(function()
-{
-  // Code for the search button
-  hierarchyID = $("#hierarchyTree").find(".hiddenHierarchyId")[0].value;
-  recordID = $("#hierarchyTree").find(".hiddenRecordId")[0].value;
-  var parentElement = hierarchySettings.lightboxMode ? '#modal .modal-body' : '#hierarchyTree';
-  var context = $("#hierarchyTree").find(".hiddenContext")[0].value;
-
-  $("#hierarchyTree")
-    .bind("ready.jstree", function (event, data) {
-      var tree = $("#hierarchyTree").jstree(true);
-      tree.select_node(recordID.replace(':', '-'));
-      tree._open_to(recordID.replace(':', '-'));
-
-      if (context == "Collection") {
-        getRecord(recordID.replace('-', ':'));
-      }
-
-      $("#hierarchyTree").bind('select_node.jstree', function(e, data) {
-        if (context == "Record") {
-          window.location.href = data.node.a_attr.href;
-        } else {
-          getRecord(data.node.id.replace('-', ':'));
-        }
-      });
-
-      // Scroll to the current record
-      if (hierarchySettings.lightboxMode) {
-        var offsetTop = $(parentElement).offset().top;
-        $(parentElement).animate({
-          scrollTop: $('.jstree-clicked').offset().top - offsetTop + $(parentElement).scrollTop() - 50
-        }, 1500);
-      }
-    })
-    .jstree({
-      'plugins': ['search'],
-      'core' : {
-        'data' : function (obj, cb) {
-          $.ajax({
-            'url': path + '/Hierarchy/GetTree',
-            'data': {
-              'hierarchyID': hierarchyID,
-              'id': recordID,
-              'context': context,
-              'mode': 'Tree'
-            },
-            'success': function(xml) {
-              var nodes = buildJSONNodes($(xml).find('root'));
-              cb.call(this, nodes);
-            }
-          })
-        },
-        "themes" : {
-          "url": path + '/themes/bootstrap3/js/vendor/jsTree/themes/default/style.css'
-        }
-      }
-    });
-
-  $('#treeSearch').removeClass('hidden');
-  $('#treeSearchText').keyup(function (e) {
-    var code = (e.keyCode ? e.keyCode : e.which);
-    if(code == 13 || $(this).val().length == 0) {
-      doTreeSearch();
-    }
-  });
-});
-=======
 /*global hierarchySettings, html_entity_decode, jqEscape, path, vufindString*/
 
 var hierarchyID, recordID;
@@ -345,5 +180,4 @@
       doTreeSearch();
     }
   });
-});
->>>>>>> bc8a4b5c
+});