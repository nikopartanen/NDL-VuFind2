--- conflicted
+++ resolved
@@ -13,11 +13,6 @@
     $lookforEncoded = urlencode($lookfor);
     $loadJs = <<<JS
 $(document).ready(function(){
-<<<<<<< HEAD
-    var url = VuFind.getPath() + '/Combined/Result?id=$searchClassIdEncoded&lookfor=$lookforEncoded';
-    var container = $('$targetIdHtmlEscaped');
-    setupCombinedResults(container, url);
-=======
     var url = VuFind.path + '/Combined/Result?id=$searchClassIdEncoded&lookfor=$lookforEncoded';
     $('$targetIdHtmlEscaped').load(url, '', function(responseText) {
         if (responseText.length == 0) {
@@ -28,7 +23,6 @@
             return false;
         });
     });
->>>>>>> ca7be2c5
 });
 JS;
 
