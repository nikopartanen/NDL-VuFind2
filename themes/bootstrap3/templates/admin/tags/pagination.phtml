--- conflicted
+++ resolved
@@ -1,67 +1,3 @@
-<<<<<<< HEAD
-<? if ($this->pageCount): ?>
-  <div class="pagination">
-    <ul>
-      <!-- Previous page link -->
-      <li<? if (isset($this->previous)): ?>>
-        <? $newParams = $this->params; $newParams['page'] = $this->previous; ?>
-        <a href="<?= $this->currentPath() . '?' . http_build_query($newParams); ?>">
-          &lt; <?=$this->translate('Previous')?>
-        </a>
-      <? else: ?>
-         class="disabled"> <span><?=$this->translate('Previous')?></span>
-      <? endif; ?>
-      </li>
-
-      <!-- First page link -->
-      <li<? if (isset($this->first) && $this->first != $this->current): ?>>
-        <? $newParams = $this->params; $newParams['page'] = $this->first; ?>
-        <a href="<?= $this->currentPath() . '?' . http_build_query($newParams); ?>">
-          <?=$this->translate('First')?>
-        </a>
-      <? else: ?>
-         class="disabled"> <span><?=$this->translate('First')?></span>
-      <? endif; ?>
-      </li>
-
-      <!-- Numbered page links -->
-      <? foreach ($this->pagesInRange as $page): ?>
-        <li<? if ($page != $this->current): ?>>
-          <? $newParams = $this->params; $newParams['page'] = $page; ?>
-          <a href="<?= $this->currentPath() . '?' . http_build_query($newParams); ?>">
-              <? echo $page; ?>
-          </a>
-        <? else: ?>
-           class="active"> <span><? echo $page; ?></span>
-        <? endif; ?>
-        </li>
-      <? endforeach; ?>
-
-      <!-- Last page link -->
-      <li<? if (isset($this->last)  && $this->last != $this->current): ?>>
-        <? $newParams = $this->params; $newParams['page'] = $this->last; ?>
-        <a href="<?= $this->currentPath() . '?' . http_build_query($newParams); ?>">
-          <?=$this->translate('Last')?>
-        </a>
-      <? else: ?>
-         class="disabled"> <span><?=$this->translate('Last')?></span>
-      <? endif; ?>
-      </li>
-
-      <!-- Next page link -->
-      <li<? if (isset($this->next)): ?>>
-        <? $newParams = $this->params; $newParams['page'] = $this->next; ?>
-        <a href="<?= $this->currentPath() . '?' . http_build_query($newParams); ?>">
-          <?=$this->translate('Next')?> >
-        </a>
-      <? else: ?>
-         class="disabled"> <span><?=$this->translate('Next')?> &gt;</span>
-      <? endif; ?>
-      </li>
-    </ul>
-  </div>
-<? endif; ?>
-=======
 <? if ($this->pageCount): ?>
   <ul class="pagination">
     <!-- Previous page link -->
@@ -121,5 +57,4 @@
     <? endif; ?>
     </li>
   </ul>
-<? endif; ?>
->>>>>>> e6318994
+<? endif; ?>