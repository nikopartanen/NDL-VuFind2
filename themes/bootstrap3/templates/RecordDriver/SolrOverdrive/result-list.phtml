<?php
  $coverDetails = $this->record($this->driver)->getCoverDetails('result-list', 'medium', $this->recordLinker()->getUrl($this->driver));
  $cover = $coverDetails['html'];
  $thumbnail = false;
  $thumbnailAlignment = $this->record($this->driver)->getThumbnailAlignment('result');
  if ($cover):
    ob_start(); ?>
    <div class="media-<?=$thumbnailAlignment ?> <?=$this->escapeHtmlAttr($coverDetails['size'])?>">
      <?=$cover ?>
    </div>
    <?php $thumbnail = ob_get_contents(); ?>
  <?php ob_end_clean(); ?>
<?php endif; ?>
<input type="hidden" value="<?=$this->escapeHtmlAttr($this->driver->getOverdriveID())?>" class="hiddenId" />
<input type="hidden" value="<?=$this->escapeHtmlAttr($this->driver->getSourceIdentifier())?>" class="hiddenSource" />
<input type="hidden" value="overdrive" class="handler-name" />
<div class="media" data-handler-name="overdrive">
  <?php if ($thumbnail && $thumbnailAlignment == 'left'): ?>
    <?=$thumbnail ?>
  <?php endif ?>
  <div class="media-body">
    <div class="result-body">
      <div>
<<<<<<< HEAD
        <a href="<?=$this->recordLink()->getUrl($this->driver)?>" class="title getFull" data-view="<?=$this->escapeHtmlAttr($this->params->getOptions()->getListViewOption()) ?>">
=======
        <a href="<?=$this->escapeHtmlAttr($this->recordLinker()->getUrl($this->driver))?>" class="title getFull" data-view="<?=$this->escapeHtmlAttr($this->params->getOptions()->getListViewOption()) ?>">
>>>>>>> cb75b83f
          <?=$this->record($this->driver)->getTitleHtml()?>
        </a>


      </div>

      <div>
        <?php if($this->driver->isCollection()): ?>
          <?=implode('<br>', array_map([$this, 'escapeHtml'], $this->driver->getSummary())); ?>
        <?php else: ?>
          <?php $summAuthors = $this->driver->getPrimaryAuthorsWithHighlighting(); if (!empty($summAuthors)): ?>
            <?=$this->transEsc('by')?>
            <?php $authorCount = count($summAuthors); foreach ($summAuthors as $i => $summAuthor): ?>
              <a href="<?=$this->record($this->driver)->getLink('author', $this->highlight($summAuthor, null, true, false))?>"><?=$this->highlight($summAuthor)?></a><?=$i + 1 < $authorCount ? ',' : ''?>
            <?php endforeach; ?>
          <?php endif; ?>
<?php endif; ?>

      </div>

      <?php if(!$this->driver->isCollection()): ?>
        <?php if ($snippet = $this->driver->getHighlightedSnippet()): ?>
          <?php if (!empty($snippet['caption'])): ?>
            <strong><?=$this->transEsc($snippet['caption']) ?>:</strong> ';
          <?php endif; ?>
          <?php if (!empty($snippet['snippet'])): ?>
            <span class="quotestart">&#8220;</span>...<?=$this->highlight($snippet['snippet']) ?>...<span class="quoteend">&#8221;</span><br/>
          <?php endif; ?>
        <?php endif; ?>
      <?php endif; ?>

      <?php
      /* Display information on duplicate records if available */
      if ($dedupData = $this->driver->getDedupData()): ?>
        <div class="dedupInformation">
        <?php
          $i = 0;
          foreach ($dedupData as $source => $current) {
            if (++$i == 1) {
              ?><span class="currentSource"><a href="<?=$this->escapeHtmlAttr($this->recordLinker()->getUrl($this->driver))?>"><?=$this->transEsc("source_$source", [], $source)?></a></span><?php
            } else {
              if ($i == 2) {
                ?> <span class="otherSources">(<?=$this->transEsc('Other Sources')?>: <?php
              } else {
                ?>, <?php
              }
              ?><a href="<?=$this->escapeHtmlAttr($this->recordLinker()->getUrl($current['id']))?>"><?=$this->transEsc("source_$source", [], $source)?></a><?php
            }
          }
          if ($i > 1) {
            ?>)</span><?php
          }?>
        </div>
      <?php endif; ?>

        <div class="callnumAndLocation ajax-availability hidden">
      <?php if($this->driver->supportsAjaxStatus()):?>
          <div class="callnum ajax-availability hidden status">
              <?=$this->transEsc('Loading')?>...<br/>
          </div>

      <?php elseif($avail = $this->driver->getOverdriveAvailability()): ?>
            <div class="availability">
             <div class='copies'><strong><?= $this->transEsc("od_avail_total")?></strong> <?=$avail->copiesOwned ?></div>
             <div class='avail'><strong><?= $this->transEsc("od_avail_avail")?></strong> <?=$avail->copiesAvailable ?></div>
             <div class='holds'><strong><?= $this->transEsc("od_avail_holds")?></strong> <?=$avail->numberOfHolds ?></div>
            </div>

       <?php endif; ?>
        </div>

      <div class="result-formats">
          <?=$this->record($this->driver)->getFormatList() ?>
      </div>



      <?php /* We need to find out if we're supposed to display an OpenURL link ($openUrlActive),
            but even if we don't plan to display the link, we still want to get the $openUrl
            value for use in generating a COinS (Z3988) tag -- see bottom of file.
          */
        $openUrl = $this->openUrl($this->driver, 'results');
        $openUrlActive = $openUrl->isActive();
        // Account for replace_other_urls setting
        $urls = $this->record($this->driver)->getLinkDetails($openUrlActive);

        if ($openUrlActive || !empty($urls)): ?>
        <?php if ($openUrlActive): ?>
          <br/>
          <?=$openUrl->renderTemplate()?>
        <?php endif; ?>
        <?php if (!is_array($urls)) $urls = [];
          if(!$this->driver->isCollection()):
            foreach ($urls as $current): ?>
              <a href="<?=$this->escapeHtmlAttr($this->proxyUrl($current['url']))?>" class="fulltext" target="new"><i class="fa fa-external-link" aria-hidden="true"></i> <?=($current['url'] == $current['desc']) ? $this->transEsc('Get full text') : $this->escapeHtml($current['desc'])?></a><br/>
          <?php endforeach; ?>
        <?php endif; ?>
      <?php endif;
      ?>



      <div class="result-previews">
        <?=$this->record($this->driver)->getPreviews()?>
      </div>
    </div>
    <div class="result-links hidden-print">
      <?php /* Display qrcode if appropriate: */ ?>
      <?php if ($QRCode = $this->record($this->driver)->getQRCode("results")): ?>
        <?php
          // Add JS Variables for QrCode
          $this->jsTranslations()->addStrings(['qrcode_hide' => 'qrcode_hide', 'qrcode_show' => 'qrcode_show']);
        ?>
        <span class="hidden-xs">
          <i class="fa fa-fw fa-qrcode" aria-hidden="true"></i> <a href="<?=$this->escapeHtmlAttr($QRCode);?>" class="qrcodeLink"><?=$this->transEsc('qrcode_show')?></a>
          <div class="qrcode hidden">
            <script type="text/template" class="qrCodeImgTag">
              <img alt="<?=$this->transEscAttr('QR Code')?>" src="<?=$this->escapeHtmlAttr($QRCode);?>"/>
            </script>
          </div><br/>
        </span>
      <?php endif; ?>

      <?php if ($this->cart()->isActiveInSearch() && $this->params->getOptions()->supportsCart() && $this->cart()->isActive()): ?>
        <?=$this->render('record/cart-buttons.phtml', ['id' => $this->driver->getUniqueId(), 'source' => $this->driver->getSourceIdentifier()]); ?><br/>
      <?php endif; ?>

      <?php if ($this->userlist()->getMode() !== 'disabled'): ?>
        <?php if ($this->permission()->allowDisplay('feature.Favorites')): ?>
          <?php /* Add to favorites */ ?>
          <i class="result-link-icon fa fa-fw fa-star" aria-hidden="true"></i>
          <a href="<?=$this->escapeHtmlAttr($this->recordLinker()->getActionUrl($this->driver, 'Save'))?>" data-lightbox class="save-record result-link-label" data-id="<?=$this->escapeHtmlAttr($this->driver->getUniqueId()) ?>"><?=$this->transEsc('Add to favorites')?></a><br/>
        <?php elseif ($block = $this->permission()->getAlternateContent('feature.Favorites')): ?>
          <?=$block?>
        <?php endif; ?>
        <?php /* Saved lists */ ?>
        <div class="savedLists">
          <strong><?=$this->transEsc("Saved in")?>:</strong>
        </div>
      <?php endif; ?>

      <?php /* Hierarchy tree link */ ?>
      <?php $trees = $this->driver->tryMethod('getHierarchyTrees'); if (!empty($trees)): ?>
        <?php foreach ($trees as $hierarchyID => $hierarchyTitle): ?>
          <div class="hierarchyTreeLink">
            <input type="hidden" value="<?=$this->escapeHtmlAttr($hierarchyID)?>" class="hiddenHierarchyId" />
            <i class="result-link-icon fa fa-fw fa-sitemap" aria-hidden="true"></i>
            <a class="hierarchyTreeLinkText result-link-label" data-lightbox href="<?=$this->escapeHtmlAttr($this->recordLinker()->getTabUrl($this->driver, 'HierarchyTree'))?>?hierarchy=<?=urlencode($hierarchyID)?>#tabnav" title="<?=$this->transEscAttr('hierarchy_tree')?>" data-lightbox-href="<?=$this->escapeHtmlAttr($this->recordLinker()->getTabUrl($this->driver, 'AjaxTab'))?>?hierarchy=<?=urlencode($hierarchyID)?>" data-lightbox-post="tab=hierarchytree">
              <?=$this->transEsc('hierarchy_view_context')?><?php if (count($trees) > 1): ?>: <?=$this->escapeHtml($hierarchyTitle)?><?php endif; ?>
            </a>
          </div>
        <?php endforeach; ?>
      <?php endif; ?>

      <?php //$this->driver->supportsCoinsOpenUrl()?'<span class="Z3988" title="' . $this->escapeHtmlAttr($this->driver->getCoinsOpenUrl()) . '"></span>':'' ?>
    </div>
  </div>
  <?php if ($thumbnail && $thumbnailAlignment == 'right'): ?>
    <?=$thumbnail ?>
  <?php endif ?>
</div><|MERGE_RESOLUTION|>--- conflicted
+++ resolved
@@ -21,11 +21,7 @@
   <div class="media-body">
     <div class="result-body">
       <div>
-<<<<<<< HEAD
-        <a href="<?=$this->recordLink()->getUrl($this->driver)?>" class="title getFull" data-view="<?=$this->escapeHtmlAttr($this->params->getOptions()->getListViewOption()) ?>">
-=======
         <a href="<?=$this->escapeHtmlAttr($this->recordLinker()->getUrl($this->driver))?>" class="title getFull" data-view="<?=$this->escapeHtmlAttr($this->params->getOptions()->getListViewOption()) ?>">
->>>>>>> cb75b83f
           <?=$this->record($this->driver)->getTitleHtml()?>
         </a>
 
