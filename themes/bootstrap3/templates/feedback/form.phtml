<?php
  $form = $this->form;
  $form->prepare();

  $title = $form->getTitle();
  $title = !empty($title)
    ? $this->transEsc($title) : null;

  $formUrl = $this->url('feedback-form', ['id' => $this->formId]);
  $form->setAttribute('action', $formUrl);
  $form->setAttribute('class', 'dynamic-form');
  $form->setAttribute('method', 'post');

  $help = $form->getHelp();
  $helpPre = $helpPost = null;
  $helpPre = isset($help['pre']) ? $this->translate($help['pre']) : null;
  $helpPost = isset($help['post']) ? $this->translate($help['post']) : null;
?>
<div class="feedback-content">
  <?php if ($title): ?>
    <?php $this->headTitle($title); ?>
    <h1><?=$title?></h1>
  <?php endif; ?>
  <?=$this->flashmessages()?>

  <?php if ($form->showOnlyForLoggedUsers() && !$this->user): ?>
     <div class="form-group">
       <p><?=$this->translate('feedback_login_required')?></p>
       <a href="<?=$this->url('myresearch-userlogin') ?>" class="btn btn-primary" data-lightbox title="Login"><i class="fa fa-sign-in" aria-hidden="true" data-lightbox-onclose="window.location.href='<?=$this->escapeHtmlAttr($formUrl) ?>'"></i> <?=$this->transEsc("Login") ?></a>
    </div>  
  <?php else: ?>
    <?= $this->form()->openTag($form); ?>
    <?php if ($helpPre): ?>
    <div class="form-group">
      <div class="form-info pre">
        <?=$helpPre?>
      </div>
    </div>
    <?php endif ?>

    <?php $currentGroup = null; ?>
    <?php foreach($form->getElements() as $el): ?>
      <?php
      $formElement = $form->get($el['name']);

      // Group form elements into field sets
      $handleGroup = $group = null;
      if (isset($el['group']) && !empty($el['group'])) {
          $group = $el['group'];
      }
      if ($group && $currentGroup === null) {
          $handleGroup = 'open';
          $currentGroup = $group;
      } elseif ($currentGroup && !$group) {
          $handleGroup = 'close';
          $currentGroup = null;
      } elseif ($currentGroup !== $group) {
          $handleGroup = 'openAndClose';
          $currentGroup = $group;
      }
      ?>

    <?php if (in_array($handleGroup, ['close', 'openAndClose'])): ?>
      </div>
    <?php endif ?>
    <?php if (in_array($handleGroup, ['open', 'openAndClose'])): ?>
      <?php if (in_array($el['type'], ['checkbox', 'radio'])): ?>
<<<<<<< HEAD
        <div class="field-set" role="group" aria-labelledby="<?=$this->escapeHtmlAttr($el['name'])?>">
=======
        <div class="field-set" role="group"<?= !empty($el['label']) ? ' aria-labelledby="' . $this->escapeHtmlAttr($el['name']) . '"' : ''?>>
>>>>>>> 36218186
      <?php else: ?>
        <div class="field-set">
      <?php endif ?>
    <?php endif ?>

    <div class="form-group <?= $el['type'] ?>">
    <?php if (!empty($el['help'])): ?>
      <p class="info"><?= substr($el['help'], -5) === '_html' ? $this->translate($el['help']) : $this->transEsc($el['help']) ?></p>
    <?php endif ?>
    <?php if ($el['type'] !== 'submit'): ?>
<<<<<<< HEAD
      <?php if ($el['label']): ?> 
=======
      <?php if ($el['label']): ?>
>>>>>>> 36218186
        <?php if (in_array($el['type'], ['checkbox', 'radio'])): ?>
          <p id="<?=$this->escapeHtmlAttr($el['name'])?>" class="control-label radio-label<?=!empty($el['required']) ? ' required' : ''?>"><?=$this->transEsc($el['label'])?>:</p>
        <?php else: ?>
          <label for="<?=$this->escapeHtmlAttr($el['name'])?>" class="control-label<?=!empty($el['required']) ? ' required' : ''?>"><?=$this->transEsc($el['label'])?>:</label>
        <?php endif ?>
<<<<<<< HEAD
      <?php endif ?>          
=======
      <?php endif ?>
>>>>>>> 36218186
    <?php else: ?>
      <?php if ($helpPost): ?>
        <div class="form-info post">
          <?=$helpPost?>
        </div>
      <?php endif ?>
      <?=$this->recaptcha()->html($this->useRecaptcha) ?>
    <?php endif ?>
    <? $el['type'] === 'checkbox' ? $this->formMultiCheckbox($formElement, 'append') : $this->formRow($formElement, 'append') ?>
    <?= $this->formRow($formElement, 'append') ?>

    </div>
  <?php endforeach ?>
  <?= $this->form()->closeTag() ?>
  <?php endif ?>
</div><|MERGE_RESOLUTION|>--- conflicted
+++ resolved
@@ -65,11 +65,7 @@
     <?php endif ?>
     <?php if (in_array($handleGroup, ['open', 'openAndClose'])): ?>
       <?php if (in_array($el['type'], ['checkbox', 'radio'])): ?>
-<<<<<<< HEAD
-        <div class="field-set" role="group" aria-labelledby="<?=$this->escapeHtmlAttr($el['name'])?>">
-=======
         <div class="field-set" role="group"<?= !empty($el['label']) ? ' aria-labelledby="' . $this->escapeHtmlAttr($el['name']) . '"' : ''?>>
->>>>>>> 36218186
       <?php else: ?>
         <div class="field-set">
       <?php endif ?>
@@ -80,21 +76,13 @@
       <p class="info"><?= substr($el['help'], -5) === '_html' ? $this->translate($el['help']) : $this->transEsc($el['help']) ?></p>
     <?php endif ?>
     <?php if ($el['type'] !== 'submit'): ?>
-<<<<<<< HEAD
-      <?php if ($el['label']): ?> 
-=======
       <?php if ($el['label']): ?>
->>>>>>> 36218186
         <?php if (in_array($el['type'], ['checkbox', 'radio'])): ?>
           <p id="<?=$this->escapeHtmlAttr($el['name'])?>" class="control-label radio-label<?=!empty($el['required']) ? ' required' : ''?>"><?=$this->transEsc($el['label'])?>:</p>
         <?php else: ?>
           <label for="<?=$this->escapeHtmlAttr($el['name'])?>" class="control-label<?=!empty($el['required']) ? ' required' : ''?>"><?=$this->transEsc($el['label'])?>:</label>
         <?php endif ?>
-<<<<<<< HEAD
-      <?php endif ?>          
-=======
       <?php endif ?>
->>>>>>> 36218186
     <?php else: ?>
       <?php if ($helpPost): ?>
         <div class="form-info post">
