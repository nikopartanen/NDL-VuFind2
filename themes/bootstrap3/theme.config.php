<?php
return [
    'extends' => 'root',
    'css' => [
        //'vendor/bootstrap.min.css',
        //'vendor/bootstrap-accessibility.css',
        //'vendor/font-awesome.min.css',
        //'bootstrap-custom.css',
        'compiled.css',
        'print.css:print',
        'flex-fallback.css::lt IE 10', // flex polyfill
    ],
    'js' => [
        'vendor/base64.js:lt IE 10', // btoa polyfill
        'vendor/jquery.min.js',
        'vendor/bootstrap.min.js',
        'vendor/bootstrap-accessibility.min.js',
        'vendor/validator.min.js',
        'lib/form-attr-polyfill.js', // input[form] polyfill, cannot load conditionally, since we need all versions of IE
        'lib/autocomplete.js',
        'common.js',
        'lightbox.js',
    ],
    'less' => [
        'active' => false,
        'compiled.less'
    ],
    'favicon' => 'vufind-favicon.ico',
    'helpers' => [
        'factories' => [
<<<<<<< HEAD
            'flashmessages' => 'VuFind\View\Helper\Bootstrap3\Factory::getFlashmessages',
            'layoutclass' => 'VuFind\View\Helper\Bootstrap3\Factory::getLayoutClass',
            'recaptcha' => 'VuFind\View\Helper\Bootstrap3\Factory::getRecaptcha',
        ],
        'invokables' => [
=======
            'VuFind\View\Helper\Bootstrap3\Flashmessages' => 'VuFind\View\Helper\Bootstrap3\Factory::getFlashmessages',
            'VuFind\View\Helper\Bootstrap3\Highlight' => 'Zend\ServiceManager\Factory\InvokableFactory',
            'VuFind\View\Helper\Bootstrap3\LayoutClass' => 'VuFind\View\Helper\Bootstrap3\Factory::getLayoutClass',
            'VuFind\View\Helper\Bootstrap3\Recaptcha' => 'VuFind\View\Helper\Bootstrap3\Factory::getRecaptcha',
            'VuFind\View\Helper\Bootstrap3\Search' => 'Zend\ServiceManager\Factory\InvokableFactory',
        ],
        'aliases' => [
            'flashmessages' => 'VuFind\View\Helper\Bootstrap3\Flashmessages',
>>>>>>> 305a4769
            'highlight' => 'VuFind\View\Helper\Bootstrap3\Highlight',
            'layoutClass' => 'VuFind\View\Helper\Bootstrap3\LayoutClass',
            'recaptcha' => 'VuFind\View\Helper\Bootstrap3\Recaptcha',
            'search' => 'VuFind\View\Helper\Bootstrap3\Search'
        ]
    ]
];<|MERGE_RESOLUTION|>--- conflicted
+++ resolved
@@ -28,13 +28,6 @@
     'favicon' => 'vufind-favicon.ico',
     'helpers' => [
         'factories' => [
-<<<<<<< HEAD
-            'flashmessages' => 'VuFind\View\Helper\Bootstrap3\Factory::getFlashmessages',
-            'layoutclass' => 'VuFind\View\Helper\Bootstrap3\Factory::getLayoutClass',
-            'recaptcha' => 'VuFind\View\Helper\Bootstrap3\Factory::getRecaptcha',
-        ],
-        'invokables' => [
-=======
             'VuFind\View\Helper\Bootstrap3\Flashmessages' => 'VuFind\View\Helper\Bootstrap3\Factory::getFlashmessages',
             'VuFind\View\Helper\Bootstrap3\Highlight' => 'Zend\ServiceManager\Factory\InvokableFactory',
             'VuFind\View\Helper\Bootstrap3\LayoutClass' => 'VuFind\View\Helper\Bootstrap3\Factory::getLayoutClass',
@@ -43,7 +36,6 @@
         ],
         'aliases' => [
             'flashmessages' => 'VuFind\View\Helper\Bootstrap3\Flashmessages',
->>>>>>> 305a4769
             'highlight' => 'VuFind\View\Helper\Bootstrap3\Highlight',
             'layoutClass' => 'VuFind\View\Helper\Bootstrap3\LayoutClass',
             'recaptcha' => 'VuFind\View\Helper\Bootstrap3\Recaptcha',
