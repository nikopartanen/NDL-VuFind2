--- conflicted
+++ resolved
@@ -69,8 +69,6 @@
 .nav > li > a {
   &:extend(.icon--link);
   text-decoration: none;
-<<<<<<< HEAD
-=======
 
   &:hover,
   &:focus {
@@ -80,7 +78,6 @@
     background-color: #333;
     outline: dotted 1px #000;
   }
->>>>>>> a195e187
 }
 .nav .dropdown-toggle {
   padding-right: 8px;
