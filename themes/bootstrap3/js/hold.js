--- conflicted
+++ resolved
@@ -31,11 +31,7 @@
         $('#pickUpLocationLabel i').removeClass("fa fa-spinner icon-spin");
         $('#pickUpLocation').removeAttr('disabled');
       },
-<<<<<<< HEAD
-      error: function() {
-=======
       error: function(response) {
->>>>>>> 8ac5c3be
         $('#pickUpLocationLabel i').removeClass("fa fa-spinner icon-spin");
         $('#pickUpLocation').removeAttr('disabled');
       }
