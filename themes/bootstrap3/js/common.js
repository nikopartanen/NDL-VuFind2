/*global btoa, console, hexEncode, isPhoneNumberValid, Lightbox, rc4Encrypt, unescape, VuFind */

function VuFindNamespace(p, s, dsb) {
  var defaultSearchBackend = dsb;
  var path = p;
  var strings = s;

  var getDefaultSearchBackend = function() { return defaultSearchBackend; };
  var getPath = function() { return path; };
  var translate = function(op) { return strings[op] || op; };

  return {
    getDefaultSearchBackend: getDefaultSearchBackend,
    getPath: getPath,
    translate: translate
  };
}

/* --- GLOBAL FUNCTIONS --- */
function htmlEncode(value) {
  if (value) {
    return jQuery('<div />').text(value).html();
  } else {
    return '';
  }
}
function extractClassParams(str) {
  str = $(str).attr('class');
  if (typeof str === "undefined") {
    return [];
  }
  var params = {};
  var classes = str.split(/\s+/);
  for(var i = 0; i < classes.length; i++) {
    if (classes[i].indexOf(':') > 0) {
      var pair = classes[i].split(':');
      params[pair[0]] = pair[1];
    }
  }
  return params;
}
// Turn GET string into array
function deparam(url) {
  if(!url.match(/\?|&/)) {
    return [];
  }
  var request = {};
  var pairs = url.substring(url.indexOf('?') + 1).split('&');
  for (var i = 0; i < pairs.length; i++) {
    var pair = pairs[i].split('=');
    var name = decodeURIComponent(pair[0].replace(/\+/g, ' '));
    if(name.length == 0) {
      continue;
    }
    if(name.substring(name.length-2) == '[]') {
      name = name.substring(0,name.length-2);
      if(!request[name]) {
        request[name] = [];
      }
      request[name].push(decodeURIComponent(pair[1].replace(/\+/g, ' ')));
    } else {
      request[name] = decodeURIComponent(pair[1].replace(/\+/g, ' '));
    }
  }
  return request;
}

// Sidebar
function moreFacets(id) {
  $('.'+id).removeClass('hidden');
  $('#more-'+id).addClass('hidden');
}
function lessFacets(id) {
  $('.'+id).addClass('hidden');
  $('#more-'+id).removeClass('hidden');
}

// Phone number validation
function phoneNumberFormHandler(numID, regionCode) {
  var phoneInput = document.getElementById(numID);
  var number = phoneInput.value;
  var valid = isPhoneNumberValid(number, regionCode);
  if(valid != true) {
    if(typeof valid === 'string') {
      valid = VuFind.translate(valid);
    } else {
      valid = VuFind.translate('libphonenumber_invalid');
    }
    $(phoneInput).siblings('.help-block.with-errors').html(valid);
    $(phoneInput).closest('.form-group').addClass('sms-error');
    return false;
  } else {
    $(phoneInput).closest('.form-group').removeClass('sms-error');
    $(phoneInput).siblings('.help-block.with-errors').html('');
    return true;
  }
}

// Lightbox
/*
 * This function adds jQuery events to elements in the lightbox
 *
 * This is a default open action, so it runs every time changeContent
 * is called and the 'shown' lightbox event is triggered
 */
function bulkActionSubmit($form) {
  var button = $form.find('[type="submit"][clicked=true]');
  var submit = button.attr('name');
  var checks = $form.find('input.checkbox-select-item:checked');
  if(checks.length == 0 && submit != 'empty') {
    Lightbox.displayError(VuFind.translate('bulk_noitems_advice'));
    return false;
  }
  if (submit == 'print') {
    //redirect page
    var url = VuFind.getPath() + '/Records/Home?print=true';
    for(var i=0;i<checks.length;i++) {
      url += '&id[]='+checks[i].value;
    }
    document.location.href = url;
  } else {
    $('#modal .modal-title').html(button.attr('title'));
    Lightbox.titleSet = true;
    Lightbox.submit($form, Lightbox.changeContent);
  }
  return false;
}

function registerLightboxEvents() {
  var modal = $("#modal");
  // New list
  $('#make-list').click(function() {
    var get = deparam(this.href);
    get['id'] = 'NEW';
    return Lightbox.get('MyResearch', 'EditList', get);
  });
  // New account link handler
  $('.createAccountLink').click(function() {
    var get = deparam(this.href);
    return Lightbox.get('MyResearch', 'Account', get);
  });
  $('.back-to-login').click(function() {
    Lightbox.getByUrl(Lightbox.openingURL);
    return false;
  });
  // Select all checkboxes
  $(modal).find('.checkbox-select-all').change(function() {
    $(this).closest('.modal-body').find('.checkbox-select-item').prop('checked', this.checked);
  });
  $(modal).find('.checkbox-select-item').change(function() {
    $(this).closest('.modal-body').find('.checkbox-select-all').prop('checked', false);
  });
  // Highlight which submit button clicked
  $(modal).find("form [type=submit]").click(function() {
    // Abort requests triggered by the lightbox
    $('#modal .fa-spinner').remove();
    // Remove other clicks
    $(modal).find('[type="submit"][clicked=true]').attr('clicked', false);
    // Add useful information
    $(this).attr("clicked", "true");
    // Add prettiness
    if($(modal).find('.has-error,.sms-error').length == 0 && !$(this).hasClass('dropdown-toggle')) {
      $(this).after(' <i class="fa fa-spinner fa-spin"></i> ');
    }
  });
  /**
   * Hide the header in the lightbox content
   * if it matches the title bar of the lightbox
   */
  var header = $('#modal .modal-title').html();
  var contentHeader = $('#modal .modal-body h2');
  contentHeader.each(function(i,op) {
    if (op.innerHTML == header) {
      $(op).hide();
    }
  });
}

function refreshPageForLogin() {
  window.location.reload();
}

function newAccountHandler(html) {
  Lightbox.addCloseAction(refreshPageForLogin);
  var params = deparam(Lightbox.openingURL);
  if (params['subaction'] == 'UserLogin') {
    Lightbox.close();
  } else {
    Lightbox.getByUrl(Lightbox.openingURL);
    Lightbox.openingURL = false;
  }
  return false;
}

// This is a full handler for the login form
function ajaxLogin(form) {
  Lightbox.ajax({
    url: VuFind.getPath() + '/AJAX/JSON?method=getSalt',
    dataType: 'json',
    success: function(response) {
      var salt = response.data;

      // extract form values
      var params = {};
      for (var i = 0; i < form.length; i++) {
        // special handling for password
        if (form.elements[i].name == 'password') {
          // base-64 encode the password (to allow support for Unicode)
          // and then encrypt the password with the salt
          var password = rc4Encrypt(
              salt, btoa(unescape(encodeURIComponent(form.elements[i].value)))
          );
          // hex encode the encrypted password
          params[form.elements[i].name] = hexEncode(password);
        } else {
          params[form.elements[i].name] = form.elements[i].value;
        }
      }

      // login via ajax
      Lightbox.ajax({
        type: 'POST',
        url: VuFind.getPath() + '/AJAX/JSON?method=login',
        dataType: 'json',
        data: params,
        success: function(response) {
          Lightbox.addCloseAction(refreshPageForLogin);
          // and we update the modal
          var params = deparam(Lightbox.lastURL);
          if (params['subaction'] == 'UserLogin') {
            Lightbox.close();
          } else {
            Lightbox.getByUrl(
              Lightbox.lastURL,
              Lightbox.lastPOST,
              Lightbox.changeContent
            );
          }
        },
        error: function(response) {
<<<<<<< HEAD
          var json = JSON.parse(response.responseText);
          Lightbox.displayError(json.data);
=======
          Lightbox.displayError(response.responseJSON.data);
>>>>>>> 8ac5c3be
        }
      });
    }
  });
}

// Ready functions
function setupOffcanvas() {
  if($('.sidebar').length > 0) {
    $('[data-toggle="offcanvas"]').click(function () {
      $('body.offcanvas').toggleClass('active');
      var active = $('body.offcanvas').hasClass('active');
      var right = $('body.offcanvas').hasClass('offcanvas-right');
      if((active && !right) || (!active && right)) {
        $('.offcanvas-toggle .fa').removeClass('fa-chevron-right').addClass('fa-chevron-left');
      } else {
        $('.offcanvas-toggle .fa').removeClass('fa-chevron-left').addClass('fa-chevron-right');
      }
    });
    $('[data-toggle="offcanvas"]').click().click();
  } else {
    $('[data-toggle="offcanvas"]').addClass('hidden');
  }
}

function setupBacklinks() {
  // Highlight previous links, grey out following
  $('.backlink')
    .mouseover(function() {
      // Underline back
      var t = $(this);
      do {
        t.css({'text-decoration':'underline'});
        t = t.prev();
      } while(t.length > 0);
      // Mute ahead
      t = $(this).next();
      do {
        t.css({'color':'#999'});
        t = t.next();
      } while(t.length > 0);
    })
    .mouseout(function() {
      // Underline back
      var t = $(this);
      do {
        t.css({'text-decoration':'none'});
        t = t.prev();
      } while(t.length > 0);
      // Mute ahead
      t = $(this).next();
      do {
        t.css({'color':''});
        t = t.next();
      } while(t.length > 0);
    });
}

function setupAutocomplete() {
  // Search autocomplete
  $('.autocomplete').each(function(i, op) {
    $(op).autocomplete({
      maxResults: 10,
      loadingString: VuFind.translate('loading')+'...',
      handler: function(query, cb) {
        var searcher = extractClassParams(op);
        var hiddenFilters = [];
        $(op).closest('.searchForm').find('input[name="hiddenFilters[]"]').each(function() {
          hiddenFilters.push($(this).val());
        });
        $.fn.autocomplete.ajax({
          url: VuFind.getPath() + '/AJAX/JSON',
          data: {
            q:query,
            method:'getACSuggestions',
            searcher:searcher['searcher'],
            type:searcher['type'] ? searcher['type'] : $(op).closest('.searchForm').find('.searchForm_type').val(),
            hiddenFilters:hiddenFilters
          },
          dataType:'json',
          success: function(json) {
            if (json.data.length > 0) {
              var datums = [];
              for (var i=0;i<json.data.length;i++) {
                datums.push(json.data[i]);
              }
              cb(datums);
            } else {
              cb([]);
            }
          }
        });
      }
    });
  });
  // Update autocomplete on type change
  $('.searchForm_type').change(function() {
    var $lookfor = $(this).closest('.searchForm').find('.searchForm_lookfor[name]');
    $lookfor.autocomplete('clear cache');
    $lookfor.focus();
  });
}

/**
 * Handle arrow keys to jump to next record
 * @returns {undefined}
 */
function keyboardShortcuts() {
    var $searchform = $('#searchForm_lookfor');
    if ($('.pager').length > 0) {
        $(window).keydown(function(e) {
          if (!$searchform.is(':focus')) {
            var $target = null;
            switch (e.keyCode) {
              case 37: // left arrow key
                $target = $('.pager').find('a.previous');
                if ($target.length > 0) {
                    $target[0].click();
                    return;
                }
                break;
              case 38: // up arrow key
                if (e.ctrlKey) {
                    $target = $('.pager').find('a.backtosearch');
                    if ($target.length > 0) {
                        $target[0].click();
                        return;
                    }
                }
                break;
              case 39: //right arrow key
                $target = $('.pager').find('a.next');
                if ($target.length > 0) {
                    $target[0].click();
                    return;
                }
                break;
              case 40: // down arrow key
                break;
            }
          }
        });
    }
}

$(document).ready(function() {
  // Setup search autocomplete
  setupAutocomplete();
  // Setup highlighting of backlinks
  setupBacklinks() ;
  // Off canvas
  setupOffcanvas();
  // Keyboard shortcuts in detail view
  keyboardShortcuts();

  // support "jump menu" dropdown boxes
  $('select.jumpMenu').change(function(){ $(this).parent('form').submit(); });

  // Checkbox select all
  $('.checkbox-select-all').change(function() {
    $(this).closest('form').find('.checkbox-select-item').prop('checked', this.checked);
  });
  $('.checkbox-select-item').change(function() {
    $(this).closest('form').find('.checkbox-select-all').prop('checked', false);
  });

  // handle QR code links
  $('a.qrcodeLink').click(function() {
    if ($(this).hasClass("active")) {
      $(this).html(VuFind.translate('qrcode_show')).removeClass("active");
    } else {
      $(this).html(VuFind.translate('qrcode_hide')).addClass("active");
    }

    var holder = $(this).next('.qrcode');
    if (holder.find('img').length == 0) {
      // We need to insert the QRCode image
      var template = holder.find('.qrCodeImgTag').html();
      holder.html(template);
    }
    holder.toggleClass('hidden');
    return false;
  });

  // Print
  var url = window.location.href;
  if(url.indexOf('?' + 'print' + '=') != -1  || url.indexOf('&' + 'print' + '=') != -1) {
    $("link[media='print']").attr("media", "all");
    $(document).ajaxStop(function() {
      window.print();
    });
    // Make an ajax call to ensure that ajaxStop is triggered
    $.getJSON(VuFind.getPath() + '/AJAX/JSON', {method: 'keepAlive'});
  }

  // Advanced facets
  $('.facetOR').click(function() {
    $(this).closest('.collapse').html('<div class="list-group-item">'+VuFind.translate('loading')+'...</div>');
    window.location.assign($(this).attr('href'));
  });

  $('[name=bulkActionForm]').submit(function() {
    return bulkActionSubmit($(this));
  });
  $('[name=bulkActionForm]').find("[type=submit]").click(function() {
    // Abort requests triggered by the lightbox
    $('#modal .fa-spinner').remove();
    // Remove other clicks
    $(this).closest('form').find('[type="submit"][clicked=true]').attr('clicked', false);
    // Add useful information
    $(this).attr("clicked", "true");
  });
});<|MERGE_RESOLUTION|>--- conflicted
+++ resolved
@@ -238,12 +238,7 @@
           }
         },
         error: function(response) {
-<<<<<<< HEAD
-          var json = JSON.parse(response.responseText);
-          Lightbox.displayError(json.data);
-=======
           Lightbox.displayError(response.responseJSON.data);
->>>>>>> 8ac5c3be
         }
       });
     }
