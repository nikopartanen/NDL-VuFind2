/*global VuFind */
/*exported initFacetTree */
function buildFacetNodes(data, currentPath, allowExclude, excludeTitle, counts)
{
  var json = [];
  var selected = VuFind.translate('Selected');
  var separator = VuFind.translate('number_thousands_separator');

  for (var i = 0; i < data.length; i++) {
    var facet = data[i];
    var html = document.createElement('div');
    html.className = 'facet';

    var url = currentPath + facet.href;
    var item = document.createElement('span');
    item.className = 'main text';
    if (facet.isApplied) {
      item.className += ' applied';
    }
    item.setAttribute('title', facet.displayText);
    item.setAttribute('role', 'menuitem');
    var icon = document.createElement('span');
    icon.className = "hierarchy-facet-icon";
    if (facet.operator === 'OR') {
      if (facet.isApplied) {
        icon.innerHTML = VuFind.icon("facet-checked");
      } else {
        icon.innerHTML = VuFind.icon("facet-unchecked");
      }
<<<<<<< HEAD
    } else if (facet.isApplied) {
      icon.innerHTML = VuFind.icon("facet-checked", { class: "pull-right", title: selected });
=======
      item.appendChild(icon);
>>>>>>> cd622b78
    }
    var description = document.createElement('span');
    description.className = 'facet-value';
    description.appendChild(document.createTextNode(facet.displayText));
    item.appendChild(icon);
    item.appendChild(description);
    html.appendChild(item);

    if (!facet.isApplied && counts) {
      if (facet.count) {
        var badge = document.createElement('span');
        badge.className = 'badge';
        badge.appendChild(document.createTextNode(facet.count.toString().replace(/\B(?=(\d{3})+\b)/g, separator)));
        html.appendChild(badge);
      }
      if (allowExclude) {
        var excludeUrl = currentPath + facet.exclude;
        var a = document.createElement('a');
        a.className = 'exclude';
        a.setAttribute('href', excludeUrl);
        a.setAttribute('title', excludeTitle);
        a.innerHTML = VuFind.icon("facet-exclude");
        html.appendChild(a);
      }
    }

    var children = null;
    if (typeof facet.children !== 'undefined' && facet.children.length > 0) {
      children = buildFacetNodes(facet.children, currentPath, allowExclude, excludeTitle, counts);
    }
    json.push({
      'text': html.outerHTML,
      'children': children,
      'applied': facet.isApplied,
      'state': {
        'opened': facet.hasAppliedChildren
      },
      'li_attr': facet.isApplied ? { 'class': 'active' } : {},
      'data': {
        'url': url.replace(/&amp;/g, '&')
      }
    });
  }

  return json;
}

function buildFacetTree(treeNode, facetData, inSidebar) {
  // Enable keyboard navigation also when a screen reader is active
  treeNode.bind('select_node.jstree', VuFind.sideFacets.showLoadingOverlay);

  var currentPath = treeNode.data('path');
  var allowExclude = treeNode.data('exclude');
  var excludeTitle = treeNode.data('exclude-title');

  var results = buildFacetNodes(facetData, currentPath, allowExclude, excludeTitle, inSidebar);
  treeNode.find('.loading-spinner').parent().remove();
  if (inSidebar) {
    treeNode.on('loaded.jstree open_node.jstree', function treeNodeOpen(/*e, data*/) {
      treeNode.find('ul.jstree-container-ul > li.jstree-node').addClass('list-group-item');
      treeNode.find('a.exclude').click(VuFind.sideFacets.showLoadingOverlay);
    });
  }
  treeNode.jstree({
    'core': {
      'data': results
    }
  });
}

function initFacetTree(treeNode, inSidebar)
{
  var loaded = treeNode.data('loaded');
  if (loaded) {
    return;
  }
  treeNode.data('loaded', true);

  if (inSidebar) {
    treeNode.prepend('<li class="list-group-item">' + VuFind.loading() + '</li>');
  } else {
    treeNode.prepend('<div>' + VuFind.loading() + '<div>');
  }
  var request = {
    method: "getFacetData",
    source: treeNode.data('source'),
    facetName: treeNode.data('facet'),
    facetSort: treeNode.data('sort'),
    facetOperator: treeNode.data('operator'),
    query: treeNode.data('query'),
    querySuppressed: treeNode.data('querySuppressed'),
    extraFields: treeNode.data('extraFields')
  };
  $.getJSON(VuFind.path + '/AJAX/JSON?' + request.query,
    request,
    function getFacetData(response/*, textStatus*/) {
      buildFacetTree(treeNode, response.data.facets, inSidebar);
    }
  );
}

/* --- Side Facets --- */
VuFind.register('sideFacets', function SideFacets() {
  function showLoadingOverlay(e, data) {
    e.preventDefault();
    var overlay = '<div class="facet-loading-overlay">'
      + '<span class="facet-loading-overlay-label">'
      + VuFind.loading()
      + "</span></div>";
    $(this).closest(".collapse").append(overlay);
    if (typeof data !== "undefined") {
      // Remove jstree-clicked class from JSTree links to avoid the color change:
      data.instance.get_node(data.node, true).children().removeClass('jstree-clicked');
    }
    // This callback operates both as a click handler and a JSTree callback;
    // if the data element is undefined, we assume we are handling a click.
    var href = typeof data === "undefined" || typeof data.node.data.url === "undefined"
      ? $(this).attr('href') : data.node.data.url;
    window.location.assign(href);
    return false;
  }

  function activateFacetBlocking(context) {
    var finalContext = (typeof context === "undefined") ? $(document.body) : context;
    finalContext.find('a.facet:not(.narrow-toggle),.facet a').click(showLoadingOverlay);
  }

  function activateSingleAjaxFacetContainer() {
    var $container = $(this);
    var facetList = [];
    var $facets = $container.find('div.collapse.in[data-facet], .checkbox-filter[data-facet]');
    $facets.each(function addFacet() {
      if (!$(this).data('loaded')) {
        facetList.push($(this).data('facet'));
      }
    });
    if (facetList.length === 0) {
      return;
    }
    var request = {
      method: 'getSideFacets',
      searchClassId: $container.data('searchClassId'),
      location: $container.data('location'),
      configIndex: $container.data('configIndex'),
      query: $container.data('query'),
      querySuppressed: $container.data('querySuppressed'),
      extraFields: $container.data('extraFields'),
      enabledFacets: facetList
    };
    $container.find('.facet-load-indicator').removeClass('hidden');
    $.getJSON(VuFind.path + '/AJAX/JSON?' + request.query, request)
      .done(function onGetSideFacetsDone(response) {
        $.each(response.data.facets, function initFacet(facet, facetData) {
          var containerSelector = typeof facetData.checkboxCount !== 'undefined'
            ? '.checkbox-filter' : ':not(.checkbox-filter)';
          var $facetContainer = $container.find(containerSelector + '[data-facet="' + facet + '"]');
          $facetContainer.data('loaded', 'true');
          if (typeof facetData.checkboxCount !== 'undefined') {
            if (facetData.checkboxCount !== null) {
              $facetContainer.find('.avail-count').text(
                facetData.checkboxCount.toString().replace(/\B(?=(\d{3})+\b)/g, VuFind.translate('number_thousands_separator'))
              );
            }
          } else if (typeof facetData.html !== 'undefined') {
            $facetContainer.html(VuFind.updateCspNonce(facetData.html));
            activateFacetBlocking($facetContainer);
          } else {
            var treeNode = $facetContainer.find('.jstree-facet');
            VuFind.emit('VuFind.sidefacets.treenodeloaded', {node: treeNode});

            buildFacetTree(treeNode, facetData.list, true);
          }
          $facetContainer.find('.facet-load-indicator').remove();
        });
        VuFind.lightbox.bind($('.sidebar'));
        VuFind.emit('VuFind.sidefacets.loaded');
      })
      .fail(function onGetSideFacetsFail() {
        $container.find('.facet-load-indicator').remove();
        $container.find('.facet-load-failed').removeClass('hidden');
      });
  }

  function loadAjaxSideFacets() {
    $('.side-facets-container-ajax').each(activateSingleAjaxFacetContainer);
  }

  function facetSessionStorage(e) {
    var source = $('#result0 .hiddenSource').val();
    var id = e.target.id;
    var key = 'sidefacet-' + source + id;
    if (!sessionStorage.getItem(key)) {
      sessionStorage.setItem(key, document.getElementById(id).className);
    } else {
      sessionStorage.removeItem(key);
    }
  }

  function init() {
    // Display "loading" message after user clicks facet:
    activateFacetBlocking();

    // Side facet status saving
    $('.facet-group .collapse').each(function openStoredFacets(index, item) {
      var source = $('#result0 .hiddenSource').val();
      var storedItem = sessionStorage.getItem('sidefacet-' + source + item.id);
      if (storedItem) {
        var saveTransition = $.support.transition;
        try {
          $.support.transition = false;
          if ((' ' + storedItem + ' ').indexOf(' in ') > -1) {
            $(item).collapse('show');
          } else if (!$(item).data('forceIn')) {
            $(item).collapse('hide');
          }
        } finally {
          $.support.transition = saveTransition;
        }
      }
    });
    $('.facet-group').on('shown.bs.collapse', facetSessionStorage);
    $('.facet-group').on('hidden.bs.collapse', facetSessionStorage);

    // Side facets loaded with AJAX
    $('.side-facets-container-ajax')
      .find('div.collapse[data-facet]:not(.in)')
      .on('shown.bs.collapse', function expandFacet() {
        loadAjaxSideFacets();
      });
    loadAjaxSideFacets();

    // Keep filter dropdowns on screen
    $(".search-filter-dropdown").on("shown.bs.dropdown", function checkFilterDropdownWidth(e) {
      var $dropdown = $(e.target).find(".dropdown-menu");
      if ($(e.target).position().left + $dropdown.width() >= window.innerWidth) {
        $dropdown.addClass("dropdown-menu-right");
      } else {
        $dropdown.removeClass("dropdown-menu-right");
      }
    });
  }

  return { init: init, showLoadingOverlay: showLoadingOverlay };
});

/* --- Lightbox Facets --- */
VuFind.register('lightbox_facets', function LightboxFacets() {
  function lightboxFacetSorting() {
    var sortButtons = $('.js-facet-sort');
    function sortAjax(button) {
      var sort = $(button).data('sort');
      var list = $('#facet-list-' + sort);
      if (list.find('.js-facet-item').length === 0) {
        list.find('.js-facet-next-page').html(VuFind.translate('loading_ellipsis'));
        $.ajax(button.href + '&layout=lightbox')
          .done(function facetSortTitleDone(data) {
            list.prepend($('<span>' + data + '</span>').find('.js-facet-item'));
            list.find('.js-facet-next-page').html(VuFind.translate('more_ellipsis'));
          });
      }
      $('.full-facet-list').addClass('hidden');
      list.removeClass('hidden');
      sortButtons.removeClass('active');
    }
    sortButtons.click(function facetSortButton() {
      sortAjax(this);
      $(this).addClass('active');
      return false;
    });
  }

  function setup() {
    lightboxFacetSorting();
    $('.js-facet-next-page').click(function facetLightboxMore() {
      var button = $(this);
      var page = parseInt(button.attr('data-page'), 10);
      if (button.attr('disabled')) {
        return false;
      }
      button.attr('disabled', 1);
      button.html(VuFind.translate('loading_ellipsis'));
      $.ajax(this.href + '&layout=lightbox')
        .done(function facetLightboxMoreDone(data) {
          var htmlDiv = $('<div>' + data + '</div>');
          var list = htmlDiv.find('.js-facet-item');
          button.before(list);
          if (list.length && htmlDiv.find('.js-facet-next-page').length) {
            button.attr('data-page', page + 1);
            button.attr('href', button.attr('href').replace(/facetpage=\d+/, 'facetpage=' + (page + 1)));
            button.html(VuFind.translate('more_ellipsis'));
            button.removeAttr('disabled');
          } else {
            button.remove();
          }
        });
      return false;
    });
    var margin = 230;
    $('#modal').on('show.bs.modal', function facetListHeight() {
      $('#modal .lightbox-scroll').css('max-height', window.innerHeight - margin);
    });
    $(window).resize(function facetListResize() {
      $('#modal .lightbox-scroll').css('max-height', window.innerHeight - margin);
    });
  }

  return { setup: setup };
});

function registerSideFacetTruncation() {
  VuFind.truncate.initTruncate('.truncate-facets', '.facet');
}

VuFind.listen('VuFind.sidefacets.loaded', registerSideFacetTruncation);<|MERGE_RESOLUTION|>--- conflicted
+++ resolved
@@ -19,25 +19,15 @@
     }
     item.setAttribute('title', facet.displayText);
     item.setAttribute('role', 'menuitem');
-    var icon = document.createElement('span');
-    icon.className = "hierarchy-facet-icon";
     if (facet.operator === 'OR') {
-      if (facet.isApplied) {
-        icon.innerHTML = VuFind.icon("facet-checked");
-      } else {
-        icon.innerHTML = VuFind.icon("facet-unchecked");
-      }
-<<<<<<< HEAD
-    } else if (facet.isApplied) {
-      icon.innerHTML = VuFind.icon("facet-checked", { class: "pull-right", title: selected });
-=======
+      var icon = document.createElement('span');
+      icon.className = "hierarchy-facet-icon";
+      icon.innerHTML = VuFind.icon(facet.isApplied ? "facet-checked" : "facet-unchecked");
       item.appendChild(icon);
->>>>>>> cd622b78
     }
     var description = document.createElement('span');
     description.className = 'facet-value';
     description.appendChild(document.createTextNode(facet.displayText));
-    item.appendChild(icon);
     item.appendChild(description);
     html.appendChild(item);
 
